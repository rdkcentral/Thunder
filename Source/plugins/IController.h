--- conflicted
+++ resolved
@@ -30,144 +30,7 @@
 namespace WPEFramework {
 
 namespace Exchange {
-<<<<<<< HEAD
-    namespace Controller {
-
-        /* @json */
-        struct EXTERNAL ISystemManagement : virtual public Core::IUnknown {
-            enum { ID = RPC::ID_CONTROLLER_SYSTEM_MANAGEMENT };
-
-            ~ISystemManagement() override = default;
-
-            // @alt harakiri
-            // @brief Reboot the device
-            virtual Core::hresult Reboot() = 0;
-
-            // @brief Removes contents of a directory from the persistent storage.
-            virtual Core::hresult Delete(const string& path) = 0;
-            // @brief Create a clone of given plugin to requested new callsign
-            virtual Core::hresult Clone(const string& callsign, const string& newcallsign, string& response /* @out */) = 0;
-            // @property
-            // @brief Provides the value of request environment variable.
-            // @return Environment value
-            virtual Core::hresult Environment(const string& index /* @index */, string& environment /* @out @opaque */) const = 0;
-        };
-
-        /* @json */
-        struct EXTERNAL IDiscovery : virtual public Core::IUnknown {
-            enum { ID = RPC::ID_CONTROLLER_DISCOVERY };
-            ~IDiscovery() override = default;
-
-            // @brief Starts the network discovery. Use this method to initiate SSDP network discovery process.
-            // @param TTL (time to live) parameter for SSDP discovery
-            virtual Core::hresult StartDiscovery(const uint8_t& ttl) = 0;
-
-            // @property
-            // @brief Provides SSDP network discovery results.
-            // @return SSDP network discovery results
-            virtual Core::hresult DiscoveryResults(string& response /* @out @opaque */) const = 0;
-        };
-
-        /* @json */
-        // @json @uncompliant:extended
-        struct EXTERNAL IConfiguration : virtual public Core::IUnknown {
-            enum { ID = RPC::ID_CONTROLLER_CONFIGURATION };
-
-            ~IConfiguration() override = default;
-
-            // @alt storeconfig
-            // @brief Stores the configuration to persistent memory
-            virtual Core::hresult Persist() = 0;
-
-            // @property
-            // @brief Provides configuration value of a request service.
-            virtual Core::hresult Configuration(const string& callsign /* @index */, string& configuration /* @out @opaque */) const = 0;
-            virtual Core::hresult Configuration(const string& callsign /* @index */, const string& configuration /* @opaque */) = 0;
-        };
-
-        /* @json */
-        struct EXTERNAL ILifeTime : virtual public Core::IUnknown {
-            enum { ID = RPC::ID_CONTROLLER_LIFETIME };
-
-            // @event
-            struct EXTERNAL INotification : virtual public Core::IUnknown {
-                enum { ID = RPC::ID_CONTROLLER_LIFETIME_NOTIFICATION };
-                ~INotification() override = default;
-                // @brief Notifies a plugin state change
-                virtual void StateChange(const string& callsign, const PluginHost::IShell::state& state, const PluginHost::IShell::reason& reason) = 0;
-            };
-
-            ~ILifeTime() override = default;
-
-            // Pushing notifications to interested sinks
-            virtual Core::hresult Register(INotification* sink) = 0;
-            virtual Core::hresult Unregister(INotification* sink) = 0;
-
-            // @brief Activate a plugin, i.e. move from Deactivated, via Activating to Activated state
-            virtual Core::hresult Activate(const string& callsign) = 0;
-            // @brief Deactivate a plugin, i.e. move from Activated, via Deactivating to Deactivated state
-            virtual Core::hresult Deactivate(const string& callsign) = 0;
-            // @brief Set a plugin unavailable for interaction.
-            virtual Core::hresult Unavailable(const string& callsign) = 0;
-            // @brief Set a plugin in Hibernate state
-            virtual Core::hresult Hibernate(const string& callsign, const Core::hresult timeout) = 0;
-            // @brief Suspend a plugin
-            virtual Core::hresult Suspend(const string& callsign) = 0;
-            // @brief Resumes a plugin
-            virtual Core::hresult Resume(const string& callsign) = 0;
-        };
-
-        /* @json */
-        struct EXTERNAL IMetadata : virtual public Core::IUnknown {
-            enum { ID = RPC::ID_CONTROLLER_METADATA };
-            ~IMetadata() override = default;
-
-            // @property
-            // @brief Provides currenlty running proxy details
-            virtual Core::hresult Proxies(string& response /* @out @opaque */) const = 0;
-            // @property
-            // @brief Provides status of a plugin, including their configurations
-            virtual Core::hresult Status(const string& index /* @index */, string& response /* @out @opaque */) const = 0;
-            // @property
-            // @brief Provides active connection details
-            virtual Core::hresult Links(string& response /* @out @opaque */) const = 0;
-            // @property
-            // @brief Provides framework process info, like worker pools details
-            virtual Core::hresult ProcessInfo(string& response /* @out @opaque */) const = 0;
-            // @property
-            // @brief Provides currently active subsystem details
-            virtual Core::hresult Subsystems(string& response /* @out @opaque */) const = 0;
-            // @property
-            // @brief Provides version of WPEFramework hash and in human readable
-            virtual Core::hresult Version(string& response /* @out @opaque */) const = 0;
-            // @property
-            // @brief callstack - Information the callstack associated with the given index 0 - <Max number of threads in the threadpool>
-            virtual Core::hresult CallStack(const string& index /* @index */, string& callstack /* @out @opaque */) const = 0;
-        };
-
-        struct EXTERNAL IShells : virtual public Core::IUnknown {
-            enum { ID = RPC::ID_CONTROLLER_SHELLS };
-
-            // @event
-            struct EXTERNAL INotification : virtual public Core::IUnknown {
-                enum { ID = RPC::ID_CONTROLLER_SHELLS_NOTIFICATION };
-                ~INotification() override = default;
-
-                // @brief Notifies the creation of a Shell (Startup or Clone)
-                virtual void Created(const string& callsign, PluginHost::IShell* plugin) = 0;
-                // @brief Notifies the destruction of a shell (Destroy)
-                virtual void Destroy(const string& callsign, PluginHost::IShell* plugin) = 0;
-            };
-
-            ~IShells() override = default;
-
-            // Pushing notifications to interested sinks
-            virtual Core::hresult Register(INotification* sink) = 0;
-            virtual Core::hresult Unregister(INotification* sink) = 0;
-        };
-
-    } // namespace Controller
-=======
+
 namespace Controller {
 
     /* @json */
@@ -402,7 +265,6 @@
         virtual Core::hresult CallStack(const uint8_t thread /* @index */, Data::ICallStackIterator*& callstack /* @out */) const = 0;
     };
 }
->>>>>>> 61eec940
 
 } // namespace Exchange
 
