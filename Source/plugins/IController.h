/*
 * If not stated otherwise in this file or this component's LICENSE file the
 * following copyright and licenses apply:
 *
 * Copyright 2020 Metrological
 *
 * Licensed under the Apache License, Version 2.0 (the "License");
 * you may not use this file except in compliance with the License.
 * You may obtain a copy of the License at
 *
 * http://www.apache.org/licenses/LICENSE-2.0
 *
 * Unless required by applicable law or agreed to in writing, software
 * distributed under the License is distributed on an "AS IS" BASIS,
 * WITHOUT WARRANTIES OR CONDITIONS OF ANY KIND, either express or implied.
 * See the License for the specific language governing permissions and
 * limitations under the License.
 */

#pragma once
#include "Module.h"
#include "IShell.h"

#include "IControllerDeprecated.h"

// @stubgen:include <plugins/IShell.h>
// @stubgen:include <plugins/ISubSystem.h>
// @stubgen:include <com/IIteratorType.h>

namespace WPEFramework {

namespace Exchange {
namespace Controller {

    /* @json */
    struct EXTERNAL ISystemManagement : virtual public Core::IUnknown {
        enum { ID = RPC::ID_CONTROLLER_SYSTEM_MANAGEMENT };

        // @alt harakiri
        // @brief Reboots the device
        virtual Core::hresult Reboot() = 0;

        // @brief Removes contents of a directory from the persistent storage.
        virtual Core::hresult Delete(const string& path) = 0;

        // @brief Creates a clone of given plugin to requested new callsign
        virtual Core::hresult Clone(const string& callsign, const string& newcallsign, string& response /* @out */) = 0;

        // @property
        // @brief Provides the value of request environment variable.
        // @return Environment value
        virtual Core::hresult Environment(const string& variable /* @index */, string& value /* @out */ ) const = 0;
    };

    /* @json */
    struct EXTERNAL IDiscovery : virtual public Core::IUnknown {
        enum { ID = RPC::ID_CONTROLLER_DISCOVERY };

        struct Data {
            struct DiscoveryResult {
                string Locator;
                uint32_t Latency;
                string Model /* @optional */;
                bool Secure;
            };

            using IDiscoveryResultsIterator = RPC::IIteratorType<Data::DiscoveryResult, RPC::ID_CONTROLLER_DISCOVERY_DISCOVERYRESULTS_ITERATOR>;
        };

        // @brief Starts the network discovery. Use this method to initiate SSDP network discovery process.
        // @param TTL (time to live) parameter for SSDP discovery
        virtual Core::hresult StartDiscovery(const uint8_t& ttl) = 0;

        // @property
        // @brief Provides SSDP network discovery results.
        // @return SSDP network discovery results
        virtual Core::hresult DiscoveryResults(Data::IDiscoveryResultsIterator*& results /* @out */) const = 0;
    };

    /* @json */
    // @json @uncompliant:extended
    struct EXTERNAL IConfiguration : virtual public Core::IUnknown {
        enum { ID = RPC::ID_CONTROLLER_CONFIGURATION };

        // @alt storeconfig
        // @brief Stores the configuration to persistent memory
        virtual Core::hresult Persist() = 0;

        // @property
        // @brief Provides configuration value of a request service.
        virtual Core::hresult Configuration(const string& callsign /* @index @optional */, string& configuration /* @out @opaque */) const = 0;
        virtual Core::hresult Configuration(const string& callsign /* @index */, const string& configuration /* @opaque */) = 0;
    };

    /* @json */
    struct EXTERNAL ILifeTime : virtual public Core::IUnknown {
        enum { ID = RPC::ID_CONTROLLER_LIFETIME };

        // @event
        struct EXTERNAL INotification : virtual public Core::IUnknown {
            enum { ID = RPC::ID_CONTROLLER_LIFETIME_NOTIFICATION };

            // @brief Notifies a plugin state change
            // @param callsign Plugin callsign
            // @param state New state of the plugin
            // @param reason Reason of state change
            virtual void StateChange(const string& callsign, const PluginHost::IShell::state& state, const PluginHost::IShell::reason& reason) = 0;
        };

        virtual Core::hresult Register(INotification* sink) = 0;
        virtual Core::hresult Unregister(INotification* sink) = 0;

        // @brief Activates a plugin, i.e. move from Deactivated, via Activating to Activated state
        virtual Core::hresult Activate(const string& callsign) = 0;

        // @brief Deactivates a plugin, i.e. move from Activated, via Deactivating to Deactivated state
        virtual Core::hresult Deactivate(const string& callsign) = 0;

        // @brief Sets a plugin unavailable for interaction.
        virtual Core::hresult Unavailable(const string& callsign) = 0;

        // @brief Sets a plugin in Hibernate state
        virtual Core::hresult Hibernate(const string& callsign, const uint32_t timeout) = 0;

        // @brief Suspends a plugin
        virtual Core::hresult Suspend(const string& callsign) = 0;

        // @brief Resumes a plugin
        virtual Core::hresult Resume(const string& callsign) = 0;
    };

    /* @json */
    struct EXTERNAL IMetadata : virtual public Core::IUnknown {

        enum { ID = RPC::ID_CONTROLLER_METADATA };

        struct Data {
            struct Version {
                string Hash /* @brief SHA256 hash identifying the source code */;
                uint8_t Major /* @brief Major number */;
                uint8_t Minor /* @brief Minor number */;
                uint8_t Patch /* @brief Patch number */;
            };

            struct Subsystem {
                PluginHost::ISubSystem::subsystem Subsystem /* @brief Subsystem name */;
                bool Active /* @brief Denotes if currently active */;
            };

            struct CallStack {
                Core::instance_id Address /* @brief Address */;
                string Module /* @brief Module name */;
                string Function /* @optional @brief Function name */;
                uint32_t Line /* @optional @brief Line number */;
            };

            struct Thread {
                Core::instance_id Id;
                string Job;
                uint32_t Runs;
            };

            struct Proxy {
                uint32_t Interface /* @brief Interface ID */;
                Core::instance_id Instance /* @brief Instance ID */;
                uint32_t Count /* @brief Reference count */;
            };

            struct Link {
                enum state : uint8_t {
                    CLOSED,
                    WEBSERVER /* @text WebServer */,
                    WEBSOCKET /* @text WebSocket */,
                    RAWSOCKET /* @text RawSocket */,
                    COMRPC /* @text COMRPC */,
                    SUSPENDED
                };

                string Remote /* @brief IP address (or FQDN) of the other side of the connection */;
                state State /* @brief State of the link */;
                string Name /* @optional @brief Name of the connection */;
                uint32_t Id /* @brief A unique number identifying the connection */;
                bool Activity /* @brief Denotes if there was any activity on this connection */;
            };

            struct Service {
                enum state : uint32_t {
                    UNAVAILABLE = PluginHost::IShell::UNAVAILABLE /* @text unavailable */,
                    DEACTIVATED = PluginHost::IShell::DEACTIVATED /* @text deactivated */,
                    DEACTIVATION = PluginHost::IShell::DEACTIVATION /* @text deactivation */,
                    ACTIVATED = PluginHost::IShell::ACTIVATED /* @text activated */,
                    ACTIVATION = PluginHost::IShell::ACTIVATION /* @text activation */,
                    DESTROYED = PluginHost::IShell::DESTROYED /* @text destroyed */,
                    PRECONDITION = PluginHost::IShell::PRECONDITION /* @text precondition */,
                    HIBERNATED = PluginHost::IShell::HIBERNATED /* @text hibernated */,
                    SUSPENDED /* @text suspended */,
                    RESUMED /* @text resumed */
                };

                bool AutoStart /* @brief Determines if the plugin is to be started automatically along with the framework */;
                string Callsign /* @brief Plugin callsign */;
                string Locator /* @brief Shared library path */;
                string ClassName /* @brief Plugin class name */;
                string Module /* @brief Module name */;
                state State /* @brief Current state */;
                PluginHost::IShell::startup StartMode /* @brief Startup mode */;
                Data::Version Version /* @brief Version */;

                string Communicator /* @optional */;

                string PersistentPathPostfix /* @optional */;
                string VolatilePathPostfix /* @optional */;
                string SystemRootPath /* @optional */;

                string Precondition /* @opaque @optional @brief Activate conditons */;
                string Termination /* @opaque @optional @brief Deactivate conditions */;

                string Configuration /* @opaque @optional @brief Plugin configuration */;

                uint16_t Observers /* @optional @brief Number or observers*/;
                uint32_t ProcessedRequests /* @optional @brief Number of API requests that have been processed by the plugin */;
                uint32_t ProcessedObjects /* @optional @brief Number of objects that have been processed by the plugin */;
            };

            using ISubsystemsIterator = RPC::IIteratorType<Data::Subsystem, RPC::ID_CONTROLLER_METADATA_SUBSYSTEMS_ITERATOR>;
            using ICallStackIterator = RPC::IIteratorType<Data::CallStack, RPC::ID_CONTROLLER_METADATA_CALLSTACK_ITERATOR>;
            using IThreadsIterator = RPC::IIteratorType<Data::Thread, RPC::ID_CONTROLLER_METADATA_THREADS_ITERATOR>;
            using IPendingRequestsIterator = RPC::IIteratorType<string, RPC::ID_STRINGITERATOR>;
            using ILinksIterator = RPC::IIteratorType<Data::Link, RPC::ID_CONTROLLER_METADATA_LINKS_ITERATOR>;
            using IProxiesIterator = RPC::IIteratorType<Data::Proxy, RPC::ID_CONTROLLER_METADATA_PROXIES_ITERATOR>;
            using IServicesIterator = RPC::IIteratorType<Data::Service, RPC::ID_CONTROLLER_METADATA_SERVICES_ITERATOR>;
        };

        // @property @alt status
        // @brief Provides status of a service, including their configurations
        virtual Core::hresult Services(const string& callsign /* @index @optional */, Data::IServicesIterator*& services /* @out @extract */) const = 0;

        // @property
        // @brief Provides active connections details
        virtual Core::hresult Links(Data::ILinksIterator*& links /* @out */) const = 0;

        // @property
        // @brief Provides details of a proxy
        virtual Core::hresult Proxies(const uint32_t& linkId /* @index */, Data::IProxiesIterator*& proxies /* @out */) const = 0;

        // @property
        // @brief Provides status of subsystems
        virtual Core::hresult Subsystems(Data::ISubsystemsIterator*& subsystems /* @out */) const = 0;

        // @property
        // @brief Provides version and hash of WPEFramework
        virtual Core::hresult Version(Data::Version& version /* @out */) const = 0;

        // @property
        // @brief Provides information on workerpool threads
        virtual Core::hresult Threads(Data::IThreadsIterator*& threads /* @out */) const = 0;

        // @property
        // @brief Provides information on pending requests
        virtual Core::hresult PendingRequests(Data::IPendingRequestsIterator*& requests /* @out */) const = 0;

        // @property
        // @brief Provides callstack associated with the given thread
        virtual Core::hresult CallStack(const uint8_t thread /* @index */, Data::ICallStackIterator*& callstack /* @out */) const = 0;
    };
}

} // namespace Exchange

<<<<<<< HEAD
} // namespace WPEFramework
=======
}
>>>>>>> 61eec940
<|MERGE_RESOLUTION|>--- conflicted
+++ resolved
@@ -267,8 +267,4 @@
 
 } // namespace Exchange
 
-<<<<<<< HEAD
-} // namespace WPEFramework
-=======
-}
->>>>>>> 61eec940
+}