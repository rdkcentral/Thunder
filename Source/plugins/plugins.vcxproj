<?xml version="1.0" encoding="utf-8"?>
<Project DefaultTargets="Build" ToolsVersion="15.0" xmlns="http://schemas.microsoft.com/developer/msbuild/2003">
  <ItemGroup Label="ProjectConfigurations">
    <ProjectConfiguration Include="Debug|Win32">
      <Configuration>Debug</Configuration>
      <Platform>Win32</Platform>
    </ProjectConfiguration>
    <ProjectConfiguration Include="Release|Win32">
      <Configuration>Release</Configuration>
      <Platform>Win32</Platform>
    </ProjectConfiguration>
    <ProjectConfiguration Include="Debug|x64">
      <Configuration>Debug</Configuration>
      <Platform>x64</Platform>
    </ProjectConfiguration>
    <ProjectConfiguration Include="Release|x64">
      <Configuration>Release</Configuration>
      <Platform>x64</Platform>
    </ProjectConfiguration>
  </ItemGroup>
  <ItemGroup>
    <ClCompile Include="Channel.cpp" />
    <ClCompile Include="MetaData.cpp" />
    <ClCompile Include="Module.cpp" />
    <ClCompile Include="Service.cpp" />
    <ClCompile Include="Shell.cpp" />
    <ClCompile Include="JSONRPC.cpp" />
    <ClCompile Include="StateControl.cpp" />
    <ClCompile Include="SubSystem.cpp" />
    <ClCompile Include="System.cpp" />
    <ClCompile Include="VirtualInput.cpp" />
  </ItemGroup>
  <ItemGroup>
    <ClInclude Include="Channel.h" />
    <ClInclude Include="Config.h" />
    <ClInclude Include="Configuration.h" />
<<<<<<< HEAD
    <ClInclude Include="IController.h" />
=======
>>>>>>> fa57951c
    <ClInclude Include="IDispatcher.h" />
    <ClInclude Include="IPlugin.h" />
    <ClInclude Include="IShell.h" />
    <ClInclude Include="IStateControl.h" />
    <ClInclude Include="ISubSystem.h" />
    <ClInclude Include="JSONRPC.h" />
    <ClInclude Include="MetaData.h" />
    <ClInclude Include="Module.h" />
    <ClInclude Include="plugins.h" />
    <ClInclude Include="Request.h" />
    <ClInclude Include="Service.h" />
    <ClInclude Include="SubSystem.h" />
    <ClInclude Include="System.h" />
    <ClInclude Include="Types.h" />
    <ClInclude Include="VirtualInput.h" />
  </ItemGroup>
  <ItemGroup>
    <Text Include="CMakeLists.txt" />
  </ItemGroup>
  <PropertyGroup Label="Globals">
    <VCProjectVersion>15.0</VCProjectVersion>
    <ProjectGuid>{0CA4C3EA-2DD4-4BB3-804C-331D09CC3402}</ProjectGuid>
    <Keyword>Win32Proj</Keyword>
    <RootNamespace>plugins</RootNamespace>
    <WindowsTargetPlatformVersion>10.0</WindowsTargetPlatformVersion>
  </PropertyGroup>
  <Import Project="$(VCTargetsPath)\Microsoft.Cpp.Default.props" />
  <PropertyGroup Condition="'$(Configuration)|$(Platform)'=='Debug|Win32'" Label="Configuration">
    <ConfigurationType>DynamicLibrary</ConfigurationType>
    <UseDebugLibraries>true</UseDebugLibraries>
    <PlatformToolset>v143</PlatformToolset>
    <CharacterSet>MultiByte</CharacterSet>
  </PropertyGroup>
  <PropertyGroup Condition="'$(Configuration)|$(Platform)'=='Release|Win32'" Label="Configuration">
    <ConfigurationType>DynamicLibrary</ConfigurationType>
    <UseDebugLibraries>false</UseDebugLibraries>
    <PlatformToolset>v143</PlatformToolset>
    <WholeProgramOptimization>true</WholeProgramOptimization>
    <CharacterSet>MultiByte</CharacterSet>
  </PropertyGroup>
  <PropertyGroup Condition="'$(Configuration)|$(Platform)'=='Debug|x64'" Label="Configuration">
    <ConfigurationType>DynamicLibrary</ConfigurationType>
    <UseDebugLibraries>true</UseDebugLibraries>
    <PlatformToolset>v143</PlatformToolset>
    <CharacterSet>MultiByte</CharacterSet>
  </PropertyGroup>
  <PropertyGroup Condition="'$(Configuration)|$(Platform)'=='Release|x64'" Label="Configuration">
    <ConfigurationType>DynamicLibrary</ConfigurationType>
    <UseDebugLibraries>false</UseDebugLibraries>
    <PlatformToolset>v143</PlatformToolset>
    <WholeProgramOptimization>true</WholeProgramOptimization>
    <CharacterSet>MultiByte</CharacterSet>
  </PropertyGroup>
  <Import Project="$(VCTargetsPath)\Microsoft.Cpp.props" />
  <ImportGroup Label="ExtensionSettings">
  </ImportGroup>
  <ImportGroup Label="Shared">
  </ImportGroup>
  <ImportGroup Label="PropertySheets" Condition="'$(Configuration)|$(Platform)'=='Debug|Win32'">
    <Import Project="$(UserRootDir)\Microsoft.Cpp.$(Platform).user.props" Condition="exists('$(UserRootDir)\Microsoft.Cpp.$(Platform).user.props')" Label="LocalAppDataPlatform" />
  </ImportGroup>
  <ImportGroup Label="PropertySheets" Condition="'$(Configuration)|$(Platform)'=='Release|Win32'">
    <Import Project="$(UserRootDir)\Microsoft.Cpp.$(Platform).user.props" Condition="exists('$(UserRootDir)\Microsoft.Cpp.$(Platform).user.props')" Label="LocalAppDataPlatform" />
  </ImportGroup>
  <ImportGroup Label="PropertySheets" Condition="'$(Configuration)|$(Platform)'=='Debug|x64'">
    <Import Project="$(UserRootDir)\Microsoft.Cpp.$(Platform).user.props" Condition="exists('$(UserRootDir)\Microsoft.Cpp.$(Platform).user.props')" Label="LocalAppDataPlatform" />
  </ImportGroup>
  <ImportGroup Label="PropertySheets" Condition="'$(Configuration)|$(Platform)'=='Release|x64'">
    <Import Project="$(UserRootDir)\Microsoft.Cpp.$(Platform).user.props" Condition="exists('$(UserRootDir)\Microsoft.Cpp.$(Platform).user.props')" Label="LocalAppDataPlatform" />
  </ImportGroup>
  <PropertyGroup Label="UserMacros" />
  <PropertyGroup Condition="'$(Configuration)|$(Platform)'=='Release|x64'">
    <LinkIncremental>false</LinkIncremental>
    <OutDir>$(SolutionDir)..\artifacts\$(Configuration)\</OutDir>
    <IntDir>$(OutDir)WebBridge\$(TargetName)\</IntDir>
  </PropertyGroup>
  <PropertyGroup Condition="'$(Configuration)|$(Platform)'=='Debug|Win32'">
    <LinkIncremental>true</LinkIncremental>
    <OutDir>$(SolutionDir)..\artifacts\$(Configuration)\</OutDir>
    <IntDir>$(OutDir)WebBridge\$(TargetName)\</IntDir>
  </PropertyGroup>
  <PropertyGroup Condition="'$(Configuration)|$(Platform)'=='Debug|x64'">
    <LinkIncremental>true</LinkIncremental>
    <OutDir>$(SolutionDir)..\artifacts\$(Configuration)\</OutDir>
    <IntDir>$(OutDir)WebBridge\$(TargetName)\</IntDir>
  </PropertyGroup>
  <PropertyGroup Condition="'$(Configuration)|$(Platform)'=='Release|Win32'">
    <LinkIncremental>false</LinkIncremental>
    <OutDir>$(SolutionDir)..\artifacts\$(Configuration)\</OutDir>
    <IntDir>$(OutDir)WebBridge\$(TargetName)\</IntDir>
  </PropertyGroup>
  <ItemDefinitionGroup Condition="'$(Configuration)|$(Platform)'=='Release|x64'">
    <ClCompile>
      <PrecompiledHeader>NotUsing</PrecompiledHeader>
      <WarningLevel>Level3</WarningLevel>
      <Optimization>MaxSpeed</Optimization>
      <FunctionLevelLinking>true</FunctionLevelLinking>
      <IntrinsicFunctions>true</IntrinsicFunctions>
      <SDLCheck>true</SDLCheck>
      <PreprocessorDefinitions>__CORE_MESSAGING__;_CRT_SECURE_NO_WARNINGS;NDEBUG;PLUGINS_EXPORTS;_WINDOWS;_USRDLL;%(PreprocessorDefinitions)</PreprocessorDefinitions>
      <ConformanceMode>true</ConformanceMode>
      <AdditionalIncludeDirectories>.;$(FrameworkPath);$(WindowsPath);$(WindowsPath)zlib</AdditionalIncludeDirectories>
      <UseStandardPreprocessor>true</UseStandardPreprocessor>
    </ClCompile>
    <Link>
      <SubSystem>Windows</SubSystem>
      <EnableCOMDATFolding>true</EnableCOMDATFolding>
      <OptimizeReferences>true</OptimizeReferences>
      <GenerateDebugInformation>true</GenerateDebugInformation>
      <AdditionalLibraryDirectories>$(OutDir)</AdditionalLibraryDirectories>
      <ProgramDatabaseFile>$(IntDir)$(TargetName).pdb</ProgramDatabaseFile>
    </Link>
    <PreBuildEvent>
      <Command>
      </Command>
    </PreBuildEvent>
  </ItemDefinitionGroup>
  <ItemDefinitionGroup Condition="'$(Configuration)|$(Platform)'=='Debug|Win32'">
    <ClCompile>
      <PrecompiledHeader>NotUsing</PrecompiledHeader>
      <WarningLevel>Level3</WarningLevel>
      <Optimization>Disabled</Optimization>
      <SDLCheck>true</SDLCheck>
      <PreprocessorDefinitions>__CORE_MESSAGING__;_CRT_SECURE_NO_WARNINGS;WIN32;_DEBUG;PLUGINS_EXPORTS;_WINDOWS;_USRDLL;%(PreprocessorDefinitions)</PreprocessorDefinitions>
      <ConformanceMode>true</ConformanceMode>
      <AdditionalIncludeDirectories>.;$(FrameworkPath);$(WindowsPath);$(WindowsPath)zlib</AdditionalIncludeDirectories>
      <UseStandardPreprocessor>true</UseStandardPreprocessor>
    </ClCompile>
    <Link>
      <SubSystem>Windows</SubSystem>
      <GenerateDebugInformation>true</GenerateDebugInformation>
      <AdditionalLibraryDirectories>$(OutDir)</AdditionalLibraryDirectories>
      <ProgramDatabaseFile>$(IntDir)$(TargetName).pdb</ProgramDatabaseFile>
    </Link>
    <PreBuildEvent>
      <Command>
      </Command>
    </PreBuildEvent>
  </ItemDefinitionGroup>
  <ItemDefinitionGroup Condition="'$(Configuration)|$(Platform)'=='Debug|x64'">
    <ClCompile>
      <PrecompiledHeader>NotUsing</PrecompiledHeader>
      <WarningLevel>Level3</WarningLevel>
      <Optimization>Disabled</Optimization>
      <SDLCheck>true</SDLCheck>
      <PreprocessorDefinitions>__CORE_MESSAGING__;_CRT_SECURE_NO_WARNINGS;_DEBUG;PLUGINS_EXPORTS;_WINDOWS;_USRDLL;%(PreprocessorDefinitions)</PreprocessorDefinitions>
      <ConformanceMode>true</ConformanceMode>
      <AdditionalIncludeDirectories>.;$(FrameworkPath);$(WindowsPath);$(WindowsPath)zlib</AdditionalIncludeDirectories>
      <UseStandardPreprocessor>true</UseStandardPreprocessor>
    </ClCompile>
    <Link>
      <SubSystem>Windows</SubSystem>
      <GenerateDebugInformation>true</GenerateDebugInformation>
      <AdditionalLibraryDirectories>$(OutDir)</AdditionalLibraryDirectories>
      <ProgramDatabaseFile>$(IntDir)$(TargetName).pdb</ProgramDatabaseFile>
    </Link>
    <PreBuildEvent>
      <Command>
      </Command>
    </PreBuildEvent>
  </ItemDefinitionGroup>
  <ItemDefinitionGroup Condition="'$(Configuration)|$(Platform)'=='Release|Win32'">
    <ClCompile>
      <PrecompiledHeader>NotUsing</PrecompiledHeader>
      <WarningLevel>Level3</WarningLevel>
      <Optimization>MaxSpeed</Optimization>
      <FunctionLevelLinking>true</FunctionLevelLinking>
      <IntrinsicFunctions>true</IntrinsicFunctions>
      <SDLCheck>true</SDLCheck>
      <PreprocessorDefinitions>__CORE_MESSAGING__;_CRT_SECURE_NO_WARNINGS;WIN32;NDEBUG;PLUGINS_EXPORTS;_WINDOWS;_USRDLL;%(PreprocessorDefinitions)</PreprocessorDefinitions>
      <ConformanceMode>true</ConformanceMode>
      <AdditionalIncludeDirectories>.;$(FrameworkPath);$(WindowsPath);$(WindowsPath)zlib</AdditionalIncludeDirectories>
      <UseStandardPreprocessor>true</UseStandardPreprocessor>
    </ClCompile>
    <Link>
      <SubSystem>Windows</SubSystem>
      <EnableCOMDATFolding>true</EnableCOMDATFolding>
      <OptimizeReferences>true</OptimizeReferences>
      <GenerateDebugInformation>true</GenerateDebugInformation>
      <AdditionalLibraryDirectories>$(OutDir)</AdditionalLibraryDirectories>
      <ProgramDatabaseFile>$(IntDir)$(TargetName).pdb</ProgramDatabaseFile>
    </Link>
    <PreBuildEvent>
      <Command>
      </Command>
    </PreBuildEvent>
  </ItemDefinitionGroup>
  <Import Project="$(VCTargetsPath)\Microsoft.Cpp.targets" />
  <ImportGroup Label="ExtensionTargets">
  </ImportGroup>
</Project>
<|MERGE_RESOLUTION|>--- conflicted
+++ resolved
@@ -1,231 +1,227 @@
-<?xml version="1.0" encoding="utf-8"?>
-<Project DefaultTargets="Build" ToolsVersion="15.0" xmlns="http://schemas.microsoft.com/developer/msbuild/2003">
-  <ItemGroup Label="ProjectConfigurations">
-    <ProjectConfiguration Include="Debug|Win32">
-      <Configuration>Debug</Configuration>
-      <Platform>Win32</Platform>
-    </ProjectConfiguration>
-    <ProjectConfiguration Include="Release|Win32">
-      <Configuration>Release</Configuration>
-      <Platform>Win32</Platform>
-    </ProjectConfiguration>
-    <ProjectConfiguration Include="Debug|x64">
-      <Configuration>Debug</Configuration>
-      <Platform>x64</Platform>
-    </ProjectConfiguration>
-    <ProjectConfiguration Include="Release|x64">
-      <Configuration>Release</Configuration>
-      <Platform>x64</Platform>
-    </ProjectConfiguration>
-  </ItemGroup>
-  <ItemGroup>
-    <ClCompile Include="Channel.cpp" />
-    <ClCompile Include="MetaData.cpp" />
-    <ClCompile Include="Module.cpp" />
-    <ClCompile Include="Service.cpp" />
-    <ClCompile Include="Shell.cpp" />
-    <ClCompile Include="JSONRPC.cpp" />
-    <ClCompile Include="StateControl.cpp" />
-    <ClCompile Include="SubSystem.cpp" />
-    <ClCompile Include="System.cpp" />
-    <ClCompile Include="VirtualInput.cpp" />
-  </ItemGroup>
-  <ItemGroup>
-    <ClInclude Include="Channel.h" />
-    <ClInclude Include="Config.h" />
-    <ClInclude Include="Configuration.h" />
-<<<<<<< HEAD
-    <ClInclude Include="IController.h" />
-=======
->>>>>>> fa57951c
-    <ClInclude Include="IDispatcher.h" />
-    <ClInclude Include="IPlugin.h" />
-    <ClInclude Include="IShell.h" />
-    <ClInclude Include="IStateControl.h" />
-    <ClInclude Include="ISubSystem.h" />
-    <ClInclude Include="JSONRPC.h" />
-    <ClInclude Include="MetaData.h" />
-    <ClInclude Include="Module.h" />
-    <ClInclude Include="plugins.h" />
-    <ClInclude Include="Request.h" />
-    <ClInclude Include="Service.h" />
-    <ClInclude Include="SubSystem.h" />
-    <ClInclude Include="System.h" />
-    <ClInclude Include="Types.h" />
-    <ClInclude Include="VirtualInput.h" />
-  </ItemGroup>
-  <ItemGroup>
-    <Text Include="CMakeLists.txt" />
-  </ItemGroup>
-  <PropertyGroup Label="Globals">
-    <VCProjectVersion>15.0</VCProjectVersion>
-    <ProjectGuid>{0CA4C3EA-2DD4-4BB3-804C-331D09CC3402}</ProjectGuid>
-    <Keyword>Win32Proj</Keyword>
-    <RootNamespace>plugins</RootNamespace>
-    <WindowsTargetPlatformVersion>10.0</WindowsTargetPlatformVersion>
-  </PropertyGroup>
-  <Import Project="$(VCTargetsPath)\Microsoft.Cpp.Default.props" />
-  <PropertyGroup Condition="'$(Configuration)|$(Platform)'=='Debug|Win32'" Label="Configuration">
-    <ConfigurationType>DynamicLibrary</ConfigurationType>
-    <UseDebugLibraries>true</UseDebugLibraries>
-    <PlatformToolset>v143</PlatformToolset>
-    <CharacterSet>MultiByte</CharacterSet>
-  </PropertyGroup>
-  <PropertyGroup Condition="'$(Configuration)|$(Platform)'=='Release|Win32'" Label="Configuration">
-    <ConfigurationType>DynamicLibrary</ConfigurationType>
-    <UseDebugLibraries>false</UseDebugLibraries>
-    <PlatformToolset>v143</PlatformToolset>
-    <WholeProgramOptimization>true</WholeProgramOptimization>
-    <CharacterSet>MultiByte</CharacterSet>
-  </PropertyGroup>
-  <PropertyGroup Condition="'$(Configuration)|$(Platform)'=='Debug|x64'" Label="Configuration">
-    <ConfigurationType>DynamicLibrary</ConfigurationType>
-    <UseDebugLibraries>true</UseDebugLibraries>
-    <PlatformToolset>v143</PlatformToolset>
-    <CharacterSet>MultiByte</CharacterSet>
-  </PropertyGroup>
-  <PropertyGroup Condition="'$(Configuration)|$(Platform)'=='Release|x64'" Label="Configuration">
-    <ConfigurationType>DynamicLibrary</ConfigurationType>
-    <UseDebugLibraries>false</UseDebugLibraries>
-    <PlatformToolset>v143</PlatformToolset>
-    <WholeProgramOptimization>true</WholeProgramOptimization>
-    <CharacterSet>MultiByte</CharacterSet>
-  </PropertyGroup>
-  <Import Project="$(VCTargetsPath)\Microsoft.Cpp.props" />
-  <ImportGroup Label="ExtensionSettings">
-  </ImportGroup>
-  <ImportGroup Label="Shared">
-  </ImportGroup>
-  <ImportGroup Label="PropertySheets" Condition="'$(Configuration)|$(Platform)'=='Debug|Win32'">
-    <Import Project="$(UserRootDir)\Microsoft.Cpp.$(Platform).user.props" Condition="exists('$(UserRootDir)\Microsoft.Cpp.$(Platform).user.props')" Label="LocalAppDataPlatform" />
-  </ImportGroup>
-  <ImportGroup Label="PropertySheets" Condition="'$(Configuration)|$(Platform)'=='Release|Win32'">
-    <Import Project="$(UserRootDir)\Microsoft.Cpp.$(Platform).user.props" Condition="exists('$(UserRootDir)\Microsoft.Cpp.$(Platform).user.props')" Label="LocalAppDataPlatform" />
-  </ImportGroup>
-  <ImportGroup Label="PropertySheets" Condition="'$(Configuration)|$(Platform)'=='Debug|x64'">
-    <Import Project="$(UserRootDir)\Microsoft.Cpp.$(Platform).user.props" Condition="exists('$(UserRootDir)\Microsoft.Cpp.$(Platform).user.props')" Label="LocalAppDataPlatform" />
-  </ImportGroup>
-  <ImportGroup Label="PropertySheets" Condition="'$(Configuration)|$(Platform)'=='Release|x64'">
-    <Import Project="$(UserRootDir)\Microsoft.Cpp.$(Platform).user.props" Condition="exists('$(UserRootDir)\Microsoft.Cpp.$(Platform).user.props')" Label="LocalAppDataPlatform" />
-  </ImportGroup>
-  <PropertyGroup Label="UserMacros" />
-  <PropertyGroup Condition="'$(Configuration)|$(Platform)'=='Release|x64'">
-    <LinkIncremental>false</LinkIncremental>
-    <OutDir>$(SolutionDir)..\artifacts\$(Configuration)\</OutDir>
-    <IntDir>$(OutDir)WebBridge\$(TargetName)\</IntDir>
-  </PropertyGroup>
-  <PropertyGroup Condition="'$(Configuration)|$(Platform)'=='Debug|Win32'">
-    <LinkIncremental>true</LinkIncremental>
-    <OutDir>$(SolutionDir)..\artifacts\$(Configuration)\</OutDir>
-    <IntDir>$(OutDir)WebBridge\$(TargetName)\</IntDir>
-  </PropertyGroup>
-  <PropertyGroup Condition="'$(Configuration)|$(Platform)'=='Debug|x64'">
-    <LinkIncremental>true</LinkIncremental>
-    <OutDir>$(SolutionDir)..\artifacts\$(Configuration)\</OutDir>
-    <IntDir>$(OutDir)WebBridge\$(TargetName)\</IntDir>
-  </PropertyGroup>
-  <PropertyGroup Condition="'$(Configuration)|$(Platform)'=='Release|Win32'">
-    <LinkIncremental>false</LinkIncremental>
-    <OutDir>$(SolutionDir)..\artifacts\$(Configuration)\</OutDir>
-    <IntDir>$(OutDir)WebBridge\$(TargetName)\</IntDir>
-  </PropertyGroup>
-  <ItemDefinitionGroup Condition="'$(Configuration)|$(Platform)'=='Release|x64'">
-    <ClCompile>
-      <PrecompiledHeader>NotUsing</PrecompiledHeader>
-      <WarningLevel>Level3</WarningLevel>
-      <Optimization>MaxSpeed</Optimization>
-      <FunctionLevelLinking>true</FunctionLevelLinking>
-      <IntrinsicFunctions>true</IntrinsicFunctions>
-      <SDLCheck>true</SDLCheck>
-      <PreprocessorDefinitions>__CORE_MESSAGING__;_CRT_SECURE_NO_WARNINGS;NDEBUG;PLUGINS_EXPORTS;_WINDOWS;_USRDLL;%(PreprocessorDefinitions)</PreprocessorDefinitions>
-      <ConformanceMode>true</ConformanceMode>
-      <AdditionalIncludeDirectories>.;$(FrameworkPath);$(WindowsPath);$(WindowsPath)zlib</AdditionalIncludeDirectories>
-      <UseStandardPreprocessor>true</UseStandardPreprocessor>
-    </ClCompile>
-    <Link>
-      <SubSystem>Windows</SubSystem>
-      <EnableCOMDATFolding>true</EnableCOMDATFolding>
-      <OptimizeReferences>true</OptimizeReferences>
-      <GenerateDebugInformation>true</GenerateDebugInformation>
-      <AdditionalLibraryDirectories>$(OutDir)</AdditionalLibraryDirectories>
-      <ProgramDatabaseFile>$(IntDir)$(TargetName).pdb</ProgramDatabaseFile>
-    </Link>
-    <PreBuildEvent>
-      <Command>
-      </Command>
-    </PreBuildEvent>
-  </ItemDefinitionGroup>
-  <ItemDefinitionGroup Condition="'$(Configuration)|$(Platform)'=='Debug|Win32'">
-    <ClCompile>
-      <PrecompiledHeader>NotUsing</PrecompiledHeader>
-      <WarningLevel>Level3</WarningLevel>
-      <Optimization>Disabled</Optimization>
-      <SDLCheck>true</SDLCheck>
-      <PreprocessorDefinitions>__CORE_MESSAGING__;_CRT_SECURE_NO_WARNINGS;WIN32;_DEBUG;PLUGINS_EXPORTS;_WINDOWS;_USRDLL;%(PreprocessorDefinitions)</PreprocessorDefinitions>
-      <ConformanceMode>true</ConformanceMode>
-      <AdditionalIncludeDirectories>.;$(FrameworkPath);$(WindowsPath);$(WindowsPath)zlib</AdditionalIncludeDirectories>
-      <UseStandardPreprocessor>true</UseStandardPreprocessor>
-    </ClCompile>
-    <Link>
-      <SubSystem>Windows</SubSystem>
-      <GenerateDebugInformation>true</GenerateDebugInformation>
-      <AdditionalLibraryDirectories>$(OutDir)</AdditionalLibraryDirectories>
-      <ProgramDatabaseFile>$(IntDir)$(TargetName).pdb</ProgramDatabaseFile>
-    </Link>
-    <PreBuildEvent>
-      <Command>
-      </Command>
-    </PreBuildEvent>
-  </ItemDefinitionGroup>
-  <ItemDefinitionGroup Condition="'$(Configuration)|$(Platform)'=='Debug|x64'">
-    <ClCompile>
-      <PrecompiledHeader>NotUsing</PrecompiledHeader>
-      <WarningLevel>Level3</WarningLevel>
-      <Optimization>Disabled</Optimization>
-      <SDLCheck>true</SDLCheck>
-      <PreprocessorDefinitions>__CORE_MESSAGING__;_CRT_SECURE_NO_WARNINGS;_DEBUG;PLUGINS_EXPORTS;_WINDOWS;_USRDLL;%(PreprocessorDefinitions)</PreprocessorDefinitions>
-      <ConformanceMode>true</ConformanceMode>
-      <AdditionalIncludeDirectories>.;$(FrameworkPath);$(WindowsPath);$(WindowsPath)zlib</AdditionalIncludeDirectories>
-      <UseStandardPreprocessor>true</UseStandardPreprocessor>
-    </ClCompile>
-    <Link>
-      <SubSystem>Windows</SubSystem>
-      <GenerateDebugInformation>true</GenerateDebugInformation>
-      <AdditionalLibraryDirectories>$(OutDir)</AdditionalLibraryDirectories>
-      <ProgramDatabaseFile>$(IntDir)$(TargetName).pdb</ProgramDatabaseFile>
-    </Link>
-    <PreBuildEvent>
-      <Command>
-      </Command>
-    </PreBuildEvent>
-  </ItemDefinitionGroup>
-  <ItemDefinitionGroup Condition="'$(Configuration)|$(Platform)'=='Release|Win32'">
-    <ClCompile>
-      <PrecompiledHeader>NotUsing</PrecompiledHeader>
-      <WarningLevel>Level3</WarningLevel>
-      <Optimization>MaxSpeed</Optimization>
-      <FunctionLevelLinking>true</FunctionLevelLinking>
-      <IntrinsicFunctions>true</IntrinsicFunctions>
-      <SDLCheck>true</SDLCheck>
-      <PreprocessorDefinitions>__CORE_MESSAGING__;_CRT_SECURE_NO_WARNINGS;WIN32;NDEBUG;PLUGINS_EXPORTS;_WINDOWS;_USRDLL;%(PreprocessorDefinitions)</PreprocessorDefinitions>
-      <ConformanceMode>true</ConformanceMode>
-      <AdditionalIncludeDirectories>.;$(FrameworkPath);$(WindowsPath);$(WindowsPath)zlib</AdditionalIncludeDirectories>
-      <UseStandardPreprocessor>true</UseStandardPreprocessor>
-    </ClCompile>
-    <Link>
-      <SubSystem>Windows</SubSystem>
-      <EnableCOMDATFolding>true</EnableCOMDATFolding>
-      <OptimizeReferences>true</OptimizeReferences>
-      <GenerateDebugInformation>true</GenerateDebugInformation>
-      <AdditionalLibraryDirectories>$(OutDir)</AdditionalLibraryDirectories>
-      <ProgramDatabaseFile>$(IntDir)$(TargetName).pdb</ProgramDatabaseFile>
-    </Link>
-    <PreBuildEvent>
-      <Command>
-      </Command>
-    </PreBuildEvent>
-  </ItemDefinitionGroup>
-  <Import Project="$(VCTargetsPath)\Microsoft.Cpp.targets" />
-  <ImportGroup Label="ExtensionTargets">
-  </ImportGroup>
-</Project>
+<?xml version="1.0" encoding="utf-8"?>
+<Project DefaultTargets="Build" ToolsVersion="15.0" xmlns="http://schemas.microsoft.com/developer/msbuild/2003">
+  <ItemGroup Label="ProjectConfigurations">
+    <ProjectConfiguration Include="Debug|Win32">
+      <Configuration>Debug</Configuration>
+      <Platform>Win32</Platform>
+    </ProjectConfiguration>
+    <ProjectConfiguration Include="Release|Win32">
+      <Configuration>Release</Configuration>
+      <Platform>Win32</Platform>
+    </ProjectConfiguration>
+    <ProjectConfiguration Include="Debug|x64">
+      <Configuration>Debug</Configuration>
+      <Platform>x64</Platform>
+    </ProjectConfiguration>
+    <ProjectConfiguration Include="Release|x64">
+      <Configuration>Release</Configuration>
+      <Platform>x64</Platform>
+    </ProjectConfiguration>
+  </ItemGroup>
+  <ItemGroup>
+    <ClCompile Include="Channel.cpp" />
+    <ClCompile Include="MetaData.cpp" />
+    <ClCompile Include="Module.cpp" />
+    <ClCompile Include="Service.cpp" />
+    <ClCompile Include="Shell.cpp" />
+    <ClCompile Include="JSONRPC.cpp" />
+    <ClCompile Include="StateControl.cpp" />
+    <ClCompile Include="SubSystem.cpp" />
+    <ClCompile Include="System.cpp" />
+    <ClCompile Include="VirtualInput.cpp" />
+  </ItemGroup>
+  <ItemGroup>
+    <ClInclude Include="Channel.h" />
+    <ClInclude Include="Config.h" />
+    <ClInclude Include="Configuration.h" />
+    <ClInclude Include="IDispatcher.h" />
+    <ClInclude Include="IPlugin.h" />
+    <ClInclude Include="IShell.h" />
+    <ClInclude Include="IStateControl.h" />
+    <ClInclude Include="ISubSystem.h" />
+    <ClInclude Include="JSONRPC.h" />
+    <ClInclude Include="MetaData.h" />
+    <ClInclude Include="Module.h" />
+    <ClInclude Include="plugins.h" />
+    <ClInclude Include="Request.h" />
+    <ClInclude Include="Service.h" />
+    <ClInclude Include="SubSystem.h" />
+    <ClInclude Include="System.h" />
+    <ClInclude Include="Types.h" />
+    <ClInclude Include="VirtualInput.h" />
+  </ItemGroup>
+  <ItemGroup>
+    <Text Include="CMakeLists.txt" />
+  </ItemGroup>
+  <PropertyGroup Label="Globals">
+    <VCProjectVersion>15.0</VCProjectVersion>
+    <ProjectGuid>{0CA4C3EA-2DD4-4BB3-804C-331D09CC3402}</ProjectGuid>
+    <Keyword>Win32Proj</Keyword>
+    <RootNamespace>plugins</RootNamespace>
+    <WindowsTargetPlatformVersion>10.0</WindowsTargetPlatformVersion>
+  </PropertyGroup>
+  <Import Project="$(VCTargetsPath)\Microsoft.Cpp.Default.props" />
+  <PropertyGroup Condition="'$(Configuration)|$(Platform)'=='Debug|Win32'" Label="Configuration">
+    <ConfigurationType>DynamicLibrary</ConfigurationType>
+    <UseDebugLibraries>true</UseDebugLibraries>
+    <PlatformToolset>v143</PlatformToolset>
+    <CharacterSet>MultiByte</CharacterSet>
+  </PropertyGroup>
+  <PropertyGroup Condition="'$(Configuration)|$(Platform)'=='Release|Win32'" Label="Configuration">
+    <ConfigurationType>DynamicLibrary</ConfigurationType>
+    <UseDebugLibraries>false</UseDebugLibraries>
+    <PlatformToolset>v143</PlatformToolset>
+    <WholeProgramOptimization>true</WholeProgramOptimization>
+    <CharacterSet>MultiByte</CharacterSet>
+  </PropertyGroup>
+  <PropertyGroup Condition="'$(Configuration)|$(Platform)'=='Debug|x64'" Label="Configuration">
+    <ConfigurationType>DynamicLibrary</ConfigurationType>
+    <UseDebugLibraries>true</UseDebugLibraries>
+    <PlatformToolset>v143</PlatformToolset>
+    <CharacterSet>MultiByte</CharacterSet>
+  </PropertyGroup>
+  <PropertyGroup Condition="'$(Configuration)|$(Platform)'=='Release|x64'" Label="Configuration">
+    <ConfigurationType>DynamicLibrary</ConfigurationType>
+    <UseDebugLibraries>false</UseDebugLibraries>
+    <PlatformToolset>v143</PlatformToolset>
+    <WholeProgramOptimization>true</WholeProgramOptimization>
+    <CharacterSet>MultiByte</CharacterSet>
+  </PropertyGroup>
+  <Import Project="$(VCTargetsPath)\Microsoft.Cpp.props" />
+  <ImportGroup Label="ExtensionSettings">
+  </ImportGroup>
+  <ImportGroup Label="Shared">
+  </ImportGroup>
+  <ImportGroup Label="PropertySheets" Condition="'$(Configuration)|$(Platform)'=='Debug|Win32'">
+    <Import Project="$(UserRootDir)\Microsoft.Cpp.$(Platform).user.props" Condition="exists('$(UserRootDir)\Microsoft.Cpp.$(Platform).user.props')" Label="LocalAppDataPlatform" />
+  </ImportGroup>
+  <ImportGroup Label="PropertySheets" Condition="'$(Configuration)|$(Platform)'=='Release|Win32'">
+    <Import Project="$(UserRootDir)\Microsoft.Cpp.$(Platform).user.props" Condition="exists('$(UserRootDir)\Microsoft.Cpp.$(Platform).user.props')" Label="LocalAppDataPlatform" />
+  </ImportGroup>
+  <ImportGroup Label="PropertySheets" Condition="'$(Configuration)|$(Platform)'=='Debug|x64'">
+    <Import Project="$(UserRootDir)\Microsoft.Cpp.$(Platform).user.props" Condition="exists('$(UserRootDir)\Microsoft.Cpp.$(Platform).user.props')" Label="LocalAppDataPlatform" />
+  </ImportGroup>
+  <ImportGroup Label="PropertySheets" Condition="'$(Configuration)|$(Platform)'=='Release|x64'">
+    <Import Project="$(UserRootDir)\Microsoft.Cpp.$(Platform).user.props" Condition="exists('$(UserRootDir)\Microsoft.Cpp.$(Platform).user.props')" Label="LocalAppDataPlatform" />
+  </ImportGroup>
+  <PropertyGroup Label="UserMacros" />
+  <PropertyGroup Condition="'$(Configuration)|$(Platform)'=='Release|x64'">
+    <LinkIncremental>false</LinkIncremental>
+    <OutDir>$(SolutionDir)..\artifacts\$(Configuration)\</OutDir>
+    <IntDir>$(OutDir)WebBridge\$(TargetName)\</IntDir>
+  </PropertyGroup>
+  <PropertyGroup Condition="'$(Configuration)|$(Platform)'=='Debug|Win32'">
+    <LinkIncremental>true</LinkIncremental>
+    <OutDir>$(SolutionDir)..\artifacts\$(Configuration)\</OutDir>
+    <IntDir>$(OutDir)WebBridge\$(TargetName)\</IntDir>
+  </PropertyGroup>
+  <PropertyGroup Condition="'$(Configuration)|$(Platform)'=='Debug|x64'">
+    <LinkIncremental>true</LinkIncremental>
+    <OutDir>$(SolutionDir)..\artifacts\$(Configuration)\</OutDir>
+    <IntDir>$(OutDir)WebBridge\$(TargetName)\</IntDir>
+  </PropertyGroup>
+  <PropertyGroup Condition="'$(Configuration)|$(Platform)'=='Release|Win32'">
+    <LinkIncremental>false</LinkIncremental>
+    <OutDir>$(SolutionDir)..\artifacts\$(Configuration)\</OutDir>
+    <IntDir>$(OutDir)WebBridge\$(TargetName)\</IntDir>
+  </PropertyGroup>
+  <ItemDefinitionGroup Condition="'$(Configuration)|$(Platform)'=='Release|x64'">
+    <ClCompile>
+      <PrecompiledHeader>NotUsing</PrecompiledHeader>
+      <WarningLevel>Level3</WarningLevel>
+      <Optimization>MaxSpeed</Optimization>
+      <FunctionLevelLinking>true</FunctionLevelLinking>
+      <IntrinsicFunctions>true</IntrinsicFunctions>
+      <SDLCheck>true</SDLCheck>
+      <PreprocessorDefinitions>__CORE_MESSAGING__;_CRT_SECURE_NO_WARNINGS;NDEBUG;PLUGINS_EXPORTS;_WINDOWS;_USRDLL;%(PreprocessorDefinitions)</PreprocessorDefinitions>
+      <ConformanceMode>true</ConformanceMode>
+      <AdditionalIncludeDirectories>.;$(FrameworkPath);$(WindowsPath);$(WindowsPath)zlib</AdditionalIncludeDirectories>
+      <UseStandardPreprocessor>true</UseStandardPreprocessor>
+    </ClCompile>
+    <Link>
+      <SubSystem>Windows</SubSystem>
+      <EnableCOMDATFolding>true</EnableCOMDATFolding>
+      <OptimizeReferences>true</OptimizeReferences>
+      <GenerateDebugInformation>true</GenerateDebugInformation>
+      <AdditionalLibraryDirectories>$(OutDir)</AdditionalLibraryDirectories>
+      <ProgramDatabaseFile>$(IntDir)$(TargetName).pdb</ProgramDatabaseFile>
+    </Link>
+    <PreBuildEvent>
+      <Command>
+      </Command>
+    </PreBuildEvent>
+  </ItemDefinitionGroup>
+  <ItemDefinitionGroup Condition="'$(Configuration)|$(Platform)'=='Debug|Win32'">
+    <ClCompile>
+      <PrecompiledHeader>NotUsing</PrecompiledHeader>
+      <WarningLevel>Level3</WarningLevel>
+      <Optimization>Disabled</Optimization>
+      <SDLCheck>true</SDLCheck>
+      <PreprocessorDefinitions>__CORE_MESSAGING__;_CRT_SECURE_NO_WARNINGS;WIN32;_DEBUG;PLUGINS_EXPORTS;_WINDOWS;_USRDLL;%(PreprocessorDefinitions)</PreprocessorDefinitions>
+      <ConformanceMode>true</ConformanceMode>
+      <AdditionalIncludeDirectories>.;$(FrameworkPath);$(WindowsPath);$(WindowsPath)zlib</AdditionalIncludeDirectories>
+      <UseStandardPreprocessor>true</UseStandardPreprocessor>
+    </ClCompile>
+    <Link>
+      <SubSystem>Windows</SubSystem>
+      <GenerateDebugInformation>true</GenerateDebugInformation>
+      <AdditionalLibraryDirectories>$(OutDir)</AdditionalLibraryDirectories>
+      <ProgramDatabaseFile>$(IntDir)$(TargetName).pdb</ProgramDatabaseFile>
+    </Link>
+    <PreBuildEvent>
+      <Command>
+      </Command>
+    </PreBuildEvent>
+  </ItemDefinitionGroup>
+  <ItemDefinitionGroup Condition="'$(Configuration)|$(Platform)'=='Debug|x64'">
+    <ClCompile>
+      <PrecompiledHeader>NotUsing</PrecompiledHeader>
+      <WarningLevel>Level3</WarningLevel>
+      <Optimization>Disabled</Optimization>
+      <SDLCheck>true</SDLCheck>
+      <PreprocessorDefinitions>__CORE_MESSAGING__;_CRT_SECURE_NO_WARNINGS;_DEBUG;PLUGINS_EXPORTS;_WINDOWS;_USRDLL;%(PreprocessorDefinitions)</PreprocessorDefinitions>
+      <ConformanceMode>true</ConformanceMode>
+      <AdditionalIncludeDirectories>.;$(FrameworkPath);$(WindowsPath);$(WindowsPath)zlib</AdditionalIncludeDirectories>
+      <UseStandardPreprocessor>true</UseStandardPreprocessor>
+    </ClCompile>
+    <Link>
+      <SubSystem>Windows</SubSystem>
+      <GenerateDebugInformation>true</GenerateDebugInformation>
+      <AdditionalLibraryDirectories>$(OutDir)</AdditionalLibraryDirectories>
+      <ProgramDatabaseFile>$(IntDir)$(TargetName).pdb</ProgramDatabaseFile>
+    </Link>
+    <PreBuildEvent>
+      <Command>
+      </Command>
+    </PreBuildEvent>
+  </ItemDefinitionGroup>
+  <ItemDefinitionGroup Condition="'$(Configuration)|$(Platform)'=='Release|Win32'">
+    <ClCompile>
+      <PrecompiledHeader>NotUsing</PrecompiledHeader>
+      <WarningLevel>Level3</WarningLevel>
+      <Optimization>MaxSpeed</Optimization>
+      <FunctionLevelLinking>true</FunctionLevelLinking>
+      <IntrinsicFunctions>true</IntrinsicFunctions>
+      <SDLCheck>true</SDLCheck>
+      <PreprocessorDefinitions>__CORE_MESSAGING__;_CRT_SECURE_NO_WARNINGS;WIN32;NDEBUG;PLUGINS_EXPORTS;_WINDOWS;_USRDLL;%(PreprocessorDefinitions)</PreprocessorDefinitions>
+      <ConformanceMode>true</ConformanceMode>
+      <AdditionalIncludeDirectories>.;$(FrameworkPath);$(WindowsPath);$(WindowsPath)zlib</AdditionalIncludeDirectories>
+      <UseStandardPreprocessor>true</UseStandardPreprocessor>
+    </ClCompile>
+    <Link>
+      <SubSystem>Windows</SubSystem>
+      <EnableCOMDATFolding>true</EnableCOMDATFolding>
+      <OptimizeReferences>true</OptimizeReferences>
+      <GenerateDebugInformation>true</GenerateDebugInformation>
+      <AdditionalLibraryDirectories>$(OutDir)</AdditionalLibraryDirectories>
+      <ProgramDatabaseFile>$(IntDir)$(TargetName).pdb</ProgramDatabaseFile>
+    </Link>
+    <PreBuildEvent>
+      <Command>
+      </Command>
+    </PreBuildEvent>
+  </ItemDefinitionGroup>
+  <Import Project="$(VCTargetsPath)\Microsoft.Cpp.targets" />
+  <ImportGroup Label="ExtensionTargets">
+  </ImportGroup>
+</Project>