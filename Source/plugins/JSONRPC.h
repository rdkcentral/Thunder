--- conflicted
+++ resolved
@@ -702,10 +702,7 @@
 
             return (result);
         }
-<<<<<<< HEAD
-=======
-
->>>>>>> d36af082
+
         Core::hresult Attach(IShell::IConnectionServer::INotification*& sink /* @out */, IShell* service) override
         {
             ASSERT(_service == nullptr);
