--- conflicted
+++ resolved
@@ -26,12 +26,7 @@
 
 PUSH_WARNING(DISABLE_WARNING_THIS_IN_MEMBER_INITIALIZER_LIST)
     Channel::Channel(const SOCKET& connector, const Core::NodeId& remoteId)
-<<<<<<< HEAD
-        : BaseClass(true, false, 5, _requestAllocator, false, connector, remoteId, 1024, -1)
-        , _adminLock()
-=======
         : BaseClass(true, false, 5, _requestAllocator, false, connector, remoteId, 1024, 1024)
->>>>>>> e0b54018
         , _ID(0)
         , _nameOffset(~0)
         , _state(WEB)
