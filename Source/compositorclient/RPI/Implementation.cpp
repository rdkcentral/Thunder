--- conflicted
+++ resolved
@@ -1130,32 +1130,21 @@
     , _pointer(nullptr)
     , _touchpanel(nullptr)
 {
-<<<<<<< HEAD
+    uint32_t realWidth(width);
+    uint32_t realHeight(height);
+
+    _display.AddRef();
+
     // To support scanout the underlying buffer should be large enough to support the selected mode
     // A buffer of smaller dimensions than the display will fail. A larger one is possible but will
     // probably fail in the current setup. Currently, it is best to give both equal dimensions
-=======
-    uint32_t realWidth(width);
-    uint32_t realHeight(height);
-
-    _display.AddRef();
-
-    // To support scanout the underlying FB should be large enough to support the selected mode
-    // An FB of 1280x720 on a 1920x1080 display will probably fail. Currently, they should have 
-    // equal dimensions
->>>>>>> 252c0c00
 
     if ((width != _display.DisplaySizeWidth()) || (height != _display.DisplaySizeHeight())) {
         TRACE_L1(_T("Requested surface dimensions [%d, %d] might not be honered. Rendering might fail!"), width, height);
 
         // Truncating
-<<<<<<< HEAD
-        if (_width  != _display.DisplaySizeWidth())  { _width  = _display.DisplaySizeWidth();  }
-        if (_height != _display.DisplaySizeHeight()) { _height = _display.DisplaySizeHeight(); }
-=======
-        if (realWidth  > _display.DisplaySizeWidth())  { realWidth  = _display.DisplaySizeWidth();  }
-        if (realHeight > _display.DisplaySizeHeight()) { realHeight = _display.DisplaySizeHeight(); }
->>>>>>> 252c0c00
+        if (realWidth  != _display.DisplaySizeWidth())  { realWidth  = _display.DisplaySizeWidth();  }
+        if (realHeight != _display.DisplaySizeHeight()) { realHeight = _display.DisplaySizeHeight(); }
     }
 
     EGLSurface nativeSurface = Platform::Instance().CreateSurface(_display.Native(), realWidth, realHeight);
