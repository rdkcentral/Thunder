--- conflicted
+++ resolved
@@ -17,13 +17,10 @@
         ProxyStubs_RtspClient.cpp
         ProxyStubs_Streaming.cpp
         ProxyStubs_TestController.cpp
-<<<<<<< HEAD
         ProxyStubs_TVControl.cpp
         ProxyStubs_WebDriver.cpp
         ProxyStubs_WebServer.cpp
-=======
- 	ProxyStubs_TestUtility.cpp
->>>>>>> 06730177
+        ProxyStubs_TestUtility.cpp
         )
 
 add_library(${TargetInterfaces} SHARED
