#include "Communicator.h"

namespace WPEFramework {
namespace RPC {

class ClosingInfo {
    private:
        ClosingInfo() = delete;
        ClosingInfo& operator=(const ClosingInfo& RHS) = delete;

        enum enumState {
            SOFTKILL,
            HARDKILL
        };

    public:
        ClosingInfo(const uint32_t pid)
            : _process(pid)
            , _state(SOFTKILL)
        {
            _process.Kill(false);
        }
        ClosingInfo(const ClosingInfo& copy)
            : _process(copy._process.Id())
            , _state(copy._state)
        {
        }
        ~ClosingInfo()
        {
        }

    public:
        uint64_t Timed(const uint64_t scheduledTime)
        {
            uint64_t result = 0;

            if (_process.IsActive() != false) {
				if (_state == SOFTKILL) {
					_state = HARDKILL;
					_process.Kill(true);
					result = Core::Time(scheduledTime).Add(4000).Ticks(); // Next check in 4S
				} else {
					// This should not happen. This is a very stubbern process. Can be killed.
					ASSERT(false);
				}
			}

			return (result);
		}

    private:

        // Todo: maak basis met afgeleide voor deze en lxc, eh wacht de stop kan ik wel als als signal doen (hoeft niet op actieve thread) maar de kill niet en aangezier geen timeout op zit moet die wel na een tijdje gewoon gestopt worden...

		private : Core::Process _process;
		enumState _state;
	};

/*

class ContainerClosingInfo {
    private:
        ContainerClosingInfo() = delete;
        ContainerClosingInfo& operator=(const ContainerClosingInfo& RHS) = delete;

        enum enumState {
            SOFTKILL,
            HARDKILL
        };

    public:
        ContainerClosingInfo(const uint32_t pid)
            : _process(pid)
            , _state(SOFTKILL)
        {
            _process.Kill(false);
        }
        ContainerClosingInfo(const ContainerClosingInfo& copy)
            : _process(copy._process.Id())
            , _state(copy._state)
        {
        }
        ~ContainerClosingInfo()
        {
        }

    public:
        uint64_t Timed(const uint64_t scheduledTime)
        {
            uint64_t result = 0;

            if (_process.IsActive() != false) {
				if (_state == SOFTKILL) {
					_state = HARDKILL;
					_process.Kill(true);
					result = Core::Time(scheduledTime).Add(4000).Ticks(); // Next check in 4S
				} else {
					// This should not happen. This is a very stubbern process. Can be killed.
					ASSERT(false);
				}
			}

			return (result);
		}

		private : Core::Process _process;
		enumState _state;
	};

    */

static constexpr uint32_t DestructionStackSize = 64 * 1024;
static Core::ProxyPoolType<RPC::AnnounceMessage> AnnounceMessageFactory(2);
static Core::TimerType<ClosingInfo>& Destructor = Core::SingletonType < Core::TimerType<ClosingInfo> >::Instance(DestructionStackSize, "ProcessDestructor");

/* static */ std::atomic<uint32_t> Communicator::RemoteConnection::_sequenceId(1);

static void LoadProxyStubs(const string& pathName)
{
    static std::list<Core::Library> processProxyStubs;

    Core::Directory index(pathName.c_str(), _T("*.so"));

    while (index.Next() == true) {
        // Check if this ProxySTub file is already loaded in this process space..
        std::list<Core::Library>::const_iterator loop(processProxyStubs.begin());
        while ((loop != processProxyStubs.end()) && (loop->Name() != index.Current())) {
            loop++;
        }

        if (loop == processProxyStubs.end()) {
            Core::Library library(index.Current().c_str());

            if (library.IsLoaded() == true) {
                processProxyStubs.push_back(library);
            }
        }
    }
}

/* virtual */ uint32_t Communicator::RemoteConnection::Id() const
{
    return (_id);
}

/* virtual */ void* Communicator::RemoteConnection::QueryInterface(const uint32_t id)
{
    if (id == IRemoteConnection::ID) {
        AddRef();
        return (static_cast<IRemoteConnection*>(this));
    } else if (id == Core::IUnknown::ID) {
        AddRef();
        return (static_cast<Core::IUnknown*>(this));		
	}
    return (nullptr);
}

/* virtual */ void* Communicator::RemoteConnection::Aquire(const uint32_t waitTime, const string& className, const uint32_t interfaceId, const uint32_t version)
{
    void* result(nullptr);

    if (_channel.IsValid() == true) {
        Core::ProxyType<RPC::AnnounceMessage> message(AnnounceMessageFactory.Element());

        message->Parameters().Set(_id, className, interfaceId, version);

        uint32_t feedback = _channel->Invoke(message, waitTime);

        if (feedback == Core::ERROR_NONE) {
            void* implementation = message->Response().Implementation();

            if (implementation != nullptr) {
                // From what is returned, we need to create a proxy
                ProxyStub::UnknownProxy* instance = RPC::Administrator::Instance().ProxyInstance(_channel, implementation, interfaceId, true, interfaceId, false);
                result = (instance != nullptr ? instance->QueryInterface(interfaceId) : nullptr);
            }
        }
    }

    return (result);
}

/* virtual */ void Communicator::RemoteConnection::Terminate()
{
    Close();
}

/* virtual */ uint32_t Communicator::RemoteConnection::RemoteId() const  {
    return (_remoteId);
}

<<<<<<< HEAD
/* virtual */ void Communicator::LocalRemoteProcess::Terminate() {
    // Time to shoot the application, it will trigger a close by definition of the channel, if it is still standing..
    Destructor.Schedule(Core::Time::Now().Add(10000), ClosingInfo(_id));
=======
/* virtual */ void Communicator::RemoteProcess::Terminate()
{
    // Do not yet call the close on the connection, the otherside might close down decently and release all opened interfaces..
    // Just submit our selves for destruction !!!!

    // Time to shoot the application, it will trigger a close by definition of the channel, if it is still standing..
    if (_id != 0) {
        _destructor.Schedule(Core::Time::Now().Add(10000), ClosingInfo(_id));
        _id = 0;
    }
}

/* virtual */ uint32_t Communicator::RemoteProcess::RemoteId() const  {
    return (_id);
}

// static Core::ProxyMapType<Core::NodeId, CommunicatorClient>

Communicator::RemoteHost::RemoteHost(const Core::NodeId& remoteNode)
    : RemoteConnection()
{
>>>>>>> dab946f9
}

Communicator::Communicator(const Core::NodeId& node, const string& proxyStubPath)
    : _connectionMap(*this)
    , _ipcServer(node, _connectionMap, proxyStubPath)
{
    if (proxyStubPath.empty() == false) {
        RPC::LoadProxyStubs(proxyStubPath);
    }
    // These are the elements we are expecting to receive over the IPC channels.
    _ipcServer.CreateFactory<AnnounceMessage>(1);
    _ipcServer.CreateFactory<InvokeMessage>(3);
}

Communicator::Communicator(
    const Core::NodeId& node,
    const string& proxyStubPath,
    const Core::ProxyType<ServerType<InvokeMessage> >& invoke,
    const Core::ProxyType<ServerType<AnnounceMessage> >& announcement) 
    : _connectionMap(*this)
    , _ipcServer(node, _connectionMap, proxyStubPath, invoke, announcement)
{
    if (proxyStubPath.empty() == false) {
        RPC::LoadProxyStubs(proxyStubPath);
    }
    // These are the elements we are expecting to receive over the IPC channels.
    _ipcServer.CreateFactory<AnnounceMessage>(1);
    _ipcServer.CreateFactory<InvokeMessage>(3);
}

/* virtual */ Communicator::~Communicator()
{
    // Make sure any closed channel is cleared before we start validating the end result :-)
    _ipcServer.Cleanup();

    // Close all communication paths...
    _ipcServer.Close(Core::infinite);

    _ipcServer.DestroyFactory< InvokeMessage>();
    _ipcServer.DestroyFactory< AnnounceMessage>();
}

CommunicatorClient::CommunicatorClient(
    const Core::NodeId& remoteNode)
    : Core::IPCChannelClientType<Core::Void, false, true>(remoteNode, CommunicationBufferSize)
    , _announceMessage(Core::ProxyType<RPC::AnnounceMessage>::Create())
    , _announceEvent(false, true)
    , _invokeHandler(Core::ProxyType<InvokeHandlerImplementation>::Create())
    , _announceHandler(Core::ProxyType<AnnounceHandlerImplementation>::Create(this))
{
    CreateFactory<RPC::AnnounceMessage>(1);
    CreateFactory<RPC::InvokeMessage>(2);

    Register(_invokeHandler);
    Register(_announceHandler);
}

CommunicatorClient::CommunicatorClient(
        const Core::NodeId& remoteNode,
	    const Core::ProxyType< ServerType<InvokeMessage> >& invoke,
	    const Core::ProxyType< ServerType<AnnounceMessage> >& announce)
    : Core::IPCChannelClientType<Core::Void, false, true>(remoteNode, CommunicationBufferSize)
    , _announceMessage(Core::ProxyType<RPC::AnnounceMessage>::Create())
    , _announceEvent(false, true)
    , _invokeHandler()
    , _announceHandler()
{
    CreateFactory<RPC::AnnounceMessage>(1);
    CreateFactory<RPC::InvokeMessage>(2);
    Core::ProxyType<Core::IPCServerType<InvokeMessage>> invokeHandler(Core::ProxyType<InvokeHandlerImplementation>::Create());
    Core::ProxyType<Core::IPCServerType<AnnounceMessage>> announceHandler(Core::ProxyType<AnnounceHandlerImplementation>::Create(this));

    if (invoke.IsValid() == true) {
        _invokeHandler = invoke;
        invoke->Handler(invokeHandler);
    } else {
        _invokeHandler = invokeHandler;
    }

    if (announce.IsValid() == true) {
        _announceHandler = announce;
        announce->Handler(announceHandler);
    } else {
        _announceHandler = announceHandler;
    }

    BaseClass::Register(_invokeHandler);
    BaseClass::Register(_announceHandler);
}

CommunicatorClient::~CommunicatorClient()
{
    BaseClass::Close(Core::infinite);

    DestroyFactory<RPC::InvokeMessage>();
    DestroyFactory<RPC::AnnounceMessage>();
}

uint32_t CommunicatorClient::Open(const uint32_t waitTime)
{
    ASSERT(BaseClass::IsOpen() == false);
    _announceEvent.ResetEvent();

    //do not set announce parameters, we do not know what side will offer the interface

    uint32_t result = BaseClass::Open(waitTime);

    if ((result == Core::ERROR_NONE) && (_announceEvent.Lock(waitTime) != Core::ERROR_NONE)) {
        result = Core::ERROR_OPENING_FAILED;
    }

    return (result);
}

uint32_t CommunicatorClient::Open(const uint32_t waitTime, const string& className, const uint32_t interfaceId, const uint32_t version)
{
    ASSERT(BaseClass::IsOpen() == false);
    _announceEvent.ResetEvent();

    _announceMessage->Parameters().Set(Core::ProcessInfo().Id(), className, interfaceId, version);

    uint32_t result = BaseClass::Open(waitTime);

    if ((result == Core::ERROR_NONE) && (_announceEvent.Lock(waitTime) != Core::ERROR_NONE)) {
        result = Core::ERROR_OPENING_FAILED;
    }

    return (result);
}

uint32_t CommunicatorClient::Open(const uint32_t waitTime, const uint32_t interfaceId, void* implementation, const uint32_t exchangeId)
{
    ASSERT(BaseClass::IsOpen() == false);
    _announceEvent.ResetEvent();

    _announceMessage->Parameters().Set(Core::ProcessInfo().Id(), interfaceId, implementation, Data::Init::REQUEST, exchangeId);

    uint32_t result = BaseClass::Open(waitTime);

    if ((result == Core::ERROR_NONE) && (_announceEvent.Lock(waitTime) != Core::ERROR_NONE)) {
        result = Core::ERROR_OPENING_FAILED;
    }

    return (result);
}

uint32_t CommunicatorClient::Close(const uint32_t waitTime)
{
    return (BaseClass::Close(waitTime));
}

/* virtual */ void CommunicatorClient::StateChange()
{
    BaseClass::StateChange();

    if (BaseClass::Source().IsOpen()) {
        TRACE_L1("Invoking the Announce message to the server. %d", __LINE__);
        uint32_t result = Invoke<RPC::AnnounceMessage>(_announceMessage, this);

        if (result != Core::ERROR_NONE) {
            TRACE_L1("Error during invoke of AnnounceMessage: %d", result);
        } else {
            RPC::Data::Init& setupFrame(_announceMessage->Parameters());

            if (setupFrame.IsRequested() == true) {
                Core::ProxyType<Core::IPCChannel> refChannel(*this);

                ASSERT(refChannel.IsValid());

                // Register the interface we are passing to the otherside:
                RPC::Administrator::Instance().RegisterInterface(refChannel, setupFrame.Implementation(), setupFrame.InterfaceId());
            }
        }
    } else {
        TRACE_L1("Connection to the server is down");
    }
}

/* virtual */ void CommunicatorClient::Dispatch(Core::IIPC& element)
{
    // Message delivered and responded on....
    RPC::AnnounceMessage* announceMessage = static_cast<RPC::AnnounceMessage*>(&element);

    ASSERT(dynamic_cast<RPC::AnnounceMessage*>(&element) != nullptr);

    if (announceMessage->Response().IsSet() == true) {
        // Is result of an announce message, contains default trace categories in JSON format.
        string jsonDefaultCategories(announceMessage->Response().TraceCategories());

        if (jsonDefaultCategories.empty() == false) {
            Trace::TraceUnit::Instance().SetDefaultCategoriesJson(jsonDefaultCategories);
        }

        string proxyStubPath(announceMessage->Response().ProxyStubPath());
        if (proxyStubPath.empty() == false) {
            // Also load the ProxyStubs before we do anything else
            RPC::LoadProxyStubs(proxyStubPath);
        }
    }

    // Set event so WaitForCompletion() can continue.
    _announceEvent.SetEvent();
}
}
}<|MERGE_RESOLUTION|>--- conflicted
+++ resolved
@@ -111,7 +111,7 @@
 
 static constexpr uint32_t DestructionStackSize = 64 * 1024;
 static Core::ProxyPoolType<RPC::AnnounceMessage> AnnounceMessageFactory(2);
-static Core::TimerType<ClosingInfo>& Destructor = Core::SingletonType < Core::TimerType<ClosingInfo> >::Instance(DestructionStackSize, "ProcessDestructor");
+static Core::TimerType<ClosingInfo>& _destructor = Core::SingletonType < Core::TimerType<ClosingInfo> >::Instance(DestructionStackSize, "ProcessDestructor");
 
 /* static */ std::atomic<uint32_t> Communicator::RemoteConnection::_sequenceId(1);
 
@@ -189,12 +189,7 @@
     return (_remoteId);
 }
 
-<<<<<<< HEAD
-/* virtual */ void Communicator::LocalRemoteProcess::Terminate() {
-    // Time to shoot the application, it will trigger a close by definition of the channel, if it is still standing..
-    Destructor.Schedule(Core::Time::Now().Add(10000), ClosingInfo(_id));
-=======
-/* virtual */ void Communicator::RemoteProcess::Terminate()
+/* virtual */ void Communicator::LocalRemoteProcess::Terminate()
 {
     // Do not yet call the close on the connection, the otherside might close down decently and release all opened interfaces..
     // Just submit our selves for destruction !!!!
@@ -206,16 +201,15 @@
     }
 }
 
-/* virtual */ uint32_t Communicator::RemoteProcess::RemoteId() const  {
+uint32_t Communicator::LocalRemoteProcess::RemoteId() const  {
     return (_id);
 }
 
 // static Core::ProxyMapType<Core::NodeId, CommunicatorClient>
 
 Communicator::RemoteHost::RemoteHost(const Core::NodeId& remoteNode)
-    : RemoteConnection()
-{
->>>>>>> dab946f9
+    : RemoteProcess()
+{
 }
 
 Communicator::Communicator(const Core::NodeId& node, const string& proxyStubPath)
