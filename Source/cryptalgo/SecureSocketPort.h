--- conflicted
+++ resolved
@@ -107,11 +107,7 @@
 
             // Signal a state change, Opened, Closed or Accepted
             void StateChange() override {
-<<<<<<< HEAD
                 ASSERT(_context != nullptr && _ssl != nullptr);
-
-=======
->>>>>>> cd70ca5e
                 Update();
             };
             inline uint32_t Callback(IValidator* callback) {
