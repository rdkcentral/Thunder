/*
 * If not stated otherwise in this file or this component's LICENSE file the
 * following copyright and licenses apply:
 *
 * Copyright 2020 Metrological
 *
 * Licensed under the Apache License, Version 2.0 (the "License");
 * you may not use this file except in compliance with the License.
 * You may obtain a copy of the License at
 *
 * http://www.apache.org/licenses/LICENSE-2.0
 *
 * Unless required by applicable law or agreed to in writing, software
 * distributed under the License is distributed on an "AS IS" BASIS,
 * WITHOUT WARRANTIES OR CONDITIONS OF ANY KIND, either express or implied.
 * See the License for the specific language governing permissions and
 * limitations under the License.
 */

#include "WarningReportingUnit.h"

#define WARNINGREPORTING_CYCLIC_BUFFER_FILENAME _T("WARNINGREPORTING_FILENAME")
#define WARNINGREPORTING_CYCLIC_BUFFER_DOORBELL _T("WARNINGREPORTING_DOORBELL")

namespace WPEFramework {
namespace WarningReporting {

    /* static */ const TCHAR* CyclicBufferName = _T("warningreportingbuffer");

    WarningReportingUnit::WarningReportingUnit()
        : _categories()
        , _adminLock()
        , _outputChannel(nullptr)
        , _directOutput(false)
    {
        WarningReportingUnitProxy::Instance().Handler(this);
    }

    WarningReportingUnit::ReportingBuffer::ReportingBuffer(const string& doorBell, const string& name)
        : Core::CyclicBuffer(name,
              Core::File::USER_READ | Core::File::USER_WRITE | Core::File::USER_EXECUTE | Core::File::GROUP_READ | Core::File::GROUP_WRITE | Core::File::OTHERS_READ | Core::File::OTHERS_WRITE | Core::File::SHAREABLE,
              CyclicBufferSize, true)
        , _doorBell(doorBell.c_str())
    {
        // Make sure the trace file opened proeprly.
        TRACE_L1("Opened a file to stash my reported warning at: %s [%d] and doorbell: %s", name.c_str(), CyclicBufferSize, doorBell.c_str());
        ASSERT(IsValid() == true);
    }

    WarningReportingUnit::ReportingBuffer::~ReportingBuffer()
    {
    }

    uint32_t WarningReportingUnit::ReportingBuffer::GetOverwriteSize(Cursor& cursor)
    {
        while (cursor.Offset() < cursor.Size()) {
            uint16_t chunkSize = 0;
            cursor.Peek(chunkSize);

            TRACE_L1("Flushing warning reporting data !!! %d", __LINE__);

            cursor.Forward(chunkSize);
        }

        return cursor.Offset();
    }

    void WarningReportingUnit::ReportingBuffer::DataAvailable()
    {
        _doorBell.Ring();
    }

    WarningReportingUnit& WarningReportingUnit::Instance()
    {
        return Core::SingletonType<WarningReportingUnit>::Instance();
    }

    WarningReportingUnit::~WarningReportingUnit()
    {
<<<<<<< HEAD
        _adminLock.Lock();
        
        WarningReportingUnitProxy::Instance().Handler(nullptr);

=======

        m_Admin.Lock();
>>>>>>> 8c3aae3a

        if (_outputChannel != nullptr) {
            Close();
        }

        for (auto const& category : _categories) {
            category.second->Destroy();
        }

<<<<<<< HEAD
        _adminLock.Unlock();
=======
        m_Admin.Unlock();

        WarningReportingUnitProxy::Instance().Handler(nullptr);
>>>>>>> 8c3aae3a
    }

    uint32_t WarningReportingUnit::Open(const uint32_t identifier)
    {
        uint32_t result = Core::ERROR_UNAVAILABLE;

        string fileName;
        string doorBell;
        Core::SystemInfo::GetEnvironment(WARNINGREPORTING_CYCLIC_BUFFER_FILENAME, fileName);
        Core::SystemInfo::GetEnvironment(WARNINGREPORTING_CYCLIC_BUFFER_DOORBELL, doorBell);

        ASSERT(fileName.empty() == false);
        ASSERT(doorBell.empty() == false);

        if (fileName.empty() == false) {

            fileName += '.' + Core::NumberType<uint32_t>(identifier).Text();
            result = Open(doorBell, fileName);
        }

        return result;
    }

    uint32_t WarningReportingUnit::Open(const string& pathName)
    {
        string fileName(Core::Directory::Normalize(pathName) + CyclicBufferName);
#ifdef __WINDOWS__
        string doorBell("127.0.0.1:62002");
#else
        string doorBell(Core::Directory::Normalize(pathName) + CyclicBufferName + ".doorbell");
#endif

        Core::SystemInfo::SetEnvironment(WARNINGREPORTING_CYCLIC_BUFFER_FILENAME, fileName);
        Core::SystemInfo::SetEnvironment(WARNINGREPORTING_CYCLIC_BUFFER_DOORBELL, doorBell);

        return Open(doorBell, fileName);
    }

    uint32_t WarningReportingUnit::Close()
    {
        Core::SafeSyncType<Core::CriticalSection> guard(_adminLock);
        
        _outputChannel.reset(nullptr);

        return Core::ERROR_NONE;
    }

    void WarningReportingUnit::Announce(IWarningReportingUnit::IWarningReportingControl& category)
    {
        Core::SafeSyncType<Core::CriticalSection> guard(_adminLock);
    
        _categories[category.Category()] = &category;
    }

    void WarningReportingUnit::Revoke(IWarningReportingUnit::IWarningReportingControl& category)
    {
        Core::SafeSyncType<Core::CriticalSection> guard(_adminLock);
        
        _categories.erase(category.Category());
    }

    std::list<string> WarningReportingUnit::GetCategories()
    {
        _adminLock.Lock();
        std::list<string> result;
        for (const auto& pair : _categories) {
            result.push_back(pair.first);
        }
        _adminLock.Unlock();
        return result;
    }

    string WarningReportingUnit::Defaults() const
    {
        string result;
        Core::JSON::ArrayType<Setting::JSON> serialized;

        for (const auto& enabledCategory : _enabledCategories) {
            serialized.Add(Setting::JSON(enabledCategory.second));
        }

        serialized.ToString(result);
        return result;
    }

    void WarningReportingUnit::Defaults(const string& jsonCategories)
    {
        Core::JSON::ArrayType<Setting::JSON> serialized;
        Core::OptionalType<Core::JSON::Error> error;
        serialized.FromString(jsonCategories, error);
        if (error.IsSet() == true) {
            SYSLOG(Logging::ParsingError, (_T("Parsing WarningReporting failed with %s"), ErrorDisplayMessage(error.Value()).c_str()));
        }

        // Deal with existing categories that might need to be enable/disabled.
        UpdateEnabledCategories(serialized);
    }

    void WarningReportingUnit::UpdateEnabledCategories(const Core::JSON::ArrayType<Setting::JSON>& info)
    {
        Core::JSON::ArrayType<Setting::JSON>::ConstIterator index = info.Elements();
        _adminLock.Lock();

        _enabledCategories.clear();
        while (index.Next()) {
            _enabledCategories.emplace(index.Current().Category.Value(), Setting(index.Current()));
        }

        for (auto& setting : _enabledCategories) {
            auto category = _categories.find(setting.first);

            if (category != _categories.end()) {
                
                if (category->second->Enabled() != setting.second.Enabled()) {
                    category->second->Enabled(setting.second.Enabled());
                }

                category->second->Configure(setting.second.Configuration());
                category->second->Exclude(setting.second.Excluded());
            }
        }
        _adminLock.Unlock();
    }

    void WarningReportingUnit::FetchCategoryInformation(const string& category, bool& outIsDefaultCategory, bool& outIsEnabled, string& outExcluded, string& outConfiguration) const
    {
        _adminLock.Lock();

        outIsDefaultCategory = true;
        auto setting = _enabledCategories.find(category);

        if (setting != _enabledCategories.end()) {
            outIsDefaultCategory = true;
            outIsEnabled = setting->second.Enabled();
            outExcluded = setting->second.Excluded();
            outConfiguration = setting->second.Configuration();
        }

        _adminLock.Unlock();
    }

    void WarningReportingUnit::ReportWarningEvent(const char identifier[], const char file[], const uint32_t lineNumber, const char className[], const IWarningEvent& information)
    {

        const char* fileName(Core::FileNameOnly(file));

        _adminLock.Lock();

        if (_outputChannel != nullptr) {

            const char* category(information.Category());
            const uint64_t current = Core::Time::Now().Ticks();

            const uint16_t fileNameLength = static_cast<uint16_t>(strlen(fileName) + 1); // File name.
            const uint16_t categoryLength = static_cast<uint16_t>(strlen(category) + 1); // Cateogory.
            const uint16_t identifierLength = static_cast<uint16_t>(strlen(identifier) + 1); // Identifier name.

            // length(2 bytes) - clock ticks (8 bytes) - lineNumber (4 bytes) - fileNameLength - categoryLength - identifierLength - data
            const uint16_t headerLength = 2 + 8 + 4 + fileNameLength + categoryLength + identifierLength;

            uint8_t buffer[1024];
            uint16_t result = information.Serialize(buffer, sizeof(buffer));

            const uint16_t fullLength = headerLength + result;

            // Tell the buffer how much we are going to write.
            // stack buffer 1kB, serialize
            const uint32_t actualLength = _outputChannel->Reserve(fullLength);

            if (actualLength >= fullLength) {
                _outputChannel->Write(reinterpret_cast<const uint8_t*>(&fullLength), 2); //fullLength
                _outputChannel->Write(reinterpret_cast<const uint8_t*>(&current), 8); //timestamp
                _outputChannel->Write(reinterpret_cast<const uint8_t*>(&lineNumber), 4); //lineNumber
                _outputChannel->Write(reinterpret_cast<const uint8_t*>(fileName), fileNameLength); //filename
                _outputChannel->Write(reinterpret_cast<const uint8_t*>(category), categoryLength); //category name
                _outputChannel->Write(reinterpret_cast<const uint8_t*>(identifier), identifierLength); //identifier aka. callsign
                _outputChannel->Write(reinterpret_cast<const uint8_t*>(buffer), result);
            }
        }
        _adminLock.Unlock();

        if ((_directOutput == true) && (information.IsWarning() == true)) {

            string text;
            string time(Core::Time::Now().ToRFC1123(true));
            Core::TextFragment cleanClassName(Core::ClassNameOnly(className));

            information.ToString(text);

            fprintf(stdout, "\033[1;32mSUSPICIOUS [%s]: [%s:%s]: %s\n\033[0m", time.c_str(), identifier, information.Category(), text.c_str());
            fflush(stdout);
        }


    }
}
}<|MERGE_RESOLUTION|>--- conflicted
+++ resolved
@@ -77,15 +77,7 @@
 
     WarningReportingUnit::~WarningReportingUnit()
     {
-<<<<<<< HEAD
-        _adminLock.Lock();
-        
-        WarningReportingUnitProxy::Instance().Handler(nullptr);
-
-=======
-
-        m_Admin.Lock();
->>>>>>> 8c3aae3a
+        _adminLock.Lock();
 
         if (_outputChannel != nullptr) {
             Close();
@@ -95,13 +87,9 @@
             category.second->Destroy();
         }
 
-<<<<<<< HEAD
-        _adminLock.Unlock();
-=======
-        m_Admin.Unlock();
+        _adminLock.Unlock();
 
         WarningReportingUnitProxy::Instance().Handler(nullptr);
->>>>>>> 8c3aae3a
     }
 
     uint32_t WarningReportingUnit::Open(const uint32_t identifier)
