--- conflicted
+++ resolved
@@ -54,953 +54,6 @@
     return KeyStatus::InternalError;
 }
 
-<<<<<<< HEAD
-=======
-struct OpenCDMSession {
-private:
-    OpenCDMSession(const OpenCDMSession&) = delete;
-    OpenCDMSession& operator=(OpenCDMSession&) = delete;
-
-private:
-    class DataExchange : public OCDM::DataExchange {
-    private:
-        DataExchange() = delete;
-        DataExchange(const DataExchange&) = delete;
-        DataExchange& operator=(DataExchange&) = delete;
-
-    public:
-        DataExchange(const string& bufferName)
-            : OCDM::DataExchange(bufferName)
-            , _busy(false)
-        {
-
-            TRACE_L1("Constructing buffer client side: %p - %s", this, bufferName.c_str());
-        }
-        virtual ~DataExchange()
-        {
-            if (_busy == true) {
-                TRACE_L1("Destructed a DataExchange while still in progress. %p", this);
-            }
-            TRACE_L1("Destructing buffer client side: %p - %s", this, OCDM::DataExchange::Name().c_str());
-        }
-
-    public:
-        uint32_t Decrypt(uint8_t* encryptedData, uint32_t encryptedDataLength, const uint8_t* ivData, uint16_t ivDataLength, const uint8_t* keyId, uint16_t keyIdLength)
-        {
-            int ret = 0;
-
-            // This works, because we know that the Audio and the Video streams are fed from
-            // the same process, so they will use the same critial section and thus will
-            // not interfere with each-other. If Audio and video will be located into two
-            // different processes, start using the administartion space to share a lock.
-            _systemLock.Lock();
-
-            _busy = true;
-
-            if (RequestProduce(Core::infinite) == Core::ERROR_NONE) {
-
-                SetIV(static_cast<uint8_t>(ivDataLength), ivData);
-                SetSubSampleData(0, nullptr);
-                KeyId(static_cast<uint8_t>(keyIdLength), keyId);
-                Write(encryptedDataLength, encryptedData);
-
-                // This will trigger the OpenCDMIServer to decrypt this memory...
-                Produced();
-
-                // Now we should wait till it is decrypted, that happens if the Producer, can run again.
-                if (RequestProduce(Core::infinite) == Core::ERROR_NONE) {
-
-                    // For nowe we just copy the clear data..
-                    Read(encryptedDataLength, encryptedData);
-
-                    // Get the status of the last decrypt.
-                    ret = Status();
-
-                    // And free the lock, for the next production Scenario..
-                    Consumed();
-                }
-            }
-
-            _busy = false;
-
-            _systemLock.Unlock();
-
-            return (ret);
-        }
-
-    private:
-        bool _busy;
-    };
-
-public:
-    OpenCDMSession()
-        : _sessionId()
-        , _session(nullptr)
-        , _decryptSession(nullptr)
-        , _refCount(1)
-    {
-        TRACE_L1("Constructing the Session Client side: %p, (nil)", this);
-    }
-    explicit OpenCDMSession(OCDM::ISession* session)
-        : _sessionId(session->SessionId())
-        , _session(session)
-        , _decryptSession(new DataExchange(_session->BufferId()))
-        , _refCount(1)
-    {
-
-        ASSERT(session != nullptr);
-
-        if (_session != nullptr) {
-            _session->AddRef();
-        }
-    }
-    virtual ~OpenCDMSession()
-    {
-        if (_session != nullptr) {
-
-            _session->Release();
-        }
-        if (_decryptSession != nullptr) {
-            delete _decryptSession;
-        }
-        TRACE_L1("Destructed the Session Client side: %p", this);
-    }
-
-public:
-    virtual bool IsExtended() const
-    {
-        return (false);
-    }
-    void AddRef()
-    {
-        Core::InterlockedIncrement(_refCount);
-    }
-    bool Release()
-    {
-        if (Core::InterlockedDecrement(_refCount) == 0) {
-
-            delete this;
-
-            return (true);
-        }
-        return (false);
-    }
-    inline const string& SessionId() const
-    {
-        return (_sessionId);
-    }
-    inline const string& BufferId() const
-    {
-        static string EmptyString;
-
-        return (_decryptSession != nullptr ? _decryptSession->Name() : EmptyString);
-    }
-    inline bool IsValid() const
-    {
-
-        return (_session != nullptr);
-    }
-    inline OCDM::ISession::KeyStatus Status() const
-    {
-
-        return (_session != nullptr ? _session->Status() : OCDM::ISession::StatusPending);
-    }
-    inline void Close()
-    {
-        ASSERT(_session != nullptr);
-
-        _session->Close();
-    }
-    inline int Remove()
-    {
-
-        ASSERT(_session != nullptr);
-
-        return (_session->Remove() == 0);
-    }
-    inline int Load()
-    {
-
-        ASSERT(_session != nullptr);
-
-        return (_session->Load() == 0);
-    }
-    inline void Update(const uint8_t* pbResponse, const uint16_t cbResponse)
-    {
-
-        ASSERT(_session != nullptr);
-
-        _session->Update(pbResponse, cbResponse);
-    }
-    uint32_t Decrypt(uint8_t* encryptedData, const uint32_t encryptedDataLength, const uint8_t* ivData, uint16_t ivDataLength, const uint8_t* keyId, const uint8_t keyIdLength)
-    {
-        uint32_t result = OpenCDMError::ERROR_INVALID_DECRYPT_BUFFER;
-        if (_decryptSession != nullptr) {
-            result = OpenCDMError::ERROR_NONE;
-            _decryptSession->Decrypt(encryptedData, encryptedDataLength, ivData, ivDataLength, keyId, keyIdLength);
-        }
-        return (result);
-    }
-    inline void Revoke(OCDM::ISession::ICallback* callback)
-    {
-
-        ASSERT(_session != nullptr);
-        ASSERT(callback != nullptr);
-
-        return (_session->Revoke(callback));
-    }
-
-protected:
-    void Session(OCDM::ISession* session)
-    {
-        ASSERT((_session == nullptr) ^ (session == nullptr));
-
-        if (_session != nullptr) {
-            _session->Release();
-        }
-        _session = session;
-
-        if (_session != nullptr) {
-            _decryptSession = new DataExchange(_session->BufferId());
-        } else {
-            delete _decryptSession;
-            _decryptSession = nullptr;
-        }
-    }
-    std::string _sessionId;
-
-private:
-    OCDM::ISession* _session;
-    DataExchange* _decryptSession;
-    uint32_t _refCount;
-};
-
-struct ExtendedOpenCDMSession : public OpenCDMSession {
-private:
-    ExtendedOpenCDMSession() = delete;
-    ExtendedOpenCDMSession(const ExtendedOpenCDMSession&) = delete;
-    ExtendedOpenCDMSession& operator=(ExtendedOpenCDMSession&) = delete;
-
-    enum sessionState {
-        // Initialized.
-        SESSION_INIT = 0x00,
-
-        // ExtendedOpenCDMSession created, waiting for message callback.
-        SESSION_MESSAGE = 0x01,
-        SESSION_READY = 0x02,
-        SESSION_ERROR = 0x04,
-        SESSION_LOADED = 0x08,
-        SESSION_UPDATE = 0x10
-    };
-
-private:
-    class Sink : public OCDM::ISession::ICallback {
-    private:
-        Sink() = delete;
-        Sink(const Sink&) = delete;
-        Sink& operator=(const Sink&) = delete;
-
-    public:
-        Sink(ExtendedOpenCDMSession* parent)
-            : _parent(*parent)
-        {
-            ASSERT(parent != nullptr);
-        }
-        virtual ~Sink()
-        {
-        }
-
-    public:
-        // Event fired when a key message is successfully created.
-        virtual void OnKeyMessage(
-            const uint8_t* keyMessage, //__in_bcount(f_cbKeyMessage)
-            const uint16_t keyLength, //__in
-            const std::string URL)
-        {
-            _parent.OnKeyMessage(std::string(reinterpret_cast<const char*>(keyMessage), keyLength), URL);
-        }
-        // Event fired when MediaKeySession has found a usable key.
-        virtual void OnKeyReady()
-        {
-            _parent.OnKeyReady();
-        }
-        // Event fired when MediaKeySession encounters an error.
-        virtual void OnKeyError(
-            const int16_t error,
-            const OCDM::OCDM_RESULT sysError,
-            const std::string errorMessage)
-        {
-            _parent.OnKeyError(error, sysError, errorMessage);
-        }
-        // Event fired on key status update
-        virtual void OnKeyStatusUpdate(const OCDM::ISession::KeyStatus keyMessage)
-        {
-            _parent.OnKeyStatusUpdate(keyMessage);
-        }
-
-        BEGIN_INTERFACE_MAP(Sink)
-        INTERFACE_ENTRY(OCDM::ISession::ICallback)
-        END_INTERFACE_MAP
-
-    private:
-        ExtendedOpenCDMSession& _parent;
-    };
-
-public:
-    ExtendedOpenCDMSession(
-        OCDM::IAccessorOCDM* system,
-        const string keySystem,
-        const std::string& initDataType,
-        const uint8_t* pbInitData,
-        const uint16_t cbInitData,
-        const uint8_t* pbCustomData,
-        const uint16_t cbCustomData,
-        const LicenseType licenseType,
-        OpenCDMSessionCallbacks* callbacks,
-        void* userData)
-        : OpenCDMSession()
-        , _sink(this)
-        , _state(SESSION_INIT)
-        , _message()
-        , _URL()
-        , _error()
-        , _errorCode(0)
-        , _sysError(0)
-        , _key(OCDM::ISession::StatusPending)
-        , _callback(callbacks)
-        , _userData(userData)
-    {
-
-        std::string bufferId;
-        OCDM::ISession* realSession = nullptr;
-
-        system->CreateSession(keySystem, licenseType, initDataType, pbInitData, cbInitData, pbCustomData, cbCustomData, &_sink, _sessionId, realSession);
-
-        if (realSession == nullptr) {
-            TRACE_L1("Creating a Session failed. %d", __LINE__);
-        } else {
-            OpenCDMSession::Session(realSession);
-        }
-    }
-    virtual ~ExtendedOpenCDMSession()
-    {
-        if (OpenCDMSession::IsValid() == true) {
-            Revoke(&_sink);
-        }
-    }
-
-public:
-    virtual bool IsExtended() const override
-    {
-        return (true);
-    }
-    inline KeyStatus Status(const uint8_t /* keyId */[], uint8_t /* length */) const
-    {
-        return (::CDMState(_key));
-    }
-    inline uint32_t Error() const
-    {
-        return (_errorCode);
-    }
-    inline uint32_t Error(const uint8_t keyId[], uint8_t length) const
-    {
-        return (_sysError);
-    }
-    void GetKeyMessage(std::string& challenge, uint8_t* licenseURL, uint16_t& urlLength)
-    {
-
-        ASSERT(IsValid() == true);
-
-        _state.WaitState(SESSION_MESSAGE | SESSION_READY, Core::infinite);
-
-        if ((_state & SESSION_MESSAGE) == SESSION_MESSAGE) {
-            challenge = _message;
-            if (urlLength > static_cast<int>(_URL.length())) {
-                urlLength = static_cast<uint16_t>(_URL.length());
-            }
-            memcpy(licenseURL, _URL.c_str(), urlLength);
-            TRACE_L1("Returning a KeyMessage, Length: [%d,%d]", urlLength, static_cast<uint32_t>(challenge.length()));
-        } else if ((_state & SESSION_READY) == SESSION_READY) {
-            challenge.clear();
-            *licenseURL = '\0';
-            urlLength = 0;
-            TRACE_L1("Returning a KeyMessage failed. %d", __LINE__);
-        }
-    }
-    int Load(std::string& response)
-    {
-        int ret = 1;
-
-        _state = static_cast<sessionState>(_state & (~(SESSION_UPDATE | SESSION_MESSAGE)));
-
-        response.clear();
-
-        if (OpenCDMSession::Load() == 0) {
-
-            _state.WaitState(SESSION_UPDATE, Core::infinite);
-
-            if (_key == OCDM::ISession::Usable) {
-                ret = 0;
-            } else if (_state == SESSION_MESSAGE) {
-                ret = 0;
-                response = "message:" + _message;
-            }
-        }
-
-        return ret;
-    }
-    KeyStatus Update(const uint8_t* pbResponse, const uint16_t cbResponse, std::string& response)
-    {
-
-        _state = static_cast<sessionState>(_state & (~(SESSION_UPDATE | SESSION_MESSAGE)));
-
-        OpenCDMSession::Update(pbResponse, cbResponse);
-
-        _state.WaitState(SESSION_UPDATE | SESSION_MESSAGE, Core::infinite);
-        if ((_state & SESSION_MESSAGE) == SESSION_MESSAGE) {
-            response = "message:" + _message;
-        }
-
-        return CDMState(_key);
-    }
-    int Remove(std::string& response)
-    {
-        int ret = 1;
-
-        _state = static_cast<sessionState>(_state & (~(SESSION_UPDATE | SESSION_MESSAGE)));
-
-        if (OpenCDMSession::Remove() == 0) {
-
-            _state.WaitState(SESSION_UPDATE, Core::infinite);
-
-            if (_key == OCDM::ISession::StatusPending) {
-                ret = 0;
-            } else if (_state == SESSION_MESSAGE) {
-                ret = 0;
-                response = "message:" + _message;
-            }
-        }
-
-        return (ret);
-    }
-
-private:
-    // void (*process_challenge) (void * userData, const char url[], const uint8_t challenge[], const uint16_t challengeLength);
-    // void (*key_update)        (void * userData, const uint8_t keyId[], const uint8_t length);
-    // void (*message)           (void * userData, const char message[]);
-
-    // Event fired when a key message is successfully created.
-    void OnKeyMessage(const std::string& keyMessage, const std::string& URL)
-    {
-        _message = keyMessage;
-        _URL = URL;
-        TRACE_L1("Received URL: [%s]", _URL.c_str());
-
-        if (_callback == nullptr) {
-            _state = static_cast<sessionState>(_state | SESSION_MESSAGE | SESSION_UPDATE);
-        } else {
-            if (_callback->process_challenge)
-                _callback->process_challenge(this, _URL.c_str(), reinterpret_cast<const uint8_t*>(_message.c_str()), static_cast<uint16_t>(_message.length()));
-            else
-                _callback->process_challenge_callback(this, _userData, _URL.c_str(), reinterpret_cast<const uint8_t*>(_message.c_str()), static_cast<uint16_t>(_message.length()));
-        }
-    }
-    // Event fired when MediaKeySession has found a usable key.
-    void OnKeyReady()
-    {
-        _key = OCDM::ISession::Usable;
-        if (_callback == nullptr) {
-            _state = static_cast<sessionState>(_state | SESSION_READY | SESSION_UPDATE);
-        } else {
-            if (_callback->key_update)
-                _callback->key_update(this, nullptr, 0);
-            else
-                _callback->key_update_callback(this, _userData, nullptr, 0);
-        }
-    }
-    // Event fired when MediaKeySession encounters an error.
-    void OnKeyError(const int16_t error, const OCDM::OCDM_RESULT sysError, const std::string& errorMessage)
-    {
-        _key = OCDM::ISession::InternalError;
-        _error = errorMessage;
-        _errorCode = error;
-        _sysError = sysError;
-
-        if (_callback == nullptr) {
-            _state = static_cast<sessionState>(_state | SESSION_ERROR | SESSION_UPDATE);
-        } else {
-            if (_callback->key_update) {
-                _callback->key_update(this, nullptr, 0);
-                _callback->message(this, errorMessage.c_str());
-            } else {
-                _callback->key_update_callback(this, _userData, nullptr, 0);
-                _callback->message_callback(this, _userData, errorMessage.c_str());
-            }
-        }
-    }
-    // Event fired on key status update
-    void OnKeyStatusUpdate(const OCDM::ISession::KeyStatus status)
-    {
-        _key = status;
-
-        if (_callback == nullptr) {
-            _state = static_cast<sessionState>(_state | SESSION_READY | SESSION_UPDATE);
-        } else {
-            if (_callback->key_update)
-                _callback->key_update(this, nullptr, 0);
-            else
-                _callback->key_update_callback(this, _userData, nullptr, 0);
-        }
-    }
-
-private:
-    Core::Sink<Sink> _sink;
-    Core::StateTrigger<sessionState> _state;
-    std::string _message;
-    std::string _URL;
-    std::string _error;
-    uint32_t _errorCode;
-    OCDM::OCDM_RESULT _sysError;
-    OCDM::ISession::KeyStatus _key;
-    OpenCDMSessionCallbacks* _callback;
-    void* _userData;
-};
-
-struct OpenCDMAccessor : public OCDM::IAccessorOCDM {
-private:
-    OpenCDMAccessor() = delete;
-    OpenCDMAccessor(const OpenCDMAccessor&) = delete;
-    OpenCDMAccessor& operator=(const OpenCDMAccessor&) = delete;
-
-private:
-    class KeyId {
-    private:
-        KeyId() = delete;
-        KeyId& operator=(const KeyId& rhs) = delete;
-
-    public:
-        inline KeyId(const KeyId& copy)
-            : _status(copy._status)
-        {
-            ::memcpy(_kid, copy._kid, sizeof(_kid));
-        }
-        inline KeyId(const uint8_t kid[], const uint8_t length, const ::OCDM::ISession::KeyStatus status = OCDM::ISession::StatusPending)
-            : _status(status)
-        {
-            uint8_t copyLength(length > sizeof(_kid) ? sizeof(_kid) : length);
-
-            ::memcpy(_kid, kid, copyLength);
-
-            if (copyLength < sizeof(_kid)) {
-                ::memset(&(_kid[copyLength]), 0, sizeof(_kid) - copyLength);
-            }
-        }
-        inline ~KeyId()
-        {
-        }
-
-    public:
-        inline bool operator==(const KeyId& rhs) const
-        {
-            // Hack, in case of PlayReady, the key offered on the interface might be
-            // ordered incorrectly, cater for this situation, by silenty comparing with this incorrect value.
-            bool equal = false;
-
-            // Regardless of the order, the last 8 bytes should be equal
-            if (memcmp(&_kid[8], &(rhs._kid[8]), 8) == 0) {
-
-                // Lets first try the non swapped byte order.
-                if (memcmp(_kid, rhs._kid, 8) == 0) {
-                    // this is a match :-)
-                    equal = true;
-                } else {
-                    // Let do the byte order alignment as suggested in the spec and see if it matches than :-)
-                    // https://msdn.microsoft.com/nl-nl/library/windows/desktop/aa379358(v=vs.85).aspx
-                    uint8_t alignedBuffer[8];
-                    alignedBuffer[0] = rhs._kid[3];
-                    alignedBuffer[1] = rhs._kid[2];
-                    alignedBuffer[2] = rhs._kid[1];
-                    alignedBuffer[3] = rhs._kid[0];
-                    alignedBuffer[4] = rhs._kid[5];
-                    alignedBuffer[5] = rhs._kid[4];
-                    alignedBuffer[6] = rhs._kid[7];
-                    alignedBuffer[7] = rhs._kid[6];
-                    equal = (memcmp(_kid, alignedBuffer, 8) == 0);
-                }
-            }
-            return (equal);
-        }
-        inline bool operator!=(const KeyId& rhs) const
-        {
-            return !(operator==(rhs));
-        }
-        inline const uint8_t* Id() const
-        {
-            return (_kid);
-        }
-        inline static uint8_t Length()
-        {
-            return (sizeof(_kid));
-        }
-        inline void Status(::OCDM::ISession::KeyStatus status)
-        {
-            _status = status;
-        }
-        ::OCDM::ISession::KeyStatus Status() const
-        {
-            return (_status);
-        }
-        string ToString() const
-        {
-            static TCHAR HexArray[] = "0123456789ABCDEF";
-            string result(1, HexArray[(_kid[0] >> 4) & 0xF]);
-            result += HexArray[_kid[0] & 0xF];
-
-            for (uint8_t index = 1; index < sizeof(_kid); index++) {
-                result += ':';
-                result += HexArray[(_kid[index] >> 4) & 0xF];
-                result += HexArray[_kid[index] & 0xF];
-            }
-            return (result);
-        }
-
-    private:
-        uint8_t _kid[16];
-        ::OCDM::ISession::KeyStatus _status;
-    };
-    class Sink : public OCDM::IAccessorOCDM::INotification {
-    private:
-        Sink() = delete;
-        Sink(const Sink&) = delete;
-        Sink& operator=(const Sink&) = delete;
-
-    public:
-        Sink(OpenCDMAccessor* parent)
-            : _parent(*parent)
-        {
-        }
-        virtual ~Sink()
-        {
-        }
-
-    private:
-        virtual void Create(const string& sessionId) override
-        {
-            _parent.AddSession(sessionId);
-        }
-        virtual void Destroy(const string& sessionId) override
-        {
-            _parent.RemoveSession(sessionId);
-        }
-        virtual void KeyChange(const string& sessionId, const uint8_t keyId[], const uint8_t length, const OCDM::ISession::KeyStatus status) override
-        {
-            _parent.KeyUpdate(sessionId, keyId, length, status);
-        }
-
-        BEGIN_INTERFACE_MAP(Sink)
-        INTERFACE_ENTRY(OCDM::IAccessorOCDM::INotification)
-        END_INTERFACE_MAP
-    private:
-        OpenCDMAccessor& _parent;
-    };
-    typedef std::list<KeyId> KeyList;
-    typedef std::map<string, KeyList> KeyMap;
-
-private:
-    OpenCDMAccessor(const TCHAR domainName[])
-        : _refCount(1)
-        , _client(Core::ProxyType<RPC::CommunicatorClient>::Create(Core::NodeId(domainName), Core::ProxyType<RPC::InvokeServerType<4, 1>>::Create(Core::Thread::DefaultStackSize())))
-        , _remote(nullptr)
-        , _adminLock()
-        , _signal(false, true)
-        , _interested(0)
-        , _sessionKeys()
-        , _sink(this)
-    {
-        Reconnect();
-    }
-
-    void Reconnect(void) const
-    {
-        if (_client->IsOpen() == false) {
-            if (_remote != nullptr) {
-                _remote->Release();
-            }
-            _remote = _client->Open<OCDM::IAccessorOCDM>(_T("OpenCDMImplementation"));
-
-            ASSERT(_remote != nullptr);
-
-            if (_remote != nullptr) {
-                _remote->Register(&_sink);
-            } else {
-                _client.Release();
-            }
-        }
-    }
-
-public:
-    static OpenCDMAccessor* Instance()
-    {
-
-        _systemLock.Lock();
-
-        if (_singleton == nullptr) {
-            // See if we have an environment variable set.
-            string connector;
-            if ((Core::SystemInfo::GetEnvironment(_T("OPEN_CDM_SERVER"), connector) == false) || (connector.empty() == true)) {
-                connector = _T("/tmp/ocdm");
-            }
-
-            OpenCDMAccessor* result = new OpenCDMAccessor(connector.c_str());
-            if (result->_remote != nullptr) {
-                _singleton = result;
-            } else {
-                delete result;
-            }
-        } else {
-            // Reconnect if server is down
-            _singleton->Reconnect();
-
-            _singleton->AddRef();
-        }
-
-        _systemLock.Unlock();
-
-        return (_singleton);
-    }
-    ~OpenCDMAccessor()
-    {
-        if (_remote != nullptr) {
-            Unregister(&_sink);
-            _remote->Release();
-        }
-
-        if (_client.IsValid()) {
-            _client.Release();
-        }
-
-        _singleton = nullptr;
-        TRACE_L1("Destructed the OpenCDMAccessor %p", this);
-    }
-    bool WaitForKey(const uint8_t keyLength, const uint8_t keyId[], const uint32_t waitTime, const OCDM::ISession::KeyStatus status) const
-    {
-        bool result = false;
-        KeyId paramKey(keyId, keyLength);
-        uint64_t timeOut(Core::Time::Now().Add(waitTime).Ticks());
-
-        do {
-            _adminLock.Lock();
-
-            KeyMap::const_iterator session(_sessionKeys.begin());
-            const KeyList* container = nullptr;
-            KeyList::const_iterator index;
-
-            while ((container == nullptr) && (session != _sessionKeys.end())) {
-                index = session->second.begin();
-
-                while ((index != session->second.end()) && (*index != paramKey)) {
-                    index++;
-                }
-
-                if (index != session->second.end()) {
-                    container = &(session->second);
-                } else {
-                    session++;
-                }
-            }
-
-            if ((container != nullptr) && (index != container->end())) {
-                result = (index->Status() == status);
-            }
-
-            if (result == false) {
-                _interested++;
-
-                _adminLock.Unlock();
-
-                if ((container != nullptr) && (index != container->end())) {
-                    TRACE_L1("Waiting for KeyId: %s, current: %d", paramKey.ToString().c_str(), index->Status());
-                } else {
-                    TRACE_L1("Waiting for KeyId: %s, current: <Not Found>", paramKey.ToString().c_str());
-                }
-
-                uint64_t now(Core::Time::Now().Ticks());
-
-                if (now < timeOut) {
-                    _signal.Lock(static_cast<uint32_t>((timeOut - now) / Core::Time::TicksPerMillisecond));
-                }
-
-                Core::InterlockedDecrement(_interested);
-            } else {
-                _adminLock.Unlock();
-            }
-        } while ((result == false) && (timeOut < Core::Time::Now().Ticks()));
-
-        return (result);
-    }
-
-public:
-    virtual void AddRef() const override
-    {
-        Core::InterlockedIncrement(_refCount);
-    }
-    virtual uint32_t Release() const override
-    {
-        uint32_t result = Core::ERROR_NONE;
-
-        _systemLock.Lock();
-
-        if (Core::InterlockedDecrement(_refCount) == 0) {
-            delete this;
-            result = Core::ERROR_DESTRUCTION_SUCCEEDED;
-        }
-
-        _systemLock.Unlock();
-
-        return (result);
-    }
-    BEGIN_INTERFACE_MAP(OpenCDMAccessor)
-    INTERFACE_ENTRY(OCDM::IAccessorOCDM)
-    END_INTERFACE_MAP
-
-    virtual OCDM::OCDM_RESULT IsTypeSupported(
-        const std::string keySystem,
-        const std::string mimeType) const override
-    {
-        // Do reconnection here again if server is down.
-        // This is first call from WebKit when new session is started
-        // If ProxyStub return error for this call, there will be not next call from WebKit
-        Reconnect();
-        return (_remote->IsTypeSupported(keySystem, mimeType));
-    }
-
-    // Create a MediaKeySession using the supplied init data and CDM data.
-    virtual OCDM::OCDM_RESULT CreateSession(
-        const string keySystem,
-        const int32_t licenseType,
-        const std::string initDataType,
-        const uint8_t* initData,
-        const uint16_t initDataLength,
-        const uint8_t* CDMData,
-        const uint16_t CDMDataLength,
-        OCDM::ISession::ICallback* callback,
-        std::string& sessionId,
-        OCDM::ISession*& session) override
-    {
-        return (_remote->CreateSession(keySystem, licenseType, initDataType, initData, initDataLength, CDMData, CDMDataLength, callback, sessionId, session));
-    }
-
-    // Set Server Certificate
-    virtual OCDM::OCDM_RESULT SetServerCertificate(
-        const string keySystem,
-        const uint8_t* serverCertificate,
-        const uint16_t serverCertificateLength) override
-    {
-        return (_remote->SetServerCertificate(keySystem, serverCertificate, serverCertificateLength));
-    }
-
-    virtual OCDM::ISession* Session(
-        const std::string sessionId) override
-    {
-        return (_remote->Session(sessionId));
-    }
-
-    virtual OCDM::ISession* Session(
-        const uint8_t keyId[], const uint8_t length) override
-    {
-        return (_remote->Session(keyId, length));
-    }
-    virtual void Register(OCDM::IAccessorOCDM::INotification* notification) override
-    {
-        _remote->Register(notification);
-    }
-    virtual void Unregister(OCDM::IAccessorOCDM::INotification* notification) override
-    {
-        _remote->Unregister(notification);
-    }
-    void AddSession(const string& sessionId)
-    {
-
-        _adminLock.Lock();
-
-        KeyMap::iterator session(_sessionKeys.find(sessionId));
-
-        if (session == _sessionKeys.end()) {
-            _sessionKeys.insert(std::pair<string, KeyList>(sessionId, KeyList()));
-        } else {
-            TRACE_L1("Same session created, again ???? Keep the old one than. [%s]", sessionId.c_str());
-        }
-
-        _adminLock.Unlock();
-    }
-    void RemoveSession(const string& sessionId)
-    {
-
-        _adminLock.Lock();
-
-        KeyMap::iterator session(_sessionKeys.find(sessionId));
-
-        if (session != _sessionKeys.end()) {
-            _sessionKeys.erase(session);
-        } else {
-            TRACE_L1("A session is destroyed of which we were not aware [%s]", sessionId.c_str());
-        }
-
-        _adminLock.Unlock();
-    }
-    void KeyUpdate(const string& sessionId, const uint8_t keyId[], const uint8_t keyLength, const OCDM::ISession::KeyStatus status)
-    {
-
-        _adminLock.Lock();
-
-        KeyMap::iterator session(_sessionKeys.find(sessionId));
-
-        ASSERT(session != _sessionKeys.end());
-
-        if (session != _sessionKeys.end()) {
-
-            KeyList& container(session->second);
-            KeyList::iterator index(container.begin());
-            KeyId paramKey(keyId, keyLength, status);
-
-            while ((index != container.end()) && (*index != paramKey)) {
-                index++;
-            }
-
-            if (index != container.end()) {
-                index->Status(status);
-            } else {
-                container.push_back(paramKey);
-            }
-
-            if (_interested != 0) {
-                // We need to notify the "other side", they are expecting an update
-                _signal.SetEvent();
-
-                while (_interested != 0) {
-                    ::SleepMs(0);
-                }
-
-                _signal.ResetEvent();
-            }
-
-            _adminLock.Unlock();
-        }
-    }
-
-private:
-    mutable uint32_t _refCount;
-    mutable Core::ProxyType<RPC::CommunicatorClient> _client;
-    mutable OCDM::IAccessorOCDM* _remote;
-    mutable Core::CriticalSection _adminLock;
-    mutable Core::Event _signal;
-    mutable volatile uint32_t _interested;
-    std::map<string, std::list<KeyId>> _sessionKeys;
-    mutable Core::Sink<Sink> _sink;
-    static OpenCDMAccessor* _singleton;
-};
-
->>>>>>> 58ef727e
 /* static */ OpenCDMAccessor* OpenCDMAccessor::_singleton = nullptr;
 
 namespace media {
@@ -1170,14 +223,7 @@
 
         ASSERT(_session == nullptr);
 
-<<<<<<< HEAD
-        ExtendedOpenCDMSession* newSession = new ExtendedOpenCDMSession(
-            _implementation, _keySystem, dataType, addData, addDataLength, cdmData,
-            cdmDataLength, static_cast<::LicenseType>(license), nullptr);
-
-=======
         ExtendedOpenCDMSession* newSession = new ExtendedOpenCDMSession(_implementation, _keySystem, dataType, addData, addDataLength, cdmData, cdmDataLength, static_cast<::LicenseType>(license), nullptr, nullptr);
->>>>>>> 58ef727e
         result = newSession->SessionId();
 
         _session = newSession;
@@ -1403,31 +449,7 @@
     return (result);
 }
 
-/**
-<<<<<<< HEAD
-=======
- * \brief Create DRM session (for actual decrypting of data).
- *
- * Creates an instance of \ref OpenCDMSession using initialization data.
- * \param keySystem DRM system to create the session for.
- * \param licenseType DRM specifc signed integer selecting License Type (e.g. "Limited Duration" for PlayReady).
- * \param initDataType Type of data passed in \ref initData.
- * \param initData Initialization data.
- * \param initDataLength Length (in bytes) of initialization data.
- * \param CDMData CDM data.
- * \param CDMDataLength Length (in bytes) of \ref CDMData.
- * \param session Output parameter that will contain pointer to instance of \ref OpenCDMSession.
- * \return Zero on success, non-zero on error.
- */
-OpenCDMError opencdm_create_session(struct OpenCDMAccessor* system, const char keySystem[], const LicenseType licenseType,
-    const char initDataType[], const uint8_t initData[], const uint16_t initDataLength,
-    const uint8_t CDMData[], const uint16_t CDMDataLength, OpenCDMSessionCallbacks* callbacks,
-    struct OpenCDMSession** session)
-{
-    return opencdm_construct_session(system, keySystem, licenseType, initDataType, initData, initDataLength, CDMData,
-                                     CDMDataLength, callbacks, nullptr, session);
-}
-
+/*
 OpenCDMError opencdm_construct_session(struct OpenCDMAccessor* system, const char keySystem[], const LicenseType licenseType,
     const char initDataType[], const uint8_t initData[], const uint16_t initDataLength,
     const uint8_t CDMData[], const uint16_t CDMDataLength, OpenCDMSessionCallbacks* callbacks, void* userData,
@@ -1443,9 +465,9 @@
 
     return (result);
 }
-
-/**
->>>>>>> 58ef727e
+*/
+
+/**
  * Destructs an \ref OpenCDMSession instance.
  * \param system \ref OpenCDMSession instance to desctruct.
  * \return Zero on success, non-zero on error.
