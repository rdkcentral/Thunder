 /*
 * If not stated otherwise in this file or this component's LICENSE file the
 * following copyright and licenses apply:
 *
 * Copyright 2020 Metrological
 *
 * Licensed under the Apache License, Version 2.0 (the "License");
 * you may not use this file except in compliance with the License.
 * You may obtain a copy of the License at
 *
 * http://www.apache.org/licenses/LICENSE-2.0
 *
 * Unless required by applicable law or agreed to in writing, software
 * distributed under the License is distributed on an "AS IS" BASIS,
 * WITHOUT WARRANTIES OR CONDITIONS OF ANY KIND, either express or implied.
 * See the License for the specific language governing permissions and
 * limitations under the License.
 */

#ifndef __JSON_H
#define __JSON_H

#include <map>
#include <vector>

#include "Enumerate.h"
#include "FileSystem.h"
#include "Number.h"
#include "Portability.h"
#include "Proxy.h"
#include "Serialization.h"
#include "TextFragment.h"
#include "TypeTraits.h"

namespace WPEFramework {

namespace Core {

    namespace JSON {

        struct EXTERNAL Error {
            explicit Error(string&& message)
                : _message(std::move(message))
                , _context()
                , _pos(0)
            {
            }

            Error(const Error&) = default;
            Error(Error&&) = default;
            Error& operator=(const Error&) = default;
            Error& operator=(Error&&) = default;

            string Message() const { return _message; }
            string Context() const { return _context; }
            size_t Position() const { return _pos; }

            // Unfortunately top most element has broader context than the one rising an error this is why this
            // is splited and not made mandatory upon creation.
            void Context(const char json[], size_t jsonLength, size_t pos)
            {
                size_t contextLength = std::min(kContextMaxLength, std::min(jsonLength, pos));
                std::string context{ &json[pos - contextLength], &json[pos] };
                _context.swap(context);
                _pos = pos;
            }

        private:
            friend class OptionalType<Error>;
            Error()
                : _message()
                , _context()
                , _pos(0)
            {
            }

            static constexpr size_t kContextMaxLength = 80;

            string _message;
            string _context;
            size_t _pos;
        };

        string EXTERNAL ErrorDisplayMessage(const Error& err);

        struct EXTERNAL IElement {

            static TCHAR NullTag[5];
            static TCHAR TrueTag[5];
            static TCHAR FalseTag[6];

            virtual ~IElement() {}

            template <typename INSTANCEOBJECT>
            static bool ToString(const INSTANCEOBJECT& realObject, string& text)
            {
                char buffer[1024];
                uint16_t loaded;
                uint32_t offset = 0;

                text.clear();

                // Serialize object
                do {
                    loaded = static_cast<const IElement&>(realObject).Serialize(buffer, sizeof(buffer), offset);

                    ASSERT(loaded <= sizeof(buffer));
                    DEBUG_VARIABLE(loaded);

                    text += string(buffer, loaded);

                } while ((offset != 0) && (loaded == sizeof(buffer)));

                return (offset == 0);
            }

            template <typename INSTANCEOBJECT>
            static bool FromString(const string& text, INSTANCEOBJECT& realObject)
            {
                Core::OptionalType<Error> error;
                return FromString(text, realObject, error);
            }

            template <typename INSTANCEOBJECT>
            static bool FromString(const string& text, INSTANCEOBJECT& realObject, Core::OptionalType<Error>& error)
            {
                uint32_t offset  = 0;
                uint32_t handled = 0;
                uint32_t size    = static_cast<uint32_t>(text.length());

                realObject.Clear();

                while (handled < size) {

                    uint16_t payload = static_cast<uint16_t>(std::min((size - handled) + 1, static_cast<uint32_t>(0xFFFF)));

                    // Deserialize object
                    uint16_t loaded = static_cast<IElement&>(realObject).Deserialize(&(text.c_str()[handled]), payload, offset, error);

                    ASSERT(loaded <= payload);
                    DEBUG_VARIABLE(loaded);

                    if (loaded == 0) {
                        break;
                    }
                    handled += loaded;
                }

                if (((offset != 0) || (handled < size)) && (error.IsSet() == false)) {
                    error = Error{ "Malformed JSON. Missing closing quotes or brackets" };
                    realObject.Clear();
                }

                if (error.IsSet() == true) {
                    TRACE_L1("Parsing failed: %s", ErrorDisplayMessage(error.Value()).c_str());
                    realObject.Clear();
                }

                return (error.IsSet() == false);
            }

            inline bool ToString(string& text) const
            {
                return (Core::JSON::IElement::ToString(*this, text));
            }

            inline bool FromString(const string& text)
            {
                Core::OptionalType<Error> error;
                return FromString(text, error);
            }

            inline bool FromString(const string& text, Core::OptionalType<Error>& error)
            {
                return (Core::JSON::IElement::FromString(text, *this, error));
            }

            template <typename INSTANCEOBJECT>
            static bool ToFile(Core::File& fileObject, const INSTANCEOBJECT& realObject)
            {
                bool completed = false;

                if (fileObject.IsOpen()) {

                    char buffer[1024];
                    uint16_t loaded;
                    uint32_t offset = 0;

                    // Serialize object
                    do {
                        loaded = static_cast<const IElement&>(realObject).Serialize(buffer, sizeof(buffer), offset);

                        ASSERT(loaded <= sizeof(buffer));

                    } while ((fileObject.Write(reinterpret_cast<const uint8_t*>(buffer), loaded) == loaded) && (loaded == sizeof(buffer)) && (offset != 0));

                    completed = (offset == 0);
                }

                return (completed);
            }

            template <typename INSTANCEOBJECT>
            static bool FromFile(Core::File& fileObject, INSTANCEOBJECT& realObject)
            {
                Core::OptionalType<Error> error;
                return FromFile(fileObject, realObject, error);
            }

            template <typename INSTANCEOBJECT>
            static bool FromFile(Core::File& fileObject, INSTANCEOBJECT& realObject, Core::OptionalType<Error>& error)
            {
                if (fileObject.IsOpen()) {

                    char buffer[1024];
                    uint16_t readBytes;
                    uint16_t loaded;
                    uint32_t offset = 0;

                    realObject.Clear();

                    // Serialize object
                    do {
                        readBytes = static_cast<uint16_t>(fileObject.Read(reinterpret_cast<uint8_t*>(buffer), sizeof(buffer)));

                        if (readBytes == 0) {
                            loaded = ~0;
                        } else {
                            loaded = static_cast<IElement&>(realObject).Deserialize(buffer, sizeof(buffer), offset, error);

                            ASSERT(loaded <= readBytes);

                            if (loaded != readBytes) {
                                fileObject.Position(true, -(readBytes - loaded));
                            }
                        }

                    } while ((loaded == readBytes) && (offset != 0));

                    if (offset != 0 && error.IsSet() == false) {
                        error = Error{ "Malformed JSON. Missing closing quotes or brackets" };
                        realObject.Clear();
                    }
                }

                if (error.IsSet() == true) {
                    TRACE_L1("Parsing failed with %s", ErrorDisplayMessage(error.Value()).c_str());
                }

                return (error.IsSet() == false);
            }

            bool ToFile(Core::File& fileObject) const
            {
                return (Core::JSON::IElement::ToFile(fileObject, *this));
            }

            bool FromFile(Core::File& fileObject)
            {
                Core::OptionalType<Error> error;
                return FromFile(fileObject, error);
            }

            bool FromFile(Core::File& fileObject, Core::OptionalType<Error>& error)
            {
                return (Core::JSON::IElement::FromFile(fileObject, *this, error));
            }

            // JSON Serialization interface
            // --------------------------------------------------------------------------------
            virtual void Clear() = 0;
            virtual bool IsSet() const = 0;
            virtual bool IsNull() const = 0;
            virtual uint16_t Serialize(char stream[], const uint16_t maxLength, uint32_t& offset) const = 0;
            uint16_t Deserialize(const char stream[], const uint16_t maxLength, uint32_t& offset)
            {
                Core::OptionalType<Error> error;
                uint16_t loaded = Deserialize(stream, maxLength, offset, error);

                if (error.IsSet() == true) {
                    Clear();
                    error.Value().Context(stream, maxLength, loaded);
                    TRACE_L1("Parsing failed: %s", ErrorDisplayMessage(error.Value()).c_str());
                }

                return loaded;
            }
            virtual uint16_t Deserialize(const char stream[], const uint16_t maxLength, uint32_t& offset, Core::OptionalType<Error>& error) = 0;
        };

        struct EXTERNAL IMessagePack {
            virtual ~IMessagePack() {}

            static constexpr uint8_t NullValue = 0xC0;

            template <typename INSTANCEOBJECT>
            static bool ToBuffer(std::vector<uint8_t>& stream, const INSTANCEOBJECT& realObject)
            {
                uint8_t buffer[1024];
                uint16_t loaded;
                uint32_t offset = 0;

                stream.clear();
                // Serialize object
                do {
                    loaded = static_cast<const IMessagePack&>(realObject).Serialize(buffer, sizeof(buffer), offset);

                    ASSERT(loaded <= sizeof(buffer));
                    DEBUG_VARIABLE(loaded);

                    stream.reserve(stream.size() + loaded);
                    stream.insert(stream.end(), buffer, buffer + loaded);
                } while ((offset != 0) && (loaded == sizeof(buffer)));

                return (offset == 0);
            }
            template <typename INSTANCEOBJECT>
            static bool FromBuffer(const std::vector<uint8_t>& stream, INSTANCEOBJECT& realObject)
            {
                uint32_t offset = 0;
                uint32_t handled = 0;
                uint32_t size = static_cast<uint32_t>(stream.size());

                realObject.Clear();

                while (size != handled) {
                        uint16_t partial = static_cast<uint16_t>(std::min(size - handled, static_cast<uint32_t>(0xFFFF)));

                        // Deserialize object
                        uint16_t loaded = static_cast<IMessagePack&>(realObject).Deserialize(&(stream[handled]), partial, offset);

                        ASSERT(loaded <= partial);
                        DEBUG_VARIABLE(loaded);
                        handled += loaded;
                }

                if (offset) {
                    realObject.Clear();
                }

                return (offset == 0);
            }

            template <typename INSTANCEOBJECT>
            static bool ToFile(Core::File& fileObject, const INSTANCEOBJECT& realObject)
            {
                bool completed = false;

                if (fileObject.IsOpen()) {

                    uint8_t buffer[1024];
                    uint16_t loaded;
                    uint32_t offset = 0;

                    // Serialize object
                    do {
                        loaded = static_cast<const IMessagePack&>(realObject).Serialize(buffer, sizeof(buffer), offset);

                        ASSERT(loaded <= sizeof(buffer));

                    } while ((fileObject.Write(reinterpret_cast<const uint8_t*>(buffer), loaded) == loaded) && (loaded == sizeof(buffer)) && (offset != 0));

                    completed = (offset == 0);
                }

                return (completed);
            }

            template <typename INSTANCEOBJECT>
            static bool FromFile(Core::File& fileObject, INSTANCEOBJECT& realObject)
            {
                bool completed = false;

                Core::OptionalType<Error> error;
                if (fileObject.IsOpen()) {

                    uint8_t buffer[1024];
                    uint16_t readBytes;
                    uint16_t loaded;
                    uint32_t offset = 0;

                    realObject.Clear();

                    // Serialize object
                    do {
                        readBytes = static_cast<uint16_t>(fileObject.Read(reinterpret_cast<uint8_t*>(buffer), sizeof(buffer)));

                        if (readBytes == 0) {
                            loaded = ~0;
                        } else {
                            loaded = static_cast<IMessagePack&>(realObject).Deserialize(buffer, sizeof(buffer), offset);

                            ASSERT(loaded <= readBytes);

                            if (loaded != readBytes) {
                                fileObject.Position(true, -(readBytes - loaded));
                            }
                        }

                    } while ((loaded == readBytes) && (offset != 0));

                    if (offset != 0) {
                        realObject.Clear();
                    }
                    completed = (offset == 0);
                }

                return completed;
            }

            bool ToBuffer(std::vector<uint8_t>& stream) const
            {
                return (Core::JSON::IMessagePack::ToBuffer(stream, *this));
            }

            bool FromBuffer(const std::vector<uint8_t>& stream)
            {
                return (Core::JSON::IMessagePack::FromBuffer(stream, *this));
            }

            bool ToFile(Core::File& fileObject) const
            {
                return (Core::JSON::IMessagePack::ToFile(fileObject, *this));
            }

            bool FromFile(Core::File& fileObject)
            {
                return (Core::JSON::IMessagePack::FromFile(fileObject, *this));
            }

            // JSON Serialization interface
            // --------------------------------------------------------------------------------
            virtual void Clear() = 0;
            virtual bool IsSet() const = 0;
            virtual bool IsNull() const = 0;
            virtual uint16_t Serialize(uint8_t stream[], const uint16_t maxLength, uint32_t& offset) const = 0;
            virtual uint16_t Deserialize(const uint8_t stream[], const uint16_t maxLength, uint32_t& offset) = 0;
        };

        enum class ValueValidity : int8_t {
            IS_NULL,
            UNKNOWN,
            INVALID,
            VALID
        };

        static ValueValidity IsNullValue(const char stream[], const uint16_t maxLength, uint32_t& offset, uint16_t& loaded)
        {
            ValueValidity validity = ValueValidity::INVALID;
            const size_t nullTagLen = strlen(IElement::NullTag);
            ASSERT(offset < nullTagLen);
            while (offset < nullTagLen) {
                if (loaded + 1 == maxLength) {
                    validity = ValueValidity::UNKNOWN;
                    break;
                }
                if (stream[loaded++] != IElement::NullTag[offset++]) {
                    offset = 0;
                    break;
                }
            }

            if (offset == nullTagLen)
                validity = ValueValidity::IS_NULL;

            return validity;
        }

        template <class TYPE, bool SIGNED, const NumberBase BASETYPE>
        class NumberType : public IElement, public IMessagePack {
        private:
            enum modes {
                OCTAL = 0x008,
                DECIMAL = 0x00A,
                HEXADECIMAL = 0x010,
                QUOTED = 0x020,
                SET = 0x040,
                ERROR = 0x080,
                NEGATIVE = 0x100,
                UNDEFINED = 0x200
            };

        public:
            NumberType()
                : _set(0)
                , _value(0)
                , _default(0)
            {
            }

            NumberType(const TYPE Value, const bool set = false)
                : _set(set ? SET : 0)
                , _value(Value)
                , _default(Value)
            {
            }

            NumberType(const NumberType<TYPE, SIGNED, BASETYPE>& copy)
                : _set(copy._set)
                , _value(copy._value)
                , _default(copy._default)
            {
            }

            ~NumberType() override
            {
            }

            NumberType<TYPE, SIGNED, BASETYPE>& operator=(const NumberType<TYPE, SIGNED, BASETYPE>& RHS)
            {
                _value = RHS._value;
                _set = RHS._set;

                return (*this);
            }

            NumberType<TYPE, SIGNED, BASETYPE>& operator=(const TYPE& RHS)
            {
                _value = RHS;
                _set = SET;

                return (*this);
            }

            inline TYPE Default() const
            {
                return _default;
            }

            inline TYPE Value() const
            {
                return ((_set & SET) != 0 ? _value : _default);
            }

            inline operator TYPE() const
            {
                return Value();
            }

            void Null(const bool enabled)
            {
                if (enabled == true)
                    _set |= (SET | UNDEFINED);
                else
                    _set &= ~(SET | UNDEFINED);
            }

            // IElement and IMessagePack iface:
            bool IsSet() const override
            {
                return ((_set & SET) != 0);
            }

            bool IsNull() const override
            {
                return ((_set & UNDEFINED) != 0);
            }

            void Clear() override
            {
                _set = 0;
                _value = 0;
            }

        private:
            // IElement iface:
            // If this should be serialized/deserialized, it is indicated by a MinSize > 0)
            uint16_t Serialize(char stream[], const uint16_t maxLength, uint32_t& offset) const override
            {
                uint16_t loaded = 0;

                ASSERT(maxLength > 0);

                while ((offset < 4) && (loaded < maxLength)) {

                    if ((_set & UNDEFINED) != 0) {
                        stream[loaded++] = IElement::NullTag[offset++];
                        if (offset == 4) {
                            offset = 0;
                            break;
                        }
                    } else if (BASETYPE == BASE_DECIMAL) {
                        if ((SIGNED == true) && (_value < 0)) {
                            stream[loaded++] = '-';
                        }
                        offset = 4;
                    } else if (BASETYPE == BASE_OCTAL) {
                        if (offset == 0) {
                            stream[loaded++] = '\"';
                            offset = 1;
                        } else if (offset == 1) {
                            if ((SIGNED == true) && (_value < 0)) {
                                stream[loaded++] = '-';
                            }
                            offset = 2;
                        } else if (offset == 2) {
                            stream[loaded++] = '0';
                            offset = 4;
                        }
                    } else if (BASETYPE == BASE_HEXADECIMAL) {
                        if (offset == 0) {
                            stream[loaded++] = '\"';
                            offset = 1;
                        } else if (offset == 1) {
                            if ((SIGNED == true) && (_value < 0)) {
                                stream[loaded++] = '-';
                            }
                            offset = 2;
                        } else if (offset == 2) {
                            stream[loaded++] = '0';
                            offset = 3;
                        } else if (offset == 3) {
                            stream[loaded++] = 'x';
                            offset = 4;
                        }
                    }
                }

                if (((_set & UNDEFINED) == 0) && (loaded < maxLength)) {
                    loaded += Convert(&(stream[loaded]), (maxLength - loaded), offset, TemplateIntToType<SIGNED>());
                }
                   
                if ((offset != 0) && (loaded < maxLength)) {
                    stream[loaded++] = '\"';
                    offset = 0;
                }

                return (loaded);
            }

            uint16_t Deserialize(const char stream[], const uint16_t maxLength, uint32_t& offset, Core::OptionalType<Error>& error) override
            {
                uint16_t loaded = 0;

                // Peamble investigation, determine the right flags..
                while ((offset < 4) && (loaded < maxLength)) {
                    if (offset == 0) {
                        _value = 0;
                        _set = 0;

                        if (stream[loaded] == '\"') {
                            _set = QUOTED;
                            offset++;
                        } else if (stream[loaded] == '-') {
                            _set = NEGATIVE | DECIMAL;
                            offset = 4;
                        } else if (isdigit(stream[loaded])) {
                            _set = DECIMAL;
                            _value = (stream[loaded] - '0');
                            offset = 4;
                        } else if (stream[loaded] == 'n') {
                            _set = UNDEFINED;
                            offset = 1;
                        } else {
                            error = Error{ "Unsupported character \"" + std::string(1, stream[loaded]) + "\" in a number" };
                            ++loaded;
                            _set = ERROR;
                            offset = 4;
                        }
                    } else if (offset == 1) {
                        ASSERT(_set == QUOTED || _set == UNDEFINED);
                        if (stream[loaded] == '0') {
                            offset = 2;
                        } else if (stream[loaded] == '-') {
                            _set |= NEGATIVE;
                            offset = 2;
                        } else if (isdigit(stream[loaded])) {
                            _value = (stream[loaded] - '0');
                            _set |= DECIMAL;
                            offset = 4;
                        } else if (((_set & UNDEFINED) != 0) && (stream[loaded] == 'u')) {
                            offset = 2;
                        } else if ((stream[loaded] == '\"') && ((_set & QUOTED) != 0)) {
                            offset = 4;
                            --loaded;
                        } else {
                            error = Error{ "Unsupported character \"" + std::string(1, stream[loaded]) + "\" in a number" };
                            ++loaded;
                            _set = ERROR;
                            offset = 4;
                        }
                    } else if (offset == 2) {
                        if (stream[loaded] == '0') {
                            offset = 3;
                        } else if (::toupper(stream[loaded]) == 'X') {
                            offset = 4;
                            _set |= HEXADECIMAL;
                        } else if (isdigit(stream[loaded])) {
                            _value = (stream[loaded] - '0');
                            _set |= (_set & NEGATIVE ? DECIMAL : OCTAL);
                            offset = 4;
                        } else if (((_set & UNDEFINED) != 0) && (stream[loaded] == 'l')) {
                            offset = 3;
                        } else if (stream[loaded] == '\"' && ((_set & QUOTED) != 0)) {
                            offset = 4;
                            --loaded;
                        } else {
                            error = Error{ "Unsupported character \"" + std::string(1, stream[loaded]) + "\" in a number" };
                            ++loaded;
                            _set = ERROR;
                            offset = 4;
                        }
                    } else if (offset == 3) {
                        if (::toupper(stream[loaded]) == 'X') {
                            offset = 4;
                            _set |= HEXADECIMAL;
                        } else if (isdigit(stream[loaded])) {
                            _value = (stream[loaded] - '0');
                            _set |= OCTAL;
                            offset = 4;
                        } else if (((_set & UNDEFINED) != 0) && (stream[loaded] == 'l')) {
                            offset = 4;
                        } else if (stream[loaded] == '\"' && ((_set & QUOTED) != 0)) {
                            offset = 4;
                            --loaded;
                        } else {
                            error = Error{ "Unsupported character \"" + std::string(1, stream[loaded]) + "\" in a number" };
                            ++loaded;
                            _set = ERROR;
                            offset = 4;
                        }
                    }
                    loaded++;
                }

                bool completed = ((_set & (ERROR|UNDEFINED)) != 0);

                while ((loaded < maxLength) && (completed == false)) {
                    if (isdigit(stream[loaded])) {
                        _value *= (_set & 0x1F);
                        _value += (stream[loaded] - '0');
                        loaded++;
                    } else if (isxdigit(stream[loaded])) {
                        _value *= 16;
                        _value += (::toupper(stream[loaded]) - 'A') + 10;
                        loaded++;
                    } else if (((_set & QUOTED) != 0) && (stream[loaded] == '\"')) {
                        completed = true;
                        loaded++;
                    } else if (((_set & QUOTED) == 0) && (::isspace(stream[loaded]) || (stream[loaded] == '\0') || (stream[loaded] == ',') || (stream[loaded] == '}') || (stream[loaded] == ']'))) {
                        completed = true;
                    } else {
                        // Oopsie daisy, error, computer says *NO*
                        error = Error{ "Unsupported character \"" + std::string(1, stream[loaded]) + "\" in a number" };
                        ++loaded;
                        _set |= ERROR;
                        completed = true;
                    }
                }

                if ((_set & (ERROR | QUOTED)) == (ERROR | QUOTED)) {
                    while ((loaded < maxLength) && (offset != 0)) {
                        if (stream[loaded++] == '\"') {
                            offset = 0;
                        }
                    }
                } else if ( (completed == true) && (offset >= 4) ) {
                    if (_set & NEGATIVE) {
                        _value *= -1;
                    }
                    _set |= SET;
                    offset = 0;
                }

                return (loaded);
            }

            // IMessagePack iface:
            uint16_t Serialize(uint8_t stream[], const uint16_t maxLength, uint32_t& offset) const override
            {
                if ((_set & UNDEFINED) != 0) {
                    stream[0] = IMessagePack::NullValue;
                    return (1);
                }
                return (Convert(stream, maxLength, offset, TemplateIntToType<SIGNED>()));
            }

            uint16_t Deserialize(const uint8_t stream[], const uint16_t maxLength, uint32_t& offset) override
            {
                uint8_t loaded = 0;
                if (offset == 0) {
                    // First byte depicts a lot. Find out what we need to read
                    _value = 0;
                    uint8_t header = stream[loaded++];

                    if (header == IMessagePack::NullValue) {
                        _set = UNDEFINED;
                    } else if ((header >= 0xCC) && (header <= 0xCF)) {
                        _set = (1 << (header - 0xCC)) << 12;
                        offset = 1;
                    } else if ((header >= 0xD0) && (header <= 0xD3)) {
                        _set = (1 << (header - 0xD0)) << 12;
                        offset = 1;
                    } else if ((header & 0x80) == 0) {
                        _value = (header & 0x7F);
                    } else if ((header & 0xE0) == 0xE0) {
                        _value = (header & 0x0F);
                        _set = NEGATIVE;
                    } else {
                        _set = ERROR;
                    }
                }

                while ((loaded < maxLength) && (offset != 0)) {
                    _value = _value << 8;
                    _value += stream[loaded++];
                    offset = (offset == ((_set >> 12) & 0xF) ? 0 : offset + 1);
                }

                if (_value != 0) {
                    _set |= SET;
                }
                return (loaded);
            }

            uint16_t Convert(char stream[], const uint16_t maxLength, uint32_t& offset, const TYPE serialize) const
            {
                uint8_t parsed = 4;
                uint16_t loaded = 0;
                TYPE divider = 1;
                TYPE value = (serialize / BASETYPE);

                while (divider <= value) {
                    divider *= BASETYPE;
                }

                value = serialize;

                while ((divider > 0) && (loaded < maxLength)) {
                    if (parsed >= offset) {
                        uint8_t digit = static_cast<uint8_t>(value / divider);
                        if ((BASETYPE != BASE_HEXADECIMAL) || (digit < 10)) {
                            stream[loaded++] = static_cast<char>('0' + digit);
                        } else {
                            stream[loaded++] = static_cast<char>('A' - 10 + digit);
                        }
                        offset++;
                    }
                    parsed++;
                    value %= divider;
                    divider /= BASETYPE;
                }

                if ((BASETYPE == BASE_DECIMAL) && (loaded < maxLength)) {
                    offset = 0;
                }

                return (loaded);
            }

            uint16_t Convert(char stream[], const uint16_t maxLength, uint32_t& offset, const TemplateIntToType<false>& /* For compile time diffrentiation */) const
            {
                return (Convert(stream, maxLength, offset, _value));
            }

            uint16_t Convert(char stream[], const uint16_t maxLength, uint32_t& offset, const TemplateIntToType<true>& /* For c ompile time diffrentiation */) const
            {
                return (Convert(stream, maxLength, offset, ::abs(_value)));
            }

            uint16_t Convert(uint8_t stream[], const uint16_t maxLength, uint32_t& offset, const TemplateIntToType<false>& /* For compile time diffrentiation */) const
            {
                uint8_t loaded = 0;
                uint8_t bytes = (_value <= 0x7F ? 0 : _value < 0xFF ? 1 : _value < 0xFFFF ? 2 : _value < 0xFFFFFFFF ? 4 : 8);

                if (offset == 0) {
                    if (bytes == 0) {
                        if (_value != 0) {
                            stream[loaded++] = static_cast<uint8_t>(_value);
                        } else {
                            stream[loaded++] = IMessagePack::NullValue;
                        }
                    } else {
                        switch (bytes) {
                        case 1:
                            stream[loaded++] = 0xCC;
                            break;
                        case 2:
                            stream[loaded++] = 0xCD;
                            break;
                        case 4:
                            stream[loaded++] = 0xCE;
                            break;
                        case 8:
                            stream[loaded++] = 0xCF;
                            break;
                        default:
                            ASSERT(false);
                        }
                        offset = 1;
                    }
                }

                while ((loaded < maxLength) && (offset != 0)) {
                    TYPE value = _value >> (8 * (bytes - offset));

                    stream[loaded++] = static_cast<uint8_t>(value & 0xFF);
                    offset = (offset == bytes ? 0 : offset + 1);
                }

                return (loaded);
            }

            uint16_t Convert(uint8_t stream[], const uint16_t maxLength, uint32_t& offset, const TemplateIntToType<true>& /* For c ompile time diffrentiation */) const
            {
                uint8_t loaded = 0;
                uint8_t bytes = (((_value < 16) && (_value > -15)) ? 0 : ((_value < 128) && (_value > -127)) ? 1 : ((_value < 32767) && (_value > -32766)) ? 2 : ((_value < 2147483647) && (_value > -2147483646)) ? 4 : 8);

                if (offset == 0) {
                    if (bytes == 0) {
                        stream[loaded++] = (_value & 0x1F) | 0xE0;
                    } else {
                        switch (bytes) {
                        case 1:
                            stream[loaded++] = 0xD0;
                            break;
                        case 2:
                            stream[loaded++] = 0xD1;
                            break;
                        case 4:
                            stream[loaded++] = 0xD2;
                            break;
                        case 8:
                            stream[loaded++] = 0xD3;
                            break;
                        default:
                            ASSERT(false);
                        }
                        offset = 1;
                    }
                }

                while ((loaded < maxLength) && (offset != 0)) {
                    TYPE value = _value >> (8 * (bytes - offset));

                    stream[loaded++] = static_cast<uint8_t>(value & 0xFF);
                    offset = (offset == bytes ? 0 : offset + 1);
                }

                return (loaded);
            }

        private:
            uint16_t _set;
            TYPE _value;
            TYPE _default;
        };

        typedef NumberType<uint8_t, false, BASE_DECIMAL> DecUInt8;
        typedef NumberType<int8_t, true, BASE_DECIMAL> DecSInt8;
        typedef NumberType<uint16_t, false, BASE_DECIMAL> DecUInt16;
        typedef NumberType<int16_t, true, BASE_DECIMAL> DecSInt16;
        typedef NumberType<uint32_t, false, BASE_DECIMAL> DecUInt32;
        typedef NumberType<int32_t, true, BASE_DECIMAL> DecSInt32;
        typedef NumberType<uint64_t, false, BASE_DECIMAL> DecUInt64;
        typedef NumberType<int64_t, true, BASE_DECIMAL> DecSInt64;
        typedef NumberType<uint8_t, false, BASE_HEXADECIMAL> HexUInt8;
        typedef NumberType<int8_t, true, BASE_HEXADECIMAL> HexSInt8;
        typedef NumberType<uint16_t, false, BASE_HEXADECIMAL> HexUInt16;
        typedef NumberType<int16_t, true, BASE_HEXADECIMAL> HexSInt16;
        typedef NumberType<uint32_t, false, BASE_HEXADECIMAL> HexUInt32;
        typedef NumberType<int32_t, true, BASE_HEXADECIMAL> HexSInt32;
        typedef NumberType<uint64_t, false, BASE_HEXADECIMAL> HexUInt64;
        typedef NumberType<int64_t, true, BASE_HEXADECIMAL> HexSInt64;
        typedef NumberType<uint8_t, false, BASE_OCTAL> OctUInt8;
        typedef NumberType<int8_t, true, BASE_OCTAL> OctSInt8;
        typedef NumberType<uint16_t, false, BASE_OCTAL> OctUInt16;
        typedef NumberType<int16_t, true, BASE_OCTAL> OctSInt16;
        typedef NumberType<uint32_t, false, BASE_OCTAL> OctUInt32;
        typedef NumberType<int32_t, true, BASE_OCTAL> OctSInt32;
        typedef NumberType<uint64_t, false, BASE_OCTAL> OctUInt64;
        typedef NumberType<int64_t, true, BASE_OCTAL> OctSInt64;

        template <class TYPE>
        class FloatType : public IElement, public IMessagePack {
        private:
            enum modes {
                QUOTED = 0x020,
                SET = 0x040,
                ERROR = 0x080,
                NEGATIVE = 0x100,
                UNDEFINED = 0x200
            };

        public:
            FloatType()
                : _set(0)
                , _value(0.0)
                , _default(0.0)
                , _strValue()
            {
            }

            FloatType(const TYPE Value, const bool set = false)
                : _set(set ? SET : 0)
                , _value(Value)
                , _default(Value)
                , _strValue()
            {
            }

            FloatType(const FloatType<TYPE>& copy)
                : _set(copy._set)
                , _value(copy._value)
                , _default(copy._default)
                , _strValue()
            {
            }

            ~FloatType() override
            {
            }

            FloatType<TYPE>& operator=(const FloatType<TYPE>& RHS)
            {
                _value = RHS._value;
                _set = RHS._set;

                return (*this);
            }

            FloatType<TYPE>& operator=(const TYPE& RHS)
            {
                _value = RHS;
                _set = SET;

                return (*this);
            }

            inline TYPE Default() const
            {
                return _default;
            }

            inline TYPE Value() const
            {
                return ((_set & SET) != 0 ? _value : _default);
            }

            inline operator TYPE() const
            {
                return Value();
            }

            void Null(const bool enabled)
            {
                if (enabled == true)
                    _set |= (UNDEFINED|SET);
                else
                    _set &= ~(UNDEFINED|SET);
            }

            // IElement and IMessagePack iface:
            bool IsSet() const override
            {
                return ((_set & SET) != 0);
            }

            bool IsNull() const override
            {
                return ((_set & UNDEFINED) != 0);
            }

            void Clear() override
            {
                _set = 0;
                _value = 0;
            }

        private:
            uint16_t Convert(char stream[], const uint16_t maxLength, uint32_t& offset) const
            {
                uint16_t loaded = 0;

                if (_strValue.empty() == true) {
                    char str[16];
                    std::sprintf(str, "%g", _value);
                    const_cast<FloatType*>(this)->_strValue = str;
                }

                while ((loaded < maxLength) && (offset < _strValue.size())) {
                    stream[loaded] = _strValue[offset];
                    loaded++;
                    offset++;
                }
                if (offset == _strValue.size()) {
                    offset = 0;
                    const_cast<FloatType*>(this)->_strValue.clear();
                }

                return loaded;
            }

            // IElement iface:
            // If this should be serialized/deserialized, it is indicated by a MinSize > 0)
            uint16_t Serialize(char stream[], const uint16_t maxLength, uint32_t& offset) const override
            {
                uint16_t loaded = 0;

                ASSERT(maxLength > 0);

                if ((_set & UNDEFINED) != 0 || 
                    std::isinf(_value) ||
                    std::isnan(_value)) 
                {
                    ASSERT(offset < (sizeof(IElement::NullTag) - 1));
                    loaded = std::min(static_cast<uint16_t>((sizeof(IElement::NullTag) - 1) - offset), maxLength);
                    ::memcpy(stream, &(IElement::NullTag[offset]), loaded);
                    offset = (((offset + loaded) == (sizeof(IElement::NullTag) - 1)) ? 0 : offset + loaded);
                }
                else
                {
                    loaded += Convert(stream, maxLength, offset);
                }
                
                return loaded;
            }
            
            uint16_t Deserialize(const char stream[], const uint16_t maxLength, uint32_t& offset, Core::OptionalType<Error>& error) override
            {
                uint16_t loaded = 0;

                if (offset == 0) {
                    _value = 0;
                    _set = 0;
                    _strValue.clear();
                }

                if ((stream[loaded] == '\"') && ((_set & QUOTED) == 0)) {
                    _set = QUOTED;
                    offset++;
                    loaded++;
                }

                bool completed = false;

                while ((loaded < maxLength) && (completed == false)) {

                    if (((_set & QUOTED) != 0) && (stream[loaded] == '\"')) {
                        completed = true;
                        loaded++;
                        offset++;
                        _set &= ~QUOTED;
                    } else if ( (((_set & QUOTED) == 0) && (::isspace(stream[loaded]))) || (stream[loaded] == '\0') ||
                               (stream[loaded] == ',') || (stream[loaded] == '}') || (stream[loaded] == ']') ) {
                        completed = true;
                    } else {
                        _strValue += stream[loaded++];
                        offset++;
                    }
                }

                if (completed == true) {

                    if (_strValue == IElement::NullTag) {
                        _set |= (SET|UNDEFINED);

                    } else {
                        TYPE val;
                        char* end;
                        if (std::is_same<float,TYPE>::value) {
                            val = std::strtof(_strValue.c_str(), &end);
                        } else {
                            val = static_cast<TYPE>(std::strtod(_strValue.c_str(), &end));
                        }

                        if (end == _strValue.c_str()) {
                            error = Error{ "Error converting \"" + _strValue + "\" to a float/double" };
                            _set = ERROR;
                        } else {
                            _value = val;
                            _set |= SET;
                        }

                        _strValue.clear();
                    }
                    offset = 0;
                }

                return loaded;
            }

            // IMessagePack iface:
            // Refer to https://github.com/msgpack/msgpack/blob/master/spec.md#float-format-family 
            // for MessagePack format for float.
            uint16_t Serialize(uint8_t stream[], const uint16_t maxLength, uint32_t& offset) const override
            {
                if ((_set & UNDEFINED) != 0 || 
                    std::isinf(_value) ||
                    std::isnan(_value))  
                {
                    stream[0] = IMessagePack::NullValue;
                    return (1);
                }

                uint16_t loaded = 0;
                uint8_t bytes = std::is_same<float,TYPE>::value ? 4 : 8;

                if (offset == 0) {
                    switch (bytes) {
                    case 4:
                        stream[loaded++] = 0xCA;
                        break;
                    case 8:
                        stream[loaded++] = 0xCB;
                        break;
                    default:
                        ASSERT(false);
                    }
                }

                uint8_t* val = (uint8_t*) &_value;

                while ((loaded < maxLength) && (bytes != 0)) {
                    stream[loaded++] = val[bytes - 1];
                    bytes--;
                }

                return loaded;
            }

            uint16_t Deserialize(const uint8_t stream[], const uint16_t maxLength, uint32_t& offset) override
            {
                uint16_t loaded = 0;
                int bytes = 0;
                if (offset == 0) {
                    // First byte depicts a lot. Find out what we need to read
                    _value = 0;
                    uint8_t header = stream[loaded++];

                    if (header == IMessagePack::NullValue) {
                        _set = UNDEFINED;
                    } else if (header == 0xCA) {
                        bytes = 4;
                    } else if (header == 0xCB) {
                        bytes = 8;
                    } else {
                        _set = ERROR;
                    }
                }

                uint8_t* val = (uint8_t*) &_value;

                while ((loaded < maxLength) && (bytes != 0)) {
                    val[bytes - 1] = stream[loaded++];
                    bytes--;
                }

                if (_value != 0) {
                    _set |= SET;
                }
                return loaded;
            }

        private:
            uint16_t _set;
            TYPE _value;
            TYPE _default;
            std::string _strValue;
        };

        typedef FloatType<float> Float;
        typedef FloatType<double> Double;
        
        class EXTERNAL Boolean : public IElement, public IMessagePack {
        private:
            static constexpr uint8_t None = 0x00;
            static constexpr uint8_t ValueBit = 0x01;
            static constexpr uint8_t DefaultBit = 0x02;
            static constexpr uint8_t SetBit = 0x04;
            static constexpr uint8_t DeserializeBit = 0x08;
            static constexpr uint8_t ErrorBit = 0x10;
            static constexpr uint8_t NullBit = 0x20;

        public:
            Boolean()
                : _value(None)
            {
            }

            Boolean(const bool Value)
                : _value(Value ? DefaultBit : None)
            {
            }

            Boolean(const Boolean& copy)
                : _value(copy._value)
            {
            }

            ~Boolean()
            {
            }

            Boolean& operator=(const Boolean& RHS)
            {
                // Do not overwrite the default, if not set...copy if set
                _value = (RHS._value & (SetBit | ValueBit)) | ((RHS._value & (SetBit)) ? (RHS._value & DefaultBit) : (_value & DefaultBit));

                return (*this);
            }

            Boolean& operator=(const bool& RHS)
            {
                // Do not overwrite the default
                _value = (RHS ? (SetBit | ValueBit) : SetBit) | (_value & DefaultBit);

                return (*this);
            }

            inline bool Value() const
            {
                return ((_value & SetBit) != 0 ? (_value & ValueBit) != 0 : (_value & DefaultBit) != 0);
            }

            inline bool Default() const
            {
                return (_value & DefaultBit) != 0;
            }

            inline operator bool() const
            {
                return Value();
            }

            void Null(const bool enabled)
            {
                if (enabled == true)
                    _value |= (SetBit|NullBit);
                else
                    _value &= ~(SetBit|NullBit);
            }

            // IElement and IMessagePack iface:
            bool IsSet() const override
            {
                return ((_value & SetBit) != 0);
            }

            bool IsNull() const override
            {
                return ((_value & NullBit) != 0);
            }

            void Clear() override
            {
                _value = (_value & DefaultBit);
            }

        private:
            // IElement iface:
            uint16_t Serialize(char stream[], const uint16_t maxLength, uint32_t& offset) const override
            {
                static constexpr char trueBuffer[] = "true";
                static constexpr char falseBuffer[] = "false";

                uint16_t loaded = 0;
                if ((_value & NullBit) != 0) {
                    while ((loaded < maxLength) && (offset < 4)) {
                        stream[loaded++] = NullTag[offset++];
                    }
                    if (offset == 4) {
                        offset = 0;
                    }
                } else if (Value() == true) {
                    while ((loaded < maxLength) && (offset < (sizeof(trueBuffer) - 1))) {
                        stream[loaded++] = trueBuffer[offset++];
                    }
                    if (offset == (sizeof(trueBuffer) - 1)) {
                        offset = 0;
                    }
                } else {
                    while ((loaded < maxLength) && (offset < (sizeof(falseBuffer) - 1))) {
                        stream[loaded++] = falseBuffer[offset++];
                    }
                    if (offset == (sizeof(falseBuffer) - 1)) {
                        offset = 0;
                    }
                }
                return (loaded);
            }

            uint16_t Deserialize(const char stream[], const uint16_t maxLength, uint32_t& offset, Core::OptionalType<Error>&) override
            {
                uint16_t loaded = 0;
                static constexpr char trueBuffer[] = "true";
                static constexpr char falseBuffer[] = "false";

                if (offset == 0) {
                    if (stream[0] == trueBuffer[0]) {
                        _value = DeserializeBit | (_value & DefaultBit);
                        offset = 1;
                        loaded = 1;
                    } else if (stream[0] == falseBuffer[0]) {
                        _value = (_value & DefaultBit);
                        offset = 1;
                        loaded = 1;
                    } else if (stream[0] == IElement::NullTag[0]) {
                        offset = 1;
                        _value = NullBit | (_value & DefaultBit);
                        loaded = 1;
                    } else if (stream[0] == '0') {
                        _value = SetBit | (_value & DefaultBit);
                        loaded = 1;
                    } else if (stream[0] == '1') {
                        _value = SetBit | ValueBit | (_value & DefaultBit);
                        loaded = 1;
                    } else {
                        _value = ErrorBit | (_value & DefaultBit);
                        offset = 0;
                    }
                }

                if (offset > 0) {
                    uint8_t length = (_value & NullBit ? sizeof(IElement::NullTag) : _value & DeserializeBit ? sizeof(trueBuffer) : sizeof(falseBuffer)) - 1;
                    const char* buffer = (_value & NullBit ? IElement::NullTag : _value & DeserializeBit ? trueBuffer : falseBuffer);

                    while ((loaded < maxLength) && (offset < length) && ((_value & ErrorBit) == 0)) {
                        if (stream[loaded] != buffer[offset]) {
                            _value = ErrorBit | (_value & DefaultBit);
                        } else {
                            offset++;
                            loaded++;
                        }
                    }

                    if ((offset == length) || ((_value & ErrorBit) != 0)) {
                        offset = 0;
                        _value |= SetBit | ((_value & (ErrorBit | DeserializeBit | NullBit)) == DeserializeBit ? ValueBit : 0);
                    }
                }
                return (loaded);
            }

            // IMessagePack iface:
            uint16_t Serialize(uint8_t stream[], const uint16_t VARIABLE_IS_NOT_USED maxLength, uint32_t& offset) const override
            {
                ASSERT (maxLength >= 1);

                if ((_value & NullBit) != 0) {
                    stream[offset] = IMessagePack::NullValue;
                } else if ((_value & ValueBit) != 0) {
                    stream[offset] = 0xC3;
                } else {
                    stream[offset] = 0xC2;
                }
                return (1);
            }

            uint16_t Deserialize(const uint8_t stream[], const uint16_t VARIABLE_IS_NOT_USED maxLength, uint32_t& offset) override
            {
                ASSERT (maxLength >= 1);

                if ((stream[0] == IMessagePack::NullValue) != 0) {
                    _value = NullBit;
                } else if ((stream[offset] == 0xC3) != 0) {
                    _value = ValueBit | SetBit;
                } else if ((stream[offset] == 0xC2) != 0) {
                    _value = SetBit;
                } else {
                    _value = ErrorBit;
                }

                return (1);
            }

        private:
            uint8_t _value;
        };

        class EXTERNAL String : public IElement, public IMessagePack {
        private:
            static constexpr uint16_t FlagMask = 0xFC00;
            static constexpr uint16_t EscapeFoundBit = 0x0400;
            static constexpr uint16_t SpecialSequenceBit = 0x0800;
            static constexpr uint16_t QuotedSerializeBit = 0x1000;
            static constexpr uint16_t QuoteFoundBit = 0x2000;
            static constexpr uint16_t NullBit = 0x4000;
            static constexpr uint16_t SetBit = 0x8000;

            enum class ScopeBracket : uint8_t {
                CURLY_BRACKET = 0,
                SQUARE_BRACKET = 1
            };

        public:
            explicit String(const bool quoted = true)
                : _default()
                , _value()
                , _storage(0)
                , _flagsAndCounters(quoted ? QuotedSerializeBit : 0)
            {
            }

            explicit String(const string& Value, const bool quoted = true)
                : _default()
                , _value()
                , _storage(0)
                , _flagsAndCounters(quoted ? QuotedSerializeBit : 0)
            {
                Core::ToString(Value.c_str(), _default);
            }

            explicit String(const char Value[], const bool quoted = true)
                : _default()
                , _value()
                , _storage(0)
                , _flagsAndCounters(quoted ? QuotedSerializeBit : 0)
            {
                Core::ToString(Value, _default);
            }

#ifndef __CORE_NO_WCHAR_SUPPORT__
            explicit String(const wchar_t Value[], const bool quoted = true)
                : _default()
                , _value()
                , _storage(0)
                , _flagsAndCounters(quoted ? QuotedSerializeBit : 0)
            {
                Core::ToString(Value, _default);
            }
#endif // __CORE_NO_WCHAR_SUPPORT__

            String(const String& copy)
                : _default(copy._default)
                , _value(copy._value)
                , _storage(copy._storage)
                , _flagsAndCounters(copy._flagsAndCounters)
            {
            }

            ~String() override = default;

            String& operator=(const string& RHS)
            {
                Core::ToString(RHS.c_str(), _value);
                _flagsAndCounters |= SetBit;

                return (*this);
            }

            String& operator=(const char RHS[])
            {
                Core::ToString(RHS, _value);
                _flagsAndCounters |= SetBit;

                return (*this);
            }

#ifndef __CORE_NO_WCHAR_SUPPORT__
            String& operator=(const wchar_t RHS[])
            {
                Core::ToString(RHS, _value);
                _flagsAndCounters |= SetBit;

                return (*this);
            }
#endif // __CORE_NO_WCHAR_SUPPORT__

            String& operator=(const String& RHS)
            {
                _default = RHS._default;
                _value = RHS._value;
                _flagsAndCounters = RHS._flagsAndCounters;

                return (*this);
            }

            inline bool operator==(const String& RHS) const
            {
                return (Value() == RHS.Value());
            }

            inline bool operator!=(const String& RHS) const
            {
                return (!operator==(RHS));
            }

            inline bool operator==(const char RHS[]) const
            {
                return (Value() == RHS);
            }

            inline bool operator!=(const char RHS[]) const
            {
                return (!operator==(RHS));
            }

#ifndef __CORE_NO_WCHAR_SUPPORT__
            inline bool operator==(const wchar_t RHS[]) const
            {
                std::string comparator;
                Core::ToString(RHS, comparator);
                return (Value() == comparator);
            }

            inline bool operator!=(const wchar_t RHS[]) const
            {
                return (!operator==(RHS));
            }
#endif // __CORE_NO_WCHAR_SUPPORT__

            inline bool operator<(const String& RHS) const
            {
                return (Value() < RHS.Value());
            }

            inline bool operator>(const String& RHS) const
            {
                return (Value() > RHS.Value());
            }

            inline bool operator>=(const String& RHS) const
            {
                return (!operator<(RHS));
            }

            inline bool operator<=(const String& RHS) const
            {
                return (!operator>(RHS));
            }

            inline const string Value() const
            {
                if ((_flagsAndCounters & (SetBit | QuoteFoundBit | QuotedSerializeBit)) == (SetBit | QuoteFoundBit)) {
                    return ('\"' + Core::ToString(_value.c_str()) + '\"');
                }
                return (((_flagsAndCounters & (SetBit | NullBit)) == SetBit) ? Core::ToString(_value.c_str()) : Core::ToString(_default.c_str()));
            }

            inline const string& Default() const
            {
                return (_default);
            }

            void Null(const bool enabled)
            {
                if (enabled == true) {
                    _flagsAndCounters |= (NullBit | SetBit);
                    _value = IElement::NullTag;
                }
                else {
                    _flagsAndCounters &= ~(NullBit | SetBit);
                    _value.clear();
                }
            }

            // IElement iface:
            bool IsNull() const override
            {
                return (_flagsAndCounters & NullBit) != 0;
            }

            bool IsSet() const override
            {
                return ((_flagsAndCounters & SetBit) != 0);
            }

            void Clear() override
            {
                _flagsAndCounters = (_flagsAndCounters & QuotedSerializeBit);
                _value.clear();
            }

            inline bool IsQuoted() const
            {
                return (((_flagsAndCounters & NullBit) == 0) && ((_flagsAndCounters & (QuotedSerializeBit | QuoteFoundBit)) != 0));
            }

            inline void SetQuoted(const bool enable)
            {
                if (enable == true) {
                    _flagsAndCounters |= QuotedSerializeBit;
                }
                else {
                    _flagsAndCounters &= (~QuotedSerializeBit);
                }
            }

        protected:
            // IElement iface:
            uint16_t Serialize(char stream[], const uint16_t maxLength, uint32_t& offset) const override
            {
                uint16_t result = 0;

                ASSERT(maxLength > 0);

                if ((_flagsAndCounters & SetBit) != 0) {
                    bool isQuoted = IsQuoted();
                    if (offset == 0)  {
                        if (isQuoted == true) {
                            // We always start with a quote or Block marker
                            stream[result++] = '\"';
                        }
                        offset = 1;
                        _flagsAndCounters &= (FlagMask ^ (SpecialSequenceBit|EscapeFoundBit));
                    }

                    uint32_t length = static_cast<uint32_t>(_value.length()) - (offset - 1);

                    while ((result < maxLength) && (length > 0)) {
                        const uint16_t current = static_cast<uint16_t>((_value[offset - 1]) & 0xFF);
                           
                        // See if this is a printable character
                        if ((isQuoted == false) || ((::isprint(current)) && (current != '\"') && (current != '\\') && (current != '/')) ) {
                            stream[result++] = static_cast<TCHAR>(current);
                            length--;
                            offset++;
                        }
                        else if ((_flagsAndCounters & SpecialSequenceBit) == 0) {
                            // We need to escape these..
                            stream[result++] = '\\';
                            _flagsAndCounters |= SpecialSequenceBit;
                        }
                        else if ((_flagsAndCounters & 0xFF) == 0x00) {
                            // Check if it is a single character drop or a \u
                            switch (current) {
                            case 0x08: stream[result++] = 'b'; break;
                            case 0x09: stream[result++] = 't'; break;
                            case 0x0a: stream[result++] = 'n'; break;
                            case 0x0c: stream[result++] = 'f'; break;
                            case 0x0d: stream[result++] = 'r'; break;
                            case '\\': stream[result++] = '\\'; break;
                            case '/': stream[result++] = '/'; break;
                            case '"': stream[result++] = '"'; break;
                            default: {
                                uint16_t lowPart, highPart;
                                int8_t codeSize = ToCodePoint(&(_value[offset - 1]), length, _storage);

                                if (codeSize < 0) {
                                    // Oops it is a bad code thingy, Skip it..
                                    // TODO: report an error
                                    codeSize = -codeSize;
                                }

                                ASSERT(codeSize <= 7);

                                if (CodePointToUTF16(_storage, lowPart, highPart) == false) {
                                    // Oops we have a bad transaltion of the code point
                                    // TODO: report an error
                                }

                                _storage = (highPart << 16) | lowPart;

                                // Oke start processing an escape squence and remember how many bytes we jump if
                                // we are completed, start at 2 index now as we already wrote /u 
                                _flagsAndCounters |= ((codeSize & 0x07) << 3) | 0x02;

                                stream[result++] = 'u';
                                break;
                            }
                            }

                            // If all has been writeen it is time to move back to the "copying situation...
                            if ((_flagsAndCounters & 0xFF) == 0x00) {
                                _flagsAndCounters ^= SpecialSequenceBit;
                                length--;
                                offset++;
                            }
                        }
                        else {
                            if ((_flagsAndCounters & 0x7) < 0x2) {
                                stream[result++] = ((_flagsAndCounters & 0x07) == 0 ? '\\' : 'u');
                            }
                            else {
                                uint8_t part;

                                // Write out the CodePoint....
                                if (_storage > 0xFFFF) {
                                    // First write the Most Significant part
                                    part = (_storage >> (16 + ((5 - (_flagsAndCounters & 0x07)) * 4))) & 0x0F;
                                }
                                else {
                                    part = (_storage >> ((5 - (_flagsAndCounters & 0x07)) * 4)) & 0x0F;
                                }
                                stream[result++] = (part > 9 ? 'A' + (part - 10) : '0' + part);
                            }

                            _flagsAndCounters += 1;

                            if ((_flagsAndCounters & 0x7) == 6) {
                                // Oke we flushed a HEX value of 4 digits, lets determine the next step..
                                if (_storage > 0xFFFF) {
                                    _storage = (_storage & 0xFFFF);
                                    _flagsAndCounters &= (FlagMask | 0xF8);
                                }
                                else {
                                    // We are done ! Move on, strange character has been handled and converted
                                    uint8_t skip = ((_flagsAndCounters >> 3) & 0x07);
                                    length -= skip;
                                    offset += skip;

                                    _flagsAndCounters &= (FlagMask ^ SpecialSequenceBit);
                                }
                            }
                        }
                    }

                    if (length == 0) {
                        // And we close with a quote..
                        if (isQuoted == false) {
                            offset = 0;
                        }
                        else if (result < maxLength) {
                            stream[result++] = '\"';
                            offset = 0;
                        }
                    }
                }

                return (result);
            }
            bool InScope(const ScopeBracket mode) {
                bool added = false;
                uint8_t depth = (_flagsAndCounters & 0x1F);

                if ( ((depth != 0) || (_value.empty() == true)) && ((depth + 1) <= 31) ) {
                    _storage <<= 1;
                    _storage |= static_cast<uint8_t>(mode);
                    _flagsAndCounters++;
                    added = true;
                }
                return (added);
            }
            bool OutScope(const ScopeBracket mode) {
                bool succcesfull = false;
                ScopeBracket bracket = static_cast<ScopeBracket>(_storage & 0x1);
                uint8_t depth = (_flagsAndCounters & 0x1F);
                if ((depth > 0) && (bracket == mode)) {
                    _storage >>= 1;
                    _flagsAndCounters--;
                    succcesfull = true;
                }
                return (succcesfull);
            }

            uint16_t Deserialize(const char stream[], const uint16_t maxLength, uint32_t& offset, Core::OptionalType<Error>& error) override
            {
                bool finished = false;
                uint16_t result = 0;
                ASSERT(maxLength > 0);

                if (offset == 0) {
                    _value.clear();
                    _flagsAndCounters &= (FlagMask ^ (SpecialSequenceBit|EscapeFoundBit|QuoteFoundBit));
                    _storage = 0;
                    if (stream[result] == '\"') {
                        result++;
                        _flagsAndCounters |= QuoteFoundBit;
                    }
                    offset = 1;
                }

                // Might be that the last character we added was a
                while ((result < maxLength) && (finished == false)) {

                    TCHAR current = stream[result];

                    // What are we deserializing a string, or an opaque JSON object!!!
                    if ((_flagsAndCounters & QuoteFoundBit) == 0) {
                        // It's an opaque structure, so *no* decoding required. Leave as is !
                        if (current == '{') {
                            if (InScope(ScopeBracket::CURLY_BRACKET) == false) {
                                error = Error{ "Opaque object nesting too deep" };
                            }
                        }
                        else if (current == '[') {
                            if (InScope(ScopeBracket::SQUARE_BRACKET) == false) {
                                error = Error{ "Opaque object nesting too deep" };
                            }
                        }
                        else if ((_flagsAndCounters & 0x1F) == 0) {
                            // If we did not open an object, the only thing we allow are whitespaces as they can 
                            // always be dropped!
                            finished = (((_flagsAndCounters & EscapeFoundBit) == 0) && ((current == ',') || (current == '}') || (current == ']')));
                        }
                        else if (current == '}') {
                            if (OutScope(ScopeBracket::CURLY_BRACKET) == false) {
                                error = Error{ "Expected \"]\" but got \"}\" in opaque object" };
                            }
                        }
                        else if (current == ']') {
                            if (OutScope(ScopeBracket::SQUARE_BRACKET) == false) {
                                error = Error{ "Expected \"}\" but got \"]\" in opaque object" };
                            }
                        }

                        if (finished == false) {
                            // Write the amount we possibly can..
                            _value += current;

                            if ((current == '\"') && ((_value.empty() == true) || (_value[_value.length() - 1] != '\\'))) {
                                // Oke we are going to enetr a Serialized thingy... lets be opaque from here on
                                _flagsAndCounters ^= EscapeFoundBit;
                            }

                            result++;
                        }
                    }
                    // Since it is a "real" string translate back all escaped stuff.. are we in an unescaping mode?
                    else if ((_flagsAndCounters & SpecialSequenceBit) == 0x00) {
                        // Nope we are not, so see if we need to start it and otherwise, just copy...
                        if (current == '\\') {
                            // And we need to start it.
                            _flagsAndCounters |= SpecialSequenceBit;
                        }
                        else if (current == '\"') {
                            // We are done! leave this element.
                            finished = true;
                        }
                        else {
                            // Just copy, we and onto the next;
                            _value += current;
                        }
                        result++;
                    }
                    else if ((_flagsAndCounters & 0xFF) == 0x00) {

                        if (current == 'u') {
                            _flagsAndCounters |= 0x4;
                        }
                        else {
                            // We are in a string mode, so we need to decode. Decode what we receive..
                            switch (current) {
                            case '\"': _value += '\"'; break;
                            case '\\': _value += '\\'; break;
                            case '/':  _value += '/';  break;
                            case 'b':  _value += static_cast<TCHAR>(0x08); break;
                            case 't':  _value += static_cast<TCHAR>(0x09); break;
                            case 'n':  _value += static_cast<TCHAR>(0x0a); break;
                            case 'f':  _value += static_cast<TCHAR>(0x0c); break;
                            case 'r':  _value += static_cast<TCHAR>(0x0d); break;
                            default:
                                error = Error{ "unknown escaping code." };
                                break;
                            }
                            _flagsAndCounters ^= SpecialSequenceBit;
                        }
                        result++;
                    }
                    else {
                        // If we end up here, we are actually gathering unicode values to be decoded.
                        _flagsAndCounters--;

                        if (::isxdigit(current) == false) {
                            error = Error{ "the unescaping of the u requires hexadecimal characters" };
                        }
                        else {
                            _storage = (_storage << 4) | ((::isdigit(current) ? current - '0' : 10 + (::toupper(current) - 'A')) & 0xF);
                            result++;
                            if ((_flagsAndCounters & 0xFF) == 0x00) {
                                _flagsAndCounters ^= SpecialSequenceBit;

                                // Examine the codePoint, if ot is a pair ot not..
                                if ( (_storage >= 0xFFFF) || ((_storage & 0xFC00) != 0xD800) ) {

                                    // We have a full monty, 2 x UTF16 to be translated :-)
                                    uint32_t codePoint;
                                    TCHAR buffer[6];

                                    UTF16ToCodePoint((_storage & 0xFFFF), ((_storage >> 16) & 0xFFFF), codePoint);

                                    // Seems like we have a pending code point to be added, before we add anaything elese :-)
                                    int8_t bytes = FromCodePoint(codePoint, buffer, sizeof(buffer));

                                    if (bytes <= 0) {
                                        error = Error{ "There is no valid codepoint defined." };
                                    }
                                    else {
                                        _value += string(buffer, bytes);
                                    }
                                    _storage = 0;
                                }
                            }
                        }
                    }
                }

                if ( (finished == false) && (error.IsSet() == false) ) {
                    offset += static_cast<uint32_t>(_value.length()) ;
                } else {
                    offset = 0;
                    _flagsAndCounters |= (_value == IElement::NullTag ? NullBit|SetBit : SetBit);
                }

                return (result);
            }

            // IMessagePack iface:
            uint16_t Serialize(uint8_t stream[], const uint16_t maxLength, uint32_t& offset) const override
            {
                uint16_t loaded = 0;
                if (offset == 0) {
                    if ((_flagsAndCounters & NullBit) != 0) {
                        stream[loaded++] = IMessagePack::NullValue;
                    } else if (_value.length() <= 31) {
                        _storage = 1;
                        stream[loaded++] = static_cast<uint8_t>(_value.length() | 0xA0);
                        offset++;
                    } else if (_value.length() <= 0xFF) {
                        _storage = 2;
                        stream[loaded++] = 0xD9;
                        offset++;
                    } else if (_value.length() <= 0xFFFF) {
                        _storage = 3;
                        stream[loaded++] = 0xDA;
                        offset++;
                    } else {
                        stream[loaded++] = IMessagePack::NullValue;
                    }
                }

                if (offset != 0) {
                    while ((loaded < maxLength) && (offset < (_storage & 0x0F))) {
                        stream[loaded++] = static_cast<uint8_t>((_value.length() >> (8 * ( (_storage & 0x0F) - offset - 1))) & 0xFF);
                        offset++;
                    }

                    uint16_t copied = 0;
                    while ((loaded < maxLength) && (offset != 0)) {
                        copied = static_cast<uint16_t>(_value.copy(reinterpret_cast<char*>(&stream[loaded]), (maxLength - loaded), offset - (_storage & 0x0F)));
                        offset += copied;
                        loaded += copied;
                        if ((_storage & 0x0F) != 0) {
                           offset -= (_storage & 0x0F);
                           _storage = 0;
                        }

                        if (offset >= _value.length()) {
                            offset = 0;
                        }
                    }
                }

                return (loaded);
            }

            uint16_t Deserialize(const uint8_t stream[], const uint16_t maxLength, uint32_t& offset) override
            {
                uint16_t loaded = 0;
                if (offset == 0) {
                    _value.clear();
                    if (stream[loaded] == IMessagePack::NullValue) {
                        _flagsAndCounters |= NullBit;
                        loaded++;
                    } else if ((stream[loaded] & 0xA0) == 0xA0) {
                        _storage = stream[loaded] & 0x1F;
                        offset = 3;
                        loaded++;
                    } else if (stream[loaded] == 0xD9) {
                        _storage = 0;
                        offset = 2;
                        loaded++;
                    } else if (stream[loaded] == 0xDA) {
                        _storage = 0;
                        offset = 1;
                        loaded++;
                    } else {
                        loaded = maxLength;
                    }
                }

                if (offset != 0) {
                    while ((loaded < maxLength) && (offset < 3)) {
                        _storage = (_storage << 8) + stream[loaded++];
                        offset++;
                    }

                    while ((loaded < maxLength) && ((offset - 3) < static_cast<uint16_t>(_storage))) {
                        _value += static_cast<char>(stream[loaded++]);
                        offset++;
                    }

                    if ((offset >= 3) && (static_cast<uint16_t>(offset - 3) == _storage)) {
                        offset = 0;
                        _flagsAndCounters |= ((_flagsAndCounters & QuoteFoundBit) ? SetBit : (_value == NullTag ? NullBit : SetBit));
                    }
                }

                return (loaded);
            }

        private:
            std::string _default;
            std::string _value;

            mutable uint32_t _storage;

            // The value stores the following BITS:
            // | 8 | 2 |  3  |  3  |
            //   F   U   LLL   III
            // Where:
            // F are flags bits (See statics at the beginning of the class)
            // U is unused
            // L Length of the bytes under process (8)
            // I Index to the written bytes (8).
            mutable uint16_t _flagsAndCounters;
        };

        class EXTERNAL Buffer : public IElement, public IMessagePack {
        private:
            enum modus {
                SET = 0x20,
                ERROR = 0x40,
                UNDEFINED = 0x80
            };

        public:
            Buffer()
                : _state(0)
                , _lastStuff(0)
                , _index(0)
                , _length(0)
                , _maxLength(255)
                , _buffer(reinterpret_cast<uint8_t*>(::malloc(_maxLength)))
            {
            }

            ~Buffer() override
            {
                if (_buffer != nullptr) {
                    ::free(_buffer);
                }
            }

            void Null(const bool enabled)
            {
                if (enabled == true)
                    _state |= UNDEFINED;
                else
                    _state &= ~UNDEFINED;
            }

            // IElement and IMessagePack iface:
            bool IsSet() const override
            {
                return ((_length > 0) && ((_state & SET) != 0));
            }

            bool IsNull() const
            {
                return ((_state & UNDEFINED) != 0);
            }

            void Clear() override
            {
                _state = 0;
                _length = 0;
            }

        protected:
            // IElement iface:
            uint16_t Serialize(char stream[], const uint16_t maxLength, uint32_t& offset) const override
            {
                static const TCHAR base64_chars[] = "ABCDEFGHIJKLMNOPQRSTUVWXYZ"
                                                    "abcdefghijklmnopqrstuvwxyz"
                                                    "0123456789+/";

                uint16_t loaded = 0;

                if (offset == 0) {
                    _state = 0;
                    _index = 0;
                    _lastStuff = 0;
                    offset = 1;
                    stream[loaded++] = ((_state & UNDEFINED) == 0 ? '\"' : 'n');
                }

                if ((_state & UNDEFINED) == 0) {
                    while ((loaded < maxLength) && (offset < 4)) {
                        stream[loaded++] = IElement::NullTag[offset++];
                    }
                    if (offset == 4) {
                        offset = 0;
                    }
                } else {
                    while ((loaded < maxLength) && (_index < _length)) {
                        if (_state == 0) {
                            stream[loaded++] = base64_chars[((_buffer[_index] & 0xFC) >> 2)];
                            _lastStuff = ((_buffer[_index] & 0x03) << 4);
                            _state = 1;
                            _index++;
                        } else if (_state == 1) {
                            stream[loaded++] += base64_chars[(((_buffer[_index] & 0xF0) >> 4) | _lastStuff)];
                            _lastStuff = ((_buffer[_index] & 0x0F) << 2);
                            _index++;
                            _state = 2;
                        } else if (_state == 2) {
                            stream[loaded++] += base64_chars[(((_buffer[_index] & 0xC0) >> 6) | _lastStuff)];
                            _state = 3;
                        } else {
                            ASSERT(_state == 3);
                            stream[loaded++] += base64_chars[(_buffer[_index] & 0x3F)];
                            _state = 0;
                            _index++;
                        }
                    }

                    if ((loaded < maxLength) && (_index == _length)) {
                        if (_state != 0) {
                            stream[loaded++] = base64_chars[_lastStuff];
                            _state = 0;
                        }
                        if (loaded < maxLength) {
                            stream[loaded++] = '\"';
                            offset = 0;
                        }
                    }
                }
                return (loaded);
            }

            uint16_t Deserialize(const char stream[], const uint16_t maxLength, uint32_t& offset, Core::OptionalType<Error>& error) override
            {
                uint16_t loaded = 0;

                if (offset == 0) {
                    _state = 0xFF;
                    _index = 0;
                    _lastStuff = 0;
                    _length = 0;
                    offset = 1;
                }

                if (_state == 0xFF) {

                    while ((loaded < maxLength) && ((stream[loaded] != '\"') && (stream[loaded] != 'n'))) {
                        loaded++;
                    }

                    if (loaded < maxLength) {

                        loaded++;
                        _state = (stream[loaded] == 'n' ? UNDEFINED : 0);
                    }
                }

                if (_state != 0xFF) {
                    if ((_state & UNDEFINED) != 0) {
                        while ((loaded < maxLength) && (offset != 0) && (offset < 4)) {
                            if (stream[loaded] != IElement::NullTag[offset]) {
                                error = Error{ "Only base64 characters or null supported." };
                                _state = ERROR;
                                offset = 0;
                            } else {
                                offset++;
                                loaded++;
                            }
                        }
                    } else if ((_state & SET) == 0) {
                        while (loaded < maxLength) {
                            uint8_t converted;
                            TCHAR current = stream[loaded++];

                            if ((current >= 'A') && (current <= 'Z')) {
                                converted = (current - 'A');
                            } else if ((current >= 'a') && (current <= 'z')) {
                                converted = (current - 'a' + 26);
                            } else if ((current >= '0') && (current <= '9')) {
                                converted = (current - '0' + 52);
                            } else if (current == '+') {
                                converted = 62;
                            } else if (current == '/') {
                                converted = 63;
                            } else if (::isspace(current)) {
                                continue;
                            } else if (current == '\"') {
                                _state |= SET;
                                break;
                            } else {
                                error = Error{ "Only base64 characters or null supported." };
                                _state = ERROR;
                                offset = 0;
                                break;
                            }

                            // See if we can still add a character
                            if (_index == _maxLength) {
                                uint16_t maxLength = (2 * _maxLength);
                                uint8_t* newBuffer = reinterpret_cast<uint8_t*>(::realloc(_buffer, maxLength));
                                if (newBuffer != nullptr) {
                                    _buffer = newBuffer;
                                    _maxLength = maxLength;
                                }
                            }

                            if (_index >= _maxLength) {
                                TRACE_L1("Out of memory !!!!");
                            }
                            else {
                                if (_state == 0) {
                                    _lastStuff = converted << 2;
                                    _state = 1;
                                }
                                else if (_state == 1) {
                                    _buffer[_index++] = (((converted & 0x30) >> 4) | _lastStuff);
                                    _lastStuff = ((converted & 0x0F) << 4);
                                    _state = 2;
                                }
                                else if (_state == 2) {
                                    _buffer[_index++] = (((converted & 0x3C) >> 2) | _lastStuff);
                                    _lastStuff = ((converted & 0x03) << 6);
                                    _state = 3;
                                }
                                else if (_state == 3) {
                                    _buffer[_index++] = ((converted & 0x3F) | _lastStuff);
                                    _state = 0;
                                }

                            }
                        }

                        if (((_state & SET) == SET) && ((_state & 0xF) != 0)) {

                            if (_index == _maxLength) {
                                uint16_t maxLength = (_maxLength + 0xFF);
                                uint8_t* newBuffer = reinterpret_cast<uint8_t*>(::realloc(_buffer, maxLength));
                                if (newBuffer != nullptr) {
                                    _buffer = newBuffer;
                                    _maxLength = maxLength;
                                }
                            }
                            if (_index < _maxLength) {
                                _buffer[_index++] = _lastStuff;
                            }
                            else {
                                TRACE_L1("Out of Memory!!!!");
                            }
                        }
                    }
                }

                return (loaded);
            }

            // IMessagePack iface:
            uint16_t Serialize(uint8_t stream[], const uint16_t maxLength, uint32_t& offset) const override
            {
                uint16_t loaded = 0;
                if (offset == 0) {
                    if ((_state & UNDEFINED) != 0) {
                        stream[loaded++] = IMessagePack::NullValue;
                    } else if (_length <= 0xFF) {
                        _index = 0;
                        stream[loaded++] = 0xC4;
                        offset = 2;
                    } else {
                        _index = 0;
                        stream[loaded++] = 0xC5;
                        offset = 1;
                    }
                }

                if (offset != 0) {
                    while ((loaded < maxLength) && (offset < 3)) {
                        stream[loaded++] = static_cast<uint8_t>((_length >> (8 * (2 - offset))) & 0xFF);
                        offset++;
                    }

                    while ((loaded < maxLength) && (_index < _length)) {
                        stream[loaded++] = _buffer[_index++];
                    }
                    offset = (_index == _length);
                }

                return (loaded);
            }

            uint16_t Deserialize(const uint8_t stream[], const uint16_t maxLength, uint32_t& offset) override
            {
                uint16_t loaded = 0;
                if (offset == 0) {
                    _state = 0;
                    _length = 0;
                    _index = 0;

                    if (stream[loaded] == IMessagePack::NullValue) {
                        _state = UNDEFINED;
                        loaded++;
                    } else if (stream[loaded] == 0xC4) {
                        offset = 2;
                        loaded++;
                    } else if (stream[loaded] == 0xC5) {
                        offset = 1;
                        loaded++;
                    } else {
                        _state = ERROR;
                    }
                }

                if (offset != 0) {
                    while ((loaded < maxLength) && (offset < 3)) {
                        _length = (_length << 8) + stream[loaded++];
                        offset++;
                    }

                    if (offset == 3) {
                        if (_length > _maxLength) {
                            _maxLength = _length;
                            ::free(_buffer);
                            _buffer = reinterpret_cast<uint8_t*>(::malloc(_maxLength));
                        }
                        offset = 4;
                    }

                    while ((loaded < maxLength) && (_index < _length)) {
                        _buffer[_index++] = stream[loaded++];
                    }

                    if (_index == _length) {
                        offset = 0;
                    }
                }

                return (loaded);
            }

        private:
            mutable uint8_t _state;
            mutable uint8_t _lastStuff;
            mutable uint16_t _index;
            uint16_t _length;
            uint16_t _maxLength;
            uint8_t* _buffer;
        };

        template <typename ENUMERATE>
        class EnumType : public IElement, public IMessagePack {
        private:
            enum status {
                SET = 0x01,
                ERROR = 0x02,
                UNDEFINED = 0x04
            };

        public:
            EnumType()
                : _state(0)
                , _value()
                , _default(static_cast<ENUMERATE>(0))
            {
            }

            EnumType(const ENUMERATE Value)
                : _state(0)
                , _value()
                , _default(Value)
            {
            }

            EnumType(const EnumType<ENUMERATE>& copy)
                : _state(copy._state)
                , _value(copy._value)
                , _default(copy._default)
            {
            }

            ~EnumType() override
            {
            }

            EnumType<ENUMERATE>& operator=(const EnumType<ENUMERATE>& RHS)
            {
                _value = RHS._value;
                _state = RHS._state;
                return (*this);
            }

            EnumType<ENUMERATE>& operator=(const ENUMERATE& RHS)
            {
                _value = RHS;
                _state = SET;

                return (*this);
            }

            inline const ENUMERATE Default() const
            {
                return (_default);
            }

            inline const ENUMERATE Value() const
            {
                return (((_state & (SET | UNDEFINED)) == SET) ? _value : _default);
            }

            inline operator const ENUMERATE() const
            {
                return Value();
            }

            const TCHAR* Data() const
            {
                return (Core::EnumerateType<ENUMERATE>(Value()).Data());
            }

            void Null(const bool enabled)
            {
                if (enabled == true)
                    _state |= (UNDEFINED|SET);
                else
                    _state &= ~(UNDEFINED|SET);
            }

            bool IsSet() const override
            {
                return ((_state & SET) != 0);
            }

            bool IsNull() const override
            {
                return ((_state & UNDEFINED) != 0);
            }

            void Clear() override
            {
                _state = 0;
            }

        private:
            // IElement iface:
            uint16_t Serialize(char stream[], const uint16_t maxLength, uint32_t& offset) const override
            {
                if (offset == 0) {
                    if ((_state & UNDEFINED) != 0) {
                        _parser.Null(true);
                    } else {
                        _parser = Core::EnumerateType<ENUMERATE>(Value()).Data();
                    }
                }
                return (static_cast<const IElement&>(_parser).Serialize(stream, maxLength, offset));
            }

            uint16_t Deserialize(const char stream[], const uint16_t maxLength, uint32_t& offset, Core::OptionalType<Error>& error) override
            {
                uint16_t result = static_cast<IElement&>(_parser).Deserialize(stream, maxLength, offset, error);

                if (offset == 0) {

                    if (_parser.IsNull() == true) {
                        _state = (UNDEFINED|SET);
                    } else if (_parser.IsSet() == true) {
                        // Looks like we parsed the value. Lets see if we can find it..
                        Core::EnumerateType<ENUMERATE> converted(_parser.Value().c_str(), false);

                        if (converted.IsSet() == true) {
                            _value = converted.Value();
                            _state = SET;
                        } else {
                            _state = (SET|UNDEFINED);
                            TRACE_L1(_T("Unknown enum value: %s"), _parser.Value().c_str());
                            error = Error{ "Unknown enum value: " +  _parser.Value()};
                        }
                    } else {
                        error = Error{ "Invalid enum" };
                        _state = ERROR;
                    }
                }

                return (result);
            }

            // IMessagePack iface:
            uint16_t Serialize(uint8_t stream[], const uint16_t maxLength, uint32_t& offset) const override
            {
                uint16_t loaded = 0;

                if (offset == 0) {
                    if ((_state & UNDEFINED) != 0) {
                        stream[loaded++] = IMessagePack::NullValue;
                    } else {
                        _package = static_cast<uint32_t>(Value());
                    }
                }

                return (loaded == 0 ? static_cast<const IMessagePack&>(_package).Serialize(stream, maxLength, offset) : loaded);
            }

            uint16_t Deserialize(const uint8_t stream[], const uint16_t maxLength, uint32_t& offset) override
            {
                uint16_t result = 0;

                if ((offset == 0) && (stream[0] == IMessagePack::NullValue)) {
                    _state = UNDEFINED;
                    result = 1;
                } else {
                    result = static_cast<IMessagePack&>(_package).Deserialize(stream, maxLength, offset);
                }

                if ((offset == 0) && (_state != UNDEFINED)) {
                    if (_package.IsSet() == true) {
                        _value = static_cast<ENUMERATE>(_package.Value());
                    } else {
                        _state = ERROR;
                    }
                }

                return (result);
            }

        private:
            uint8_t _state;
            ENUMERATE _value;
            ENUMERATE _default;
            mutable String _parser;
            mutable NumberType<uint32_t, FALSE, BASE_HEXADECIMAL> _package;
        };

        template <typename ELEMENT>
        class ArrayType : public IElement, public IMessagePack {
        private:
            enum modus : uint8_t {
                ERROR = 0x80,
                UNDEFINED = 0x40
            };

            static constexpr uint16_t FIND_MARKER = 0;
            static constexpr uint16_t BEGIN_MARKER = 1;
            static constexpr uint16_t END_MARKER = 2;
            static constexpr uint16_t SKIP_BEFORE = 3;
            static constexpr uint16_t SKIP_AFTER = 4;
            static constexpr uint16_t PARSE = 5;

        public:
            template <typename ARRAYELEMENT>
            class ConstIteratorType {
            private:
                typedef std::list<ARRAYELEMENT> ArrayContainer;
                enum State {
                    AT_BEGINNING,
                    AT_ELEMENT,
                    AT_END
                };

            public:
                ConstIteratorType()
                    : _container(nullptr)
                    , _iterator()
                    , _state(AT_BEGINNING)
                {
                }

                ConstIteratorType(const ArrayContainer& container)
                    : _container(&container)
                    , _iterator(container.begin())
                    , _state(AT_BEGINNING)
                {
                }

                ConstIteratorType(const ConstIteratorType<ARRAYELEMENT>& copy)
                    : _container(copy._container)
                    , _iterator(copy._iterator)
                    , _state(copy._state)
                {
                }

                ~ConstIteratorType()
                {
                }

                ConstIteratorType<ARRAYELEMENT>& operator=(const ConstIteratorType<ARRAYELEMENT>& RHS)
                {
                    _container = RHS._container;
                    _iterator = RHS._iterator;
                    _state = RHS._state;

                    return (*this);
                }

            public:
                inline bool IsValid() const
                {
                    return (_state == AT_ELEMENT);
                }

                bool Reset(const uint32_t index = ~0)
                {
                    _state = AT_BEGINNING;

                    if (_container != nullptr) {
                        _iterator = _container->begin();

                        if (index != static_cast<uint32_t>(~0)) {
                            uint32_t position = (index + 1);
                            while (position > 0) {
                                while ((_iterator != _container->end()) && (_iterator->IsSet() == false)) {
                                    _iterator++;
                                }

                                if (_iterator == _container->end()) {
                                    position = 0;
                                }
                                else if (--position != 0) {
                                    _iterator++;
                                }
                            }
                            _state = (_iterator != _container->end() ? AT_ELEMENT : AT_END);
                        }
                    }

                    return (_state == AT_ELEMENT);
                }

                virtual bool Next()
                {
                    if (_container != nullptr) {
                        if (_state != AT_END) {
                            if (_state != AT_BEGINNING) {
                                _iterator++;
                            }

                            while ((_iterator != _container->end()) && (_iterator->IsSet() == false)) {
                                _iterator++;
                            }

                            _state = (_iterator != _container->end() ? AT_ELEMENT : AT_END);
                        }
                    } else {
                        _state = AT_END;
                    }
                    return (_state == AT_ELEMENT);
                }

                const ARRAYELEMENT& Current() const
                {
                    ASSERT(_state == AT_ELEMENT);

                    return (*_iterator);
                }

                inline uint32_t Count() const
                {
                    return (_container == nullptr ? 0 : static_cast<uint32_t>(_container->size()));
                }

            private:
                const ArrayContainer* _container;
                typename ArrayContainer::const_iterator _iterator;
                State _state;
            };

            template <typename ARRAYELEMENT>
            class IteratorType {
            private:
                typedef std::list<ARRAYELEMENT> ArrayContainer;
                enum State {
                    AT_BEGINNING,
                    AT_ELEMENT,
                    AT_END
                };

            public:
                IteratorType()
                    : _container(nullptr)
                    , _iterator()
                    , _state(AT_BEGINNING)
                {
                }

                IteratorType(ArrayContainer& container)
                    : _container(&container)
                    , _iterator(container.begin())
                    , _state(AT_BEGINNING)
                {
                }

                IteratorType(const IteratorType<ARRAYELEMENT>& copy)
                    : _container(copy._container)
                    , _iterator(copy._iterator)
                    , _state(copy._state)
                {
                }

                ~IteratorType()
                {
                }

                IteratorType<ARRAYELEMENT>& operator=(const IteratorType<ARRAYELEMENT>& RHS)
                {
                    _container = RHS._container;
                    _iterator = RHS._iterator;
                    _state = RHS._state;

                    return (*this);
                }

            public:
                inline bool IsValid() const
                {
                    return (_state == AT_ELEMENT);
                }

                bool Reset(const uint32_t index = ~0)
                {
                    _state = AT_BEGINNING;

                    if (_container != nullptr) {
                        _iterator = _container->begin();
                        if (index != static_cast<uint32_t>(~0)) {
                            uint32_t position = (index + 1);
                            while (position > 0) {
                                while ((_iterator != _container->end()) && (_iterator->IsSet() == false)) {
                                    _iterator++;
                                }

                                if (_iterator == _container->end()) {
                                    position = 0;
                                }
                                else if (--position != 0) {
                                    _iterator++;
                                }
                            }
                            _state = (_iterator != _container->end() ? AT_ELEMENT : AT_END);
                        }
                    }

                    return (_state == AT_ELEMENT);
                }

                bool Next()
                {
                    if (_container != nullptr) {
                        if (_state != AT_END) {
                            if (_state != AT_BEGINNING) {
                                _iterator++;
                            }

                            while ((_iterator != _container->end()) && (_iterator->IsSet() == false)) {
                                _iterator++;
                            }

                            _state = (_iterator != _container->end() ? AT_ELEMENT : AT_END);
                        }
                    } else {
                        _state = AT_END;
                    }
                    return (_state == AT_ELEMENT);
                }

                IElement* Element()
                {
                    ASSERT(_state == AT_ELEMENT);

                    return (&(*_iterator));
                }

                ARRAYELEMENT& Current()
                {
                    ASSERT(_state == AT_ELEMENT);

                    return (*_iterator);
                }

                inline uint32_t Count() const
                {
                    return (_container == nullptr ? 0 : static_cast<uint32_t>(_container->size()));
                }

            private:
                ArrayContainer* _container;
                typename ArrayContainer::iterator _iterator;
                State _state;
            };

            typedef IteratorType<ELEMENT> Iterator;
            typedef ConstIteratorType<ELEMENT> ConstIterator;

        public:
            ArrayType()
                : _state(0)
                , _count(0)
                , _data()
                , _iterator(_data)
            {
            }

            ArrayType(const ArrayType<ELEMENT>& copy)
                : _state(copy._state)
                , _count(copy._count)
                , _data(copy._data)
                , _iterator(_data)
            {
            }

            ~ArrayType() override
            {
            }

        public:
            // IElement and IMessagePack iface:
            bool IsSet() const override
            {
                return (Length() > 0);
            }

            bool IsNull() const override
            {
                //TODO: Implement null for Arrays
                return ((_state & UNDEFINED) != 0);
            }

            void Clear() override
            {
                _state = 0;
                _data.clear();
            }

            inline uint16_t Length() const
            {
                return static_cast<uint16_t>(_data.size());
            }

            inline ELEMENT& Add()
            {
                _data.push_back(ELEMENT());

                return (_data.back());
            }

            inline ELEMENT& Add(const ELEMENT& element)
            {
                _data.push_back(element);

                return (_data.back());
            }

            ELEMENT& operator[](const uint32_t index)
            {
                uint32_t skip = index;
                ASSERT(index < Length());

                typename std::list<ELEMENT>::iterator locator = _data.begin();

                while (skip != 0) {
                    locator++;
                    skip--;
                }

                ASSERT(locator != _data.end());

                return (*locator);
            }

            const ELEMENT& operator[](const uint32_t index) const
            {
                uint32_t skip = index;
                ASSERT(index < Length());

                typename std::list<ELEMENT>::const_iterator locator = _data.begin();

                while (skip != 0) {
                    locator++;
                    skip--;
                }

                ASSERT(locator != _data.end());

                return (*locator);
            }

            const ELEMENT& Get(const uint32_t index) const
            {
                return operator[](index);
            }

            inline Iterator Elements()
            {
                return (Iterator(_data));
            }

            inline ConstIterator Elements() const
            {
                return (ConstIterator(_data));
            }

            ArrayType<ELEMENT>& operator=(const ArrayType<ELEMENT>& RHS)
            {
                _state = RHS._state;
                _data = RHS._data;
                _iterator = IteratorType<ELEMENT>(_data);

                return (*this);
            }

            inline operator string() const
            {
                string result;
                ToString(result);
                return (result);
            }

            inline ArrayType<ELEMENT>& operator=(const string& RHS)
            {
                FromString(RHS);
                return (*this);
            }

        private:
            // IElement iface:
            uint16_t Serialize(char stream[], const uint16_t maxLength, uint32_t& offset) const override
            {
                uint16_t loaded = 0;

                if (offset == FIND_MARKER) {
                    _iterator.Reset();
                    stream[loaded++] = '[';
                    offset = (_iterator.Next() == false ? ~0 : PARSE);
                } else if (offset == END_MARKER) {
                    offset = ~0;
                }
                while ((loaded < maxLength) && (offset != static_cast<uint32_t>(~0))) {
                    if (offset >= PARSE) {
                        offset -= PARSE;
                        loaded += static_cast<const IElement&>(_iterator.Current()).Serialize(&(stream[loaded]), maxLength - loaded, offset);
                        offset = (offset != FIND_MARKER ? offset + PARSE : (_iterator.Next() == true ? BEGIN_MARKER : ~0));
                    } else if (offset == BEGIN_MARKER) {
                        stream[loaded++] = ',';
                        offset = PARSE;
                    }
                }
                if (offset == static_cast<uint32_t>(~0)) {
                    if (loaded < maxLength) {
                        stream[loaded++] = ']';
                        offset = FIND_MARKER;
                    } else {
                        offset = END_MARKER;
                    }
                }

                return (loaded);
            }

            uint16_t Deserialize(const char stream[], const uint16_t maxLength, uint32_t& offset, Core::OptionalType<Error>& error) override
            {
                uint16_t loaded = 0;
                // Run till we find opening bracket..
                if (offset == FIND_MARKER) {
                    while ((loaded < maxLength) && ::isspace(stream[loaded])) {
                        loaded++;
                    }
                }

                if (loaded == maxLength) {
                    offset = FIND_MARKER;
                } else if (offset == FIND_MARKER) {
                    ValueValidity valid = stream[loaded] != '[' ? IsNullValue(stream, maxLength, offset, loaded) : ValueValidity::VALID;
                    offset = FIND_MARKER;
                    switch (valid) {
                    default:
                        // fall through
                    case ValueValidity::UNKNOWN:
                        break;
                    case ValueValidity::IS_NULL:
                        _state = UNDEFINED;
                        break;
                    case ValueValidity::INVALID:
                        error = Error{ "Invalid value.\"null\" or \"[\" expected." };
                        break;
                    case ValueValidity::VALID:
                        offset = SKIP_BEFORE;
                        loaded++;
                        break;
                    }
                }

                while ((offset != FIND_MARKER) && (loaded < maxLength)) {
                    if ((offset == SKIP_BEFORE) || (offset == SKIP_AFTER)) {
                        // Run till we find a character not a whitespace..
                        while ((loaded < maxLength) && (::isspace(stream[loaded]))) {
                            loaded++;
                        }

                        if (loaded < maxLength) {
                            switch (stream[loaded]) {
                            case ']':
                                offset = FIND_MARKER;
                                loaded++;
                                break;
                            case ',':
                                if (offset == SKIP_BEFORE) {
                                    _state = ERROR;
                                    error = Error{ "Expected new element, \",\" found." };
                                    offset = FIND_MARKER;
                                } else {
                                    offset = SKIP_BEFORE;
                                }
                                loaded++;
                                break;
                            default:
                                if (offset == SKIP_AFTER) {
                                    error = Error{ "Unexpected character \"" + std::string(1, stream[loaded]) + "\". Expected either \",\" or \"]\"" };
                                    offset = FIND_MARKER;
                                    ++loaded;
                                } else {
                                    offset = PARSE;
                                    _data.push_back(ELEMENT());
                                }
                                break;
                            }
                        }
                    }

                    if (offset >= PARSE) {
                        offset = (offset - PARSE);
                        loaded += static_cast<IElement&>(_data.back()).Deserialize(&(stream[loaded]), maxLength - loaded, offset, error);
                        offset = (offset == FIND_MARKER ? SKIP_AFTER : offset + PARSE);
                    }

                    if (error.IsSet() == true)
                        break;
                }

                return (loaded);
            }

            // IMessagePack iface:
            uint16_t Serialize(uint8_t stream[], const uint16_t maxLength, uint32_t& offset) const override
            {
                uint16_t loaded = 0;

                if (offset == 0) {
                    _iterator.Reset();
                    if (_data.size() <= 15) {
                        stream[loaded++] = (0x90 | static_cast<uint8_t>(_data.size()));
                        if (_data.size() > 0) {
                            offset = PARSE;
                        }
                    } else {
                        stream[loaded++] = 0xDC;
                        offset = 1;
                    }
                    _iterator.Next();
                }
                while ((loaded < maxLength) && (offset > 0) && (offset < PARSE)) {
                    if (offset == 1) {
                        stream[loaded++] = (_data.size() >> 8) & 0xFF;
                        offset = 2;
                    } else if (offset == 2) {
                        stream[loaded++] = _data.size() & 0xFF;
                        offset = PARSE;
                    }
                }
                while ((loaded < maxLength) && (offset >= PARSE)) {
                    offset -= PARSE;
                    loaded += static_cast<const IMessagePack&>(_iterator.Current()).Serialize(&(stream[loaded]), maxLength - loaded, offset);
                    offset += PARSE;
                    if ((offset == PARSE) && (_iterator.Next() != true)) {
                        offset = 0;
                    }
                }

                return (loaded);
            }

            uint16_t Deserialize(const uint8_t stream[], const uint16_t maxLength, uint32_t& offset) override
            {
                uint16_t loaded = 0;

                if (offset == 0) {
                    if (stream[0] == IMessagePack::NullValue) {
                        _state = UNDEFINED;
                        loaded = 1;
                    } else if ((stream[0] & 0xF0) == 0x90) {
                        _count = (stream[0] & 0x0F);
                        offset = PARSE;
                    } else if (stream[0] & 0xDC) {
                        offset = 1;
                    }
                }

                while ((loaded < maxLength) && (offset > 0) && (offset < PARSE)) {
                    if (offset == 1) {
                        _count = (_count << 8) | stream[loaded++];
                        offset = 2;
                    } else if (offset == 2) {
                        _count = (_count << 8) | stream[loaded++];
                        offset = PARSE;
                    }
                }

                while ((loaded < maxLength) && (offset >= PARSE)) {

                    if (offset == PARSE) {
                        if (_count > 0) {
                            _count--;
                            _data.emplace_back(ELEMENT());
                        } else {
                            offset = 0;
                        }
                    }
                    if (offset >= PARSE) {
                        offset -= PARSE;
                        loaded += static_cast<IMessagePack&>(_data.back()).Deserialize(stream, maxLength, offset);
                        offset += PARSE;
                    }
                }

                return (loaded);
            }

        private:
            uint8_t _state;
            uint16_t _count;
            std::list<ELEMENT> _data;
            mutable IteratorType<ELEMENT> _iterator;
        };

        class EXTERNAL Container : public IElement, public IMessagePack {
        private:
            enum modus : uint8_t {
                ERROR = 0x80,
                UNDEFINED = 0x40
            };

            static constexpr uint16_t FIND_MARKER = 0;
            static constexpr uint16_t BEGIN_MARKER = 1;
            static constexpr uint16_t END_MARKER = 2;
            static constexpr uint16_t SKIP_BEFORE = 3;
            static constexpr uint16_t SKIP_BEFORE_VALUE = 4;
            static constexpr uint16_t SKIP_AFTER = 5;
            static constexpr uint16_t SKIP_AFTER_KEY = 6;
            static constexpr uint16_t PARSE = 7;

            typedef std::pair<const TCHAR*, IElement*> JSONLabelValue;
            typedef std::list<JSONLabelValue> JSONElementList;

            class Iterator {
            private:
                enum State {
                    AT_BEGINNING,
                    AT_ELEMENT,
                    AT_END
                };

            private:
                Iterator();
                Iterator(const Iterator& copy);
                Iterator& operator=(const Iterator& RHS);

            public:
                Iterator(Container& parent, JSONElementList& container)
                    : _parent(parent)
                    , _container(container)
                    , _iterator(container.begin())
                    , _state(AT_BEGINNING)
                {
                }

                ~Iterator()
                {
                }

            public:
                void Reset()
                {
                    _iterator = _container.begin();
                    _state = AT_BEGINNING;
                }

                bool Next()
                {
                    if (_state != AT_END) {
                        if (_state != AT_BEGINNING) {
                            _iterator++;
                        }

                        _state = (_iterator != _container.end() ? AT_ELEMENT : AT_END);
                    }
                    return (_state == AT_ELEMENT);
                }

                const TCHAR* Label() const
                {
                    ASSERT(_state == AT_ELEMENT);

                    return (*_iterator).first;
                }

                IElement* Element()
                {
                    ASSERT(_state == AT_ELEMENT);
                    ASSERT((*_iterator).second != nullptr);

                    return ((*_iterator).second);
                }

            private:
                Container& _parent;
                JSONElementList& _container;
                JSONElementList::iterator _iterator;
                State _state;
            };

        public:
            Container(const Container& copy) = delete;
            Container& operator=(const Container& RHS) = delete;

            Container()
                : _state(0)
                , _count(0)
                , _data()
                , _iterator()
                , _fieldName(true)
            {
                ::memset(&_current, 0, sizeof(_current));
            }
            ~Container() override = default;

        public:
            bool HasLabel(const string& label) const
            {
                JSONElementList::const_iterator index(_data.begin());

                while ((index != _data.end()) && (index->first != label)) {
                    index++;
                }

                return (index != _data.end());
            }

            // IElement and IMessagePack iface:
            bool IsSet() const override
            {
                JSONElementList::const_iterator index = _data.begin();
                // As long as we did not find a set element, continue..
                while ((index != _data.end()) && (index->second->IsSet() == false)) {
                    index++;
                }

                return (index != _data.end());
            }

            bool IsNull() const override
            {
                // TODO: Implement null for conrtainers
                return ((_state & UNDEFINED) != 0);
            }

            void Clear() override
            {
                JSONElementList::const_iterator index = _data.begin();

                // As long as we did not find a set element, continue..
                while (index != _data.end()) {
                    index->second->Clear();
                    index++;
                }
            }

            void Reset()
            {
                JSONElementList::const_iterator index = _data.begin();

                // As long as we did not find a set element, continue..
                while (index != _data.end()) {
                    index->second->Clear();
                    index = _data.erase(index);
                }
            }

            void Add(const TCHAR label[], IElement* element)
            {
                _data.push_back(JSONLabelValue(label, element));
            }

            void Remove(const TCHAR label[])
            {
                JSONElementList::iterator index(_data.begin());

                while ((index != _data.end()) && (index->first != label)) {
                    index++;
                }

                if (index != _data.end()) {
                    _data.erase(index);
                }
            }

        private:
            // IElement iface:
            uint16_t Serialize(char stream[], const uint16_t maxLength, uint32_t& offset) const override
            {
                uint16_t loaded = 0;

                if (offset == FIND_MARKER) {
                    _iterator = _data.begin();
                    stream[loaded++] = '{';

                    offset = (_iterator == _data.end() ? ~0 : ((_iterator->second->IsSet() == false) && (FindNext() == false)) ? ~0 : BEGIN_MARKER);
                    if (offset == BEGIN_MARKER) {
                        _fieldName = string(_iterator->first);
                        _current.json = &_fieldName;
                        offset = PARSE;
                    }
                } else if (offset == END_MARKER) {
                    offset = ~0;
                }

                while ((loaded < maxLength) && (offset != static_cast<uint32_t>(~0))) {
                    if (offset >= PARSE) {
                        offset -= PARSE;
                        loaded += _current.json->Serialize(&(stream[loaded]), maxLength - loaded, offset);
                        offset = (offset == FIND_MARKER ? BEGIN_MARKER : offset + PARSE);
                    } else if (offset == BEGIN_MARKER) {
                        if (_current.json == &_fieldName) {
                            stream[loaded++] = ':';
                            _current.json = _iterator->second;
                            offset = PARSE;
                        } else {
                            if (FindNext() != false) {
                                stream[loaded++] = ',';
                                _fieldName = string(_iterator->first);
                                _current.json = &_fieldName;
                                offset = PARSE;
                            } else {
                                offset = ~0;
                            }
                        }
                    }
                }
                if (offset == static_cast<uint32_t>(~0)) {
                    if (loaded < maxLength) {
                        stream[loaded++] = '}';
                        offset = FIND_MARKER;
                        _fieldName.Clear();
                    } else {
                        offset = END_MARKER;
                    }
                }

                return (loaded);
            }

            uint16_t Deserialize(const char stream[], const uint16_t maxLength, uint32_t& offset, Core::OptionalType<Error>& error) override
            {
                uint16_t loaded = 0;
                // Run till we find opening bracket..
                if (offset == FIND_MARKER) {
                    while ((loaded < maxLength) && (::isspace(stream[loaded]))) {
                        loaded++;
                    }
                }

                if (loaded == maxLength) {
                    offset = FIND_MARKER;
                } else if (offset == FIND_MARKER) {
                    ValueValidity valid = stream[loaded] != '{' ? IsNullValue(stream, maxLength, offset, loaded) : ValueValidity::VALID;
                    offset = FIND_MARKER;
                    switch (valid) {
                    default:
                        // fall through
                    case ValueValidity::UNKNOWN:
                        break;
                    case ValueValidity::IS_NULL:
                        _state = UNDEFINED;
                        break;
                    case ValueValidity::INVALID:
                        error = Error{ "Invalid value.\"null\" or \"{\" expected." };
                        break;
                    case ValueValidity::VALID:
                        loaded++;
                        _fieldName.Clear();
                        offset = SKIP_BEFORE;
                        break;
                    }
                }

                while ((offset != FIND_MARKER) && (loaded < maxLength)) {
                    if ((offset == SKIP_BEFORE) || (offset == SKIP_AFTER) || offset == SKIP_BEFORE_VALUE || offset == SKIP_AFTER_KEY) {
                        // Run till we find a character not a whitespace..
                        while ((loaded < maxLength) && (::isspace(stream[loaded]))) {
                            loaded++;
                        }

                        if (loaded < maxLength) {
                            switch (stream[loaded]) {
                            case '}':
                                if (offset == SKIP_BEFORE && !_data.empty()) {
                                    _state = ERROR;
                                    error = Error{ "Expected new element, \"}\" found." };
                                } else if (offset == SKIP_BEFORE_VALUE || offset == SKIP_AFTER_KEY) {
                                    _state = ERROR;
                                    error = Error{ "Expected value, \"}\" found." };
                                }
                                offset = FIND_MARKER;
                                loaded++;
                                break;
                            case ',':
                                if (offset == SKIP_BEFORE) {
                                    _state = ERROR;
                                    error = Error{ "Expected new element \",\" found." };
                                    offset = FIND_MARKER;
                                } else if (offset == SKIP_BEFORE_VALUE || offset == SKIP_AFTER_KEY) {
                                    _state = ERROR;
                                    error = Error{ "Expected value, \",\" found." };
                                    offset = FIND_MARKER;
                                } else {
                                    offset = SKIP_BEFORE;
                                }
                                loaded++;
                                break;
                            case ':':
                                if (offset == SKIP_BEFORE || offset == SKIP_BEFORE_VALUE) {
                                    _state = ERROR;
                                    error = Error{ "Expected " + std::string{ offset == SKIP_BEFORE_VALUE ? "value" : "new element" } + ", \":\" found." };
                                    offset = FIND_MARKER;
                                } else if (_fieldName.IsSet() == false) {
                                    _state = ERROR;
                                    error = Error{ "Expected \"}\" or \",\", \":\" found." };
                                    offset = FIND_MARKER;
                                } else {
                                    offset = SKIP_BEFORE_VALUE;
                                }
                                loaded++;
                                break;
                            default:
                                if (_fieldName.IsSet() == true) {
                                    if (_current.json != nullptr) {
                                        _state = ERROR;
                                        // This is not a critical error. It happens when config contains more/different
                                        // things as the one "registered".
                                        // error = Error{"Internal parser error."};
                                        // offset = 0;
                                        // break;
                                    } else if (offset != SKIP_BEFORE_VALUE) {
                                        _state = ERROR;
                                        error = Error{ "Colon expected." };
                                        offset = FIND_MARKER;
                                        ++loaded;
                                        break;
                                    }
                                    _current.json = Find(_fieldName.Value().c_str());

                                    _fieldName.Clear();

                                    if (_current.json == nullptr) {
                                        _current.json = &_fieldName;
                                    }
                                } else {
                                    if (offset == SKIP_AFTER || offset == SKIP_AFTER_KEY) {
                                        _state = ERROR;
                                        error = Error{ "Expected either \",\" or \"}\", \"" + std::string(1, stream[loaded]) + "\" found." };
                                        offset = FIND_MARKER;
                                        ++loaded;
                                        break;
                                    }
                                    _current.json = nullptr;
                                }
                                offset = PARSE;
                                break;
                            }
                        }
                    }

                    if (offset >= PARSE) {
                        offset = (offset - PARSE);
                        uint16_t skip = SKIP_AFTER;
                        if (_current.json == nullptr) {
                            loaded += static_cast<IElement&>(_fieldName).Deserialize(&(stream[loaded]), maxLength - loaded, offset, error);
                            if (_fieldName.IsQuoted() == false) {
                                error = Error{ "Key must be properly quoted." };
                            }
                            skip = SKIP_AFTER_KEY;
                        } else {
                            loaded += _current.json->Deserialize(&(stream[loaded]), maxLength - loaded, offset, error);
                        }
                        offset = (offset == FIND_MARKER ? skip : offset + PARSE);
                    }

                    if (error.IsSet() == true)
                        break;
                }

                // This is done for containers only using the fact the top most JSON element is a container.
                // This make sure the parsing error at any level results in an empty C++ objects and context
                // is as full as possible.
                if (error.IsSet() == true) {
                    Clear();
                    error.Value().Context(stream, maxLength, loaded);
                }

                return (loaded);
            }

            // IMessagePack iface:
            uint16_t Serialize(uint8_t stream[], const uint16_t maxLength, uint32_t& offset) const override
            {
                uint16_t loaded = 0;

                uint16_t elementSize = Size();
                if (offset == 0) {
                    _iterator = _data.begin();
                    if (elementSize <= 15) {
                        stream[loaded++] = (0x80 | static_cast<uint8_t>(Size()));
                        if (_iterator != _data.end()) {
                            offset = PARSE;
                        }
                    } else {
                        stream[loaded++] = 0xDE;
                        offset = 1;
                    }
                    if (offset != 0) {
                        if ((_iterator->second->IsSet() == false) && (FindNext() == false)) {
                            offset = 0;
                        } else {
                            _fieldName = string(_iterator->first);
                        }
                    }
                }
                while ((loaded < maxLength) && (offset > 0) && (offset < PARSE)) {
                    if (offset == 1) {
                        stream[loaded++] = (elementSize >> 8) & 0xFF;
                        offset = 2;
                    } else if (offset == 2) {
                        stream[loaded++] = elementSize & 0xFF;
                        offset = PARSE;
                    }
                }
                while ((loaded < maxLength) && (offset >= PARSE)) {
                    offset -= PARSE;
                    if (_fieldName.IsSet() == true) {
                        loaded += static_cast<const IMessagePack&>(_fieldName).Serialize(&(stream[loaded]), maxLength - loaded, offset);
                        if (offset == 0) {
                            _fieldName.Clear();
                        }
                        offset += PARSE;
                    } else {
                        const IMessagePack* element = dynamic_cast<const IMessagePack*>(_iterator->second);
                        if (element != nullptr) {
                            loaded += element->Serialize(&(stream[loaded]), maxLength - loaded, offset);
                            if (offset == 0) {
                                _fieldName.Clear();
                            }
                        } else {
                            stream[loaded++] = IMessagePack::NullValue;
                        }
                        offset += PARSE;
                        if (offset == PARSE) {
                            if (FindNext() != false) {
                                _fieldName = string(_iterator->first);
                            } else {
                               offset = 0;
                               _fieldName.Clear();
                            }
                        }
                    }
                }

                return (loaded);
            }

            uint16_t Deserialize(const uint8_t stream[], const uint16_t maxLength, uint32_t& offset) override
            {
                uint16_t loaded = 0;

                if (offset == 0) {
                    if (stream[0] == IMessagePack::NullValue) {
                        _state = UNDEFINED;
                    } else if ((stream[0] & 0x80) == 0x80) {
                        _count = (stream[0] & 0x0F);
                        offset = (_count > 0 ? PARSE : 0);
                    } else if (stream[0] & 0xDE) {
                        offset = 1;
                    }
                    loaded = 1;
                }

                while ((loaded < maxLength) && (offset > 0) && (offset < PARSE)) {
                    if (offset == 1) {
                        _count = (_count << 8) | stream[loaded++];
                        offset = 2;
                    } else if (offset == 2) {
                        _count = (_count << 8) | stream[loaded++];
                        offset = (_count > 0 ? PARSE : 0);
                    }
                }

                while ((loaded < maxLength) && (offset >= PARSE)) {

                    if (_fieldName.IsSet() == true) {
                        if (_current.pack != nullptr) {
                            offset -= PARSE;
                            loaded += _current.pack->Deserialize(&stream[loaded], maxLength - loaded, offset);
                            offset += PARSE;
                            if (offset == PARSE) {
                                _fieldName.Clear();
                            // Seems like another field is completed. Reduce the count
                                _count--;
                                if (_count == 0) {
                                    offset = 0;
                                }
                            }
                        } else {
                            _current.pack = dynamic_cast<IMessagePack*>(Find(_fieldName.Value().c_str()));
                            if (_current.pack == nullptr) {
                                _current.pack = &(static_cast<IMessagePack&>(_fieldName));
                            }
                        }
                    } else {
                        offset -= PARSE;
                        loaded += static_cast<IMessagePack&>(_fieldName).Deserialize(&stream[loaded], maxLength - loaded, offset);
                        offset += PARSE;
                        _current.pack = nullptr;
                    }
                }

                return (loaded);
            }

            IElement* Find(const char label[])
            {
                IElement* result = nullptr;

                JSONElementList::iterator index = _data.begin();

                while ((index != _data.end()) && (strcmp(label, index->first) != 0)) {
                    index++;
                }

                if (index != _data.end()) {
                    result = index->second;
                }
                else if (Request(label) == true) {
                    index = _data.end();

                    while ((result == nullptr) && (index != _data.begin())) {
                        index--;
                        if (strcmp(label, index->first) == 0) {
                            result = index->second;
                        }
                    }
                }
                return (result);
            }

            bool FindNext() const
            {
                _iterator++;
                while ((_iterator != _data.end()) && (_iterator->second->IsSet() == false)) {
                    _iterator++;
                }
                return (_iterator != _data.end());
            }

            uint16_t Size() const
            {
                uint16_t count = 0;
                if (_data.size() > 0) {
                    JSONElementList::const_iterator iterator = _data.begin();
                    while (iterator != _data.end()) {
                        if (iterator->second->IsSet() != false) {
                            count++;
                        }
                        iterator++;
                    }
                }
                return count;
            }

            virtual bool Request(const TCHAR []) 
            {
                return (false);
            }

        private:
            uint8_t _state;
            uint16_t _count;
            union {
                mutable IElement* json;
                mutable IMessagePack* pack;
            } _current;
            JSONElementList _data;
            mutable JSONElementList::const_iterator _iterator;
            mutable String _fieldName;
        };

        class VariantContainer;

        class EXTERNAL Variant : public JSON::String {
        public:
            enum class type {
                EMPTY,
                BOOLEAN,
                NUMBER,
                STRING,
                ARRAY,
                OBJECT,
                FLOAT,
                DOUBLE
            };

        public:
            Variant()
                : JSON::String(false)
                , _type(type::EMPTY)
            {
                String::operator=("null");
            }

            Variant(const int32_t value)
                : JSON::String(false)
                , _type(type::NUMBER)
            {
                String::operator=(Core::NumberType<int32_t, true, NumberBase::BASE_DECIMAL>(value).Text());
            }

            Variant(const int64_t value)
                : JSON::String(false)
                , _type(type::NUMBER)
            {
                String::operator=(Core::NumberType<int64_t, true, NumberBase::BASE_DECIMAL>(value).Text());
            }

            Variant(const uint32_t value)
                : JSON::String(false)
                , _type(type::NUMBER)
            {
                String::operator=(Core::NumberType<uint32_t, false, NumberBase::BASE_DECIMAL>(value).Text());
            }

            Variant(const uint64_t value)
                : JSON::String(false)
                , _type(type::NUMBER)
            {
                String::operator=(Core::NumberType<uint64_t, false, NumberBase::BASE_DECIMAL>(value).Text());
            }

            Variant(const float value)
                : JSON::String(false)
                , _type(type::FLOAT)
            {
                string result;
                JSON::Float(value).ToString(result);
                String::operator=(result);
            }

            Variant(const double value)
                : JSON::String(false)
                , _type(type::DOUBLE)
            {
                string result;
                JSON::Double(value).ToString(result);
                String::operator=(result);
            }

            Variant(const bool value)
                : JSON::String(false)
                , _type(type::BOOLEAN)
            {
                String::operator=(value ? _T("true") : _T("false"));
            }

            Variant(const string& text)
                : JSON::String(true)
                , _type(type::STRING)
            {
                String::operator=(text);
            }

            Variant(const TCHAR* text)
                : JSON::String(true)
                , _type(type::STRING)
            {
                String::operator=(text);
            }

            Variant(const Variant& copy)
                : JSON::String(copy)
                , _type(copy._type)
            {
            }

            Variant(const VariantContainer& object);

            ~Variant() override
            {
            }

            Variant& operator=(const Variant& RHS)
            {
                JSON::String::operator=(RHS);
                _type = RHS._type;
                return (*this);
            }

        public:
            type Content() const
            {
                return _type;
            }

            bool Boolean() const
            {
                bool result = false;
                if (_type == type::BOOLEAN) {
                    result = (Value() == "true");
                }
                return result;
            }

            int64_t Number() const
            {
                int64_t result = 0;
                if (_type == type::NUMBER) {
                    result = Core::NumberType<int64_t>(Value().c_str(), static_cast<uint32_t>(Value().length()));
                } else if (_type == type::FLOAT) {
                    result = static_cast<int64_t>(Float());
                } else if (_type == type::DOUBLE) {
                    result = static_cast<int64_t>(Double());
                }
                return result;
            }

            float Float() const
            {
                float result = 0.0f;
                if (_type == type::NUMBER) {
                    result = static_cast<float>(Number());
                } else if (_type == type::FLOAT) {
                    JSON::Float value;
                    if (value.FromString(Value())) {
                        result = value.Value();
                    }
                } else if (_type == type::DOUBLE) {
                    result = static_cast<float>(Double());
                }
                return result;
            }

            double Double() const
            {
                double result = 0.0;
                if (_type == type::NUMBER) {
                    result = static_cast<double>(Number());
                } else if (_type == type::FLOAT) {
                    result = static_cast<double>(Float());
                } else if (_type == type::DOUBLE) {
                    JSON::Double value;
                    if (value.FromString(Value())) {
                        result = value.Value();
                    }
                }
                return result;
            }

            const string String() const
            {
                return Value();
            }

            ArrayType<Variant> Array() const
            {
                ArrayType<Variant> result;

                result.FromString(Value());

                return result;
            }

            inline VariantContainer Object() const;

            void Boolean(const bool value)
            {
                _type = type::BOOLEAN;
                String::SetQuoted(false);
                String::operator=(value ? _T("true") : _T("false"));
            }

            template <typename TYPE>
            void Number(const TYPE value)
            {
                _type = type::NUMBER;
                String::SetQuoted(false);
                String::operator=(Core::NumberType<TYPE>(value).Text());
            }

            void Number(const float value)
            {
                _type = type::FLOAT;
                String::SetQuoted(false);
                string result;
                JSON::Float(value).ToString(result);
                String::operator=(result);
            }

            void Number(const double value)
            {
                _type = type::DOUBLE;
                String::SetQuoted(false);
                string result;
                JSON::Double(value).ToString(result);
                String::operator=(result);
            }

            void String(const TCHAR* value)
            {
                _type = type::STRING;
                String::SetQuoted(true);
                String::operator=(value);
            }

            void Array(const ArrayType<Variant>& value)
            {
                _type = type::ARRAY;
                string data;
                value.ToString(data);
                String::SetQuoted(false);
                String::operator=(data);
            }

            inline void Object(const VariantContainer& object);

            template <typename VALUE>
            Variant& operator=(const VALUE& value)
            {
                Number(value);
                return (*this);
            }

            Variant& operator=(const bool& value)
            {
                Boolean(value);
                return (*this);
            }

            Variant& operator=(const string& value)
            {
                String(value.c_str());
                return (*this);
            }

            Variant& operator=(const TCHAR value[])
            {
                String(value);
                return (*this);
            }

            Variant& operator=(const ArrayType<Variant>& value)
            {
                Array(value);
                return (*this);
            }

            Variant& operator=(const VariantContainer& value)
            {
                Object(value);
                return (*this);
            }

            inline void ToString(string& result) const;

            // IElement and IMessagePack iface:
            bool IsSet() const override
            {
                return String::IsSet();
            }

            string GetDebugString(const TCHAR name[], int indent = 0, int arrayIndex = -1) const;

        private:
            // IElement iface:
            uint16_t Deserialize(const char stream[], const uint16_t maxLength, uint32_t& offset, Core::OptionalType<Error>& error) override;

            static uint16_t FindEndOfScope(const char stream[], uint16_t maxLength)
            {
                ASSERT(maxLength > 0 && (stream[0] == '{' || stream[0] == '['));
                char charOpen = stream[0];
                char charClose = charOpen == '{' ? '}' : ']';
                uint16_t stack = 1;
                uint16_t endIndex = 0;
                bool insideQuotes = false;
                for (uint16_t i = 1; i < maxLength; ++i) {
                    if ((stream[i] == '\"') && ((stream[i - 1] != '\\') || ((stream[i - 1] == '\\') && (stream[i - 2] == '\\')))) {
                        insideQuotes = !insideQuotes;
                    }
                    if (!insideQuotes) {
                        if (stream[i] == charClose)
                            stack--;
                        else if (stream[i] == charOpen)
                            stack++;
                        if (stack == 0) {
                            endIndex = i;
                            break;
                        }
                    }
                }
                return endIndex;
            }

        private:
            type _type;
        };

        class EXTERNAL VariantContainer : public Container {
        private:
            typedef std::list<std::pair<string, WPEFramework::Core::JSON::Variant>> Elements;

        public:
            class Iterator {
            public:
                Iterator()
                    : _container(nullptr)
                    , _index()
                    , _start(true)
                {
                }

                Iterator(const Elements& container)
                    : _container(&container)
                    , _index(_container->begin())
                    , _start(true)
                {
                }

                Iterator(const Iterator& copy)
                    : _container(copy._container)
                    , _index()
                    , _start(true)
                {
                    if (_container != nullptr) {
                        _index = _container->begin();
                    }
                }

                ~Iterator()
                {
                }

                Iterator& operator=(const Iterator& rhs)
                {
                    _container = rhs._container;
                    _index = rhs._index;
                    _start = rhs._start;

                    return (*this);
                }

            public:
                bool IsValid() const
                {
                    return ((_container != nullptr) && (_start == false) && (_index != _container->end()));
                }

                void Reset()
                {
                    if (_container != nullptr) {
                        _start = true;
                        _index = _container->begin();
                    }
                }

                bool Next()
                {
                    if (_container != nullptr) {
                        if (_start == true) {
                            _start = false;
                        } else if (_index != _container->end()) {
                            _index++;
                        }
                        return (_index != _container->end());
                    }

                    return (false);
                }

                const TCHAR* Label() const
                {
                    return (_index->first.c_str());
                }

                const JSON::Variant& Current() const
                {
                    return (_index->second);
                }

            private:
                const Elements* _container;
                Elements::const_iterator _index;
                bool _start;
            };

        public:
            VariantContainer()
                : Container()
                , _elements()
            {
            }

            VariantContainer(const TCHAR serialized[])
                : Container()
                , _elements()
            {
                Container::FromString(serialized);
            }

            VariantContainer(const string& serialized)
                : Container()
                , _elements()
            {
                Container::FromString(serialized);
            }

            VariantContainer(const VariantContainer& copy)
                : Container()
                , _elements(copy._elements)
            {
                Elements::iterator index(_elements.begin());

                while (index != _elements.end()) {
                    if (copy.HasLabel(index->first.c_str()))
                        Container::Add(index->first.c_str(), &(index->second));
                    index++;
                }
            }

            VariantContainer(const Elements& values)
                : Container()
            {
                Elements::const_iterator index(values.begin());

                while (index != values.end()) {
                    _elements.emplace_back(std::piecewise_construct,
                        std::forward_as_tuple(index->first),
                        std::forward_as_tuple(index->second));
                    Container::Add(_elements.back().first.c_str(), &(_elements.back().second));
                    index++;
                }
            }

            ~VariantContainer() override
            {
            }

        public:
            VariantContainer& operator=(const VariantContainer& rhs)
            {
                // combine the labels
                Elements::iterator index(_elements.begin());

                // First copy all existing ones over, if the rhs does not have a value, remove the entry.
                while (index != _elements.end()) {
                    // Check if the rhs, has these..
                    Elements::const_iterator rhs_index(rhs.Find(index->first.c_str()));

                    if (rhs_index != rhs._elements.end()) {
                        // This is a valid element, copy the value..
                        index->second = rhs_index->second;
                        index++;
                    } else {
                        // This element does not exist on the other side..
                        Container::Remove(index->first.c_str());
                        index = _elements.erase(index);
                    }
                }

                Elements::const_iterator rhs_index(rhs._elements.begin());

                // Now add the ones we are missing from the RHS
                while (rhs_index != rhs._elements.end()) {
                    if (Find(rhs_index->first.c_str()) == _elements.end()) {
                        _elements.emplace_back(std::piecewise_construct,
                            std::forward_as_tuple(rhs_index->first),
                            std::forward_as_tuple(rhs_index->second));
                        Container::Add(_elements.back().first.c_str(), &(_elements.back().second));
                    }
                    rhs_index++;
                }

                return (*this);
            }

            void Set(const TCHAR fieldName[], const JSON::Variant& value)
            {
                Elements::iterator index(Find(fieldName));
                if (index != _elements.end()) {
                    index->second = value;
                } else {
                    _elements.emplace_back(std::piecewise_construct,
                        std::forward_as_tuple(fieldName),
                        std::forward_as_tuple(value));
                    Container::Add(_elements.back().first.c_str(), &(_elements.back().second));
                }
            }

            Variant Get(const TCHAR fieldName[]) const
            {
                JSON::Variant result;

                Elements::const_iterator index(Find(fieldName));

                if (index != _elements.end()) {
                    result = index->second;
                }

                return (result);
            }

            JSON::Variant& operator[](const TCHAR fieldName[])
            {
                Elements::iterator index(Find(fieldName));

                if (index == _elements.end()) {
                    _elements.emplace_back(std::piecewise_construct,
                        std::forward_as_tuple(fieldName),
                        std::forward_as_tuple());
                    Container::Add(_elements.back().first.c_str(), &(_elements.back().second));
                    index = _elements.end();
                    index--;
                }

                return (index->second);
            }

            const JSON::Variant& operator[](const TCHAR fieldName[]) const
            {
                static const JSON::Variant emptyVariant;

                Elements::const_iterator index(Find(fieldName));

                return (index == _elements.end() ? emptyVariant : index->second);
            }

            bool HasLabel(const TCHAR labelName[]) const
            {
                return (Find(labelName) != _elements.end());
            }

            Iterator Variants() const
            {
                return (Iterator(_elements));
            }

            void Clear()
            {
                Reset();
            }
            string GetDebugString(int indent = 0) const;

        private:
            Elements::iterator Find(const TCHAR fieldName[])
            {
                Elements::iterator index(_elements.begin());
                while ((index != _elements.end()) && (index->first != fieldName)) {
                    index++;
                }
                return (index);
            }

            Elements::const_iterator Find(const TCHAR fieldName[]) const
            {
                Elements::const_iterator index(_elements.begin());
                while ((index != _elements.end()) && (index->first != fieldName)) {
                    index++;
                }
                return (index);
            }

            // Container iface:
            bool Request(const TCHAR label[]) override
            {
                // Whetever comes in and has no counter part, we need to create a Variant for it, so
                // it can be filled.
                _elements.emplace_back(std::piecewise_construct,
                    std::forward_as_tuple(label),
                    std::forward_as_tuple());

                Container::Add(_elements.back().first.c_str(), &(_elements.back().second));

                return (true);
            }

        private:
            Elements _elements;
        };

        inline Variant::Variant(const VariantContainer& object)
            : JSON::String(false)
            , _type(type::OBJECT)
        {
            string value;
            object.ToString(value);
            String::operator=(value);
        }

        inline void Variant::Object(const VariantContainer& object)
        {
            _type = type::OBJECT;
            string value;
            object.ToString(value);
            String::operator=(value);
        }

        inline VariantContainer Variant::Object() const
        {
            VariantContainer result;
            result.FromString(Value());
            return (result);
        }

        inline uint16_t Variant::Deserialize(const char stream[], const uint16_t maxLength, uint32_t& offset, Core::OptionalType<Error>& error)
        {
            uint16_t result = 0;
            if (stream[0] == '{' || stream[0] == '[') {
                uint16_t endIndex = FindEndOfScope(stream, maxLength);
                if (endIndex > 0 && endIndex < maxLength) {
                    result = endIndex + 1;
                    SetQuoted(false);
                    string str(stream, endIndex + 1);
                    if (stream[0] == '{') {
                        _type = type::OBJECT;
                        String::operator=(str);
                    } else {
                        _type = type::ARRAY;
                        String::operator=(str);
                    }
                }
            }
            if (result == 0) {
                result = String::Deserialize(stream, maxLength, offset, error);

                _type = type::STRING;

                // If we are complete, try to guess what it was that we received...
                if (offset == 0) {
                    bool quoted = IsQuoted();
                    SetQuoted(quoted);
                    // If it is not quoted, it can be a boolean or a number...
                    if (quoted == false) {
                        if ((Value() == _T("true")) || (Value() == _T("false"))) {
                            _type = type::BOOLEAN;
                        } else if (IsNull() == false) {
                            _type = type::NUMBER;
                        }
                    }
                }
            }
            return (result);
        }

        template <uint16_t SIZE, typename INSTANCEOBJECT>
        class Tester {
        private:
            typedef Tester<SIZE, INSTANCEOBJECT> ThisClass;

        private:
            Tester(const Tester<SIZE, INSTANCEOBJECT>&) = delete;
            Tester<SIZE, INSTANCEOBJECT>& operator=(const Tester<SIZE, INSTANCEOBJECT>&) = delete;

        public:
            Tester()
            {
            }

            ~Tester()
            {
            }

            bool FromString(const string& value, Core::ProxyType<INSTANCEOBJECT>& receptor)
            {
                uint16_t fillCount = 0;
                uint32_t offset = 0;
                uint16_t size, loaded;

                receptor->Clear();
                Core::OptionalType<Error> error;

                do {
                    size = static_cast<uint16_t>((value.size() - fillCount) < SIZE ? (value.size() - fillCount) : SIZE);

                    // Prepare the deserialize buffer
                    memcpy(_buffer, &(value.data()[fillCount]), size);

                    fillCount += size;

                    loaded = static_cast<IElement&>(*receptor).Deserialize(_buffer, size, offset, error);

                    ASSERT(loaded <= size);

                } while ((loaded == size) && (offset != 0));

                return (error.IsSet() == false);
            }

            bool ToString(const Core::ProxyType<INSTANCEOBJECT>& receptor, string& value)
            {
                uint32_t offset = 0;
                uint16_t loaded;

                // Serialize object
                do {

                    loaded = static_cast<Core::JSON::IElement&>(*receptor).Serialize(_buffer, SIZE, offset);

                    ASSERT(loaded <= SIZE);

                    value += string(_buffer, loaded);

                } while ((loaded == SIZE) && (offset != 0));

                return (offset == 0);
            }

        private:
            char _buffer[SIZE];
        };

        template <typename JSONOBJECT>
        class LabelType : public JSONOBJECT {
        private:
            LabelType(const LabelType<JSONOBJECT>&) = delete;
            LabelType<JSONOBJECT>& operator=(const LabelType<JSONOBJECT>) = delete;

        public:
            LabelType()
                : JSONOBJECT()
            {
            }
            ~LabelType() override = default;

        public:
            static const char* Id()
            {
                return (__ID<JSONOBJECT>());
            } 
            virtual const char* Label() const
            {
                return (LabelType<JSONOBJECT>::Id());
            }
            void Clear() {
                __Clear();
            }

        private:
            IS_MEMBER_AVAILABLE(Id, hasID);

<<<<<<< HEAD
            template <typename TYPE = JSONOBJECT>
            static inline typename Core::TypeTraits::enable_if<hasID<TYPE, const char*>::value, const char*>::type __ID()
=======
            typedef hasID<JSONOBJECT, const char* (JSONOBJECT::*)()> TraitID;

            template <typename TYPE = JSONOBJECT>
            static inline typename Core::TypeTraits::enable_if<LabelType<TYPE>::TraitID::value, const char*>::type __ID()
>>>>>>> 14af15b6
            {
                return (JSONOBJECT::Id());
            }

            template <typename TYPE = JSONOBJECT>
<<<<<<< HEAD
            static inline typename Core::TypeTraits::enable_if<!hasID<TYPE, const char*>::value, const char*>::type __ID()
=======
            static inline typename Core::TypeTraits::enable_if<!LabelType<TYPE>::TraitID::value, const char*>::type __ID()
>>>>>>> 14af15b6
            {
                static std::string className = (Core::ClassNameOnly(typeid(JSONOBJECT).name()).Text());

                return (className.c_str());
            }

            // -----------------------------------------------------
            // Check for Clear method on Object
            // -----------------------------------------------------
            HAS_MEMBER(Clear, hasClear);

            template <typename TYPE = JSONOBJECT>
            inline typename Core::TypeTraits::enable_if<hasClear<TYPE, void (TYPE::*)()>::value, void>::type
                __Clear()
            {
                TYPE::Clear();
            }
            template <typename TYPE = JSONOBJECT>
            inline typename Core::TypeTraits::enable_if<!hasClear<TYPE, void (TYPE::*)()>::value, void>::type
                __Clear()
            {
            }
        };

    } // namespace JSON
} // namespace Core
} // namespace WPEFramework

using JsonObject = WPEFramework::Core::JSON::VariantContainer;
using JsonValue = WPEFramework::Core::JSON::Variant;
using JsonArray = WPEFramework::Core::JSON::ArrayType<JsonValue>;

#endif // __JSON_H<|MERGE_RESOLUTION|>--- conflicted
+++ resolved
@@ -4533,25 +4533,14 @@
         private:
             IS_MEMBER_AVAILABLE(Id, hasID);
 
-<<<<<<< HEAD
             template <typename TYPE = JSONOBJECT>
             static inline typename Core::TypeTraits::enable_if<hasID<TYPE, const char*>::value, const char*>::type __ID()
-=======
-            typedef hasID<JSONOBJECT, const char* (JSONOBJECT::*)()> TraitID;
+            {
+                return (JSONOBJECT::Id());
+            }
 
             template <typename TYPE = JSONOBJECT>
-            static inline typename Core::TypeTraits::enable_if<LabelType<TYPE>::TraitID::value, const char*>::type __ID()
->>>>>>> 14af15b6
-            {
-                return (JSONOBJECT::Id());
-            }
-
-            template <typename TYPE = JSONOBJECT>
-<<<<<<< HEAD
             static inline typename Core::TypeTraits::enable_if<!hasID<TYPE, const char*>::value, const char*>::type __ID()
-=======
-            static inline typename Core::TypeTraits::enable_if<!LabelType<TYPE>::TraitID::value, const char*>::type __ID()
->>>>>>> 14af15b6
             {
                 static std::string className = (Core::ClassNameOnly(typeid(JSONOBJECT).name()).Text());
 
