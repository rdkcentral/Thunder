 /*
 * If not stated otherwise in this file or this component's LICENSE file the
 * following copyright and licenses apply:
 *
 * Copyright 2020 Metrological
 *
 * Licensed under the Apache License, Version 2.0 (the "License");
 * you may not use this file except in compliance with the License.
 * You may obtain a copy of the License at
 *
 * http://www.apache.org/licenses/LICENSE-2.0
 *
 * Unless required by applicable law or agreed to in writing, software
 * distributed under the License is distributed on an "AS IS" BASIS,
 * WITHOUT WARRANTIES OR CONDITIONS OF ANY KIND, either express or implied.
 * See the License for the specific language governing permissions and
 * limitations under the License.
 */

#ifndef __JSON_H
#define __JSON_H

#include <map>
#include <vector>

#include "Enumerate.h"
#include "FileSystem.h"
#include "Number.h"
#include "Portability.h"
#include "Proxy.h"
#include "Serialization.h"
#include "TextFragment.h"
#include "TypeTraits.h"

namespace WPEFramework {

namespace Core {

    namespace JSON {

        struct EXTERNAL Error {
            explicit Error(string&& message)
                : _message(std::move(message))
                , _context()
                , _pos(0)
            {
            }

            Error(const Error&) = default;
            Error(Error&&) = default;
            Error& operator=(const Error&) = default;
            Error& operator=(Error&&) = default;

            string Message() const { return _message; }
            string Context() const { return _context; }
            size_t Position() const { return _pos; }

            // Unfortunately top most element has broader context than the one rising an error this is why this
            // is splited and not made mandatory upon creation.
            void Context(const char json[], size_t jsonLength, size_t pos)
            {
                size_t contextLength = std::min(kContextMaxLength, std::min(jsonLength, pos));
                std::string context{ &json[pos - contextLength], &json[pos] };
                _context.swap(context);
                _pos = pos;
            }

        private:
            friend class OptionalType<Error>;
            Error()
                : _message()
                , _context()
                , _pos(0)
            {
            }

            static constexpr size_t kContextMaxLength = 80;

            string _message;
            string _context;
            size_t _pos;
        };

        string EXTERNAL ErrorDisplayMessage(const Error& err);

        struct EXTERNAL IElement {

            static TCHAR NullTag[5];
            static TCHAR TrueTag[5];
            static TCHAR FalseTag[6];

            virtual ~IElement() = default;

            template <typename INSTANCEOBJECT>
            static bool ToString(const INSTANCEOBJECT& realObject, string& text)
            {
                char buffer[1024];
                uint16_t loaded;
                uint32_t offset = 0;

                text.clear();

                // Serialize object
                do {
                    loaded = static_cast<const IElement&>(realObject).Serialize(buffer, sizeof(buffer), offset);

                    ASSERT(loaded <= sizeof(buffer));
                    DEBUG_VARIABLE(loaded);

                    text += string(buffer, loaded);

                } while ((offset != 0) && (loaded == sizeof(buffer)));

                return (offset == 0);
            }

            template <typename INSTANCEOBJECT>
            static bool FromString(const string& text, INSTANCEOBJECT& realObject)
            {
                Core::OptionalType<Error> error;
                return FromString(text, realObject, error);
            }

            template <typename INSTANCEOBJECT>
            static bool FromString(const string& text, INSTANCEOBJECT& realObject, Core::OptionalType<Error>& error)
            {
                uint32_t offset  = 0;
                uint32_t handled = 0;
                uint32_t size    = static_cast<uint32_t>(text.length());

                realObject.Clear();

                while (handled < size) {

                    uint16_t payload = static_cast<uint16_t>(std::min((size - handled) + 1, static_cast<uint32_t>(0xFFFF)));

                    // Deserialize object
                    uint16_t loaded = static_cast<IElement&>(realObject).Deserialize(&(text.c_str()[handled]), payload, offset, error);

                    ASSERT(loaded <= payload);
                    DEBUG_VARIABLE(loaded);

                    if (loaded == 0) {
                        break;
                    }
                    handled += loaded;
                }

                if (((offset != 0) || (handled < size)) && (error.IsSet() == false)) {
                    error = Error{ "Malformed JSON. Missing closing quotes or brackets" };
                    realObject.Clear();
                }

                if (error.IsSet() == true) {
                    TRACE_L1("Parsing failed: %s", ErrorDisplayMessage(error.Value()).c_str());
                    realObject.Clear();
                }

                return (error.IsSet() == false);
            }

            inline bool ToString(string& text) const
            {
                return (Core::JSON::IElement::ToString(*this, text));
            }

            inline bool FromString(const string& text)
            {
                Core::OptionalType<Error> error;
                return FromString(text, error);
            }

            inline bool FromString(const string& text, Core::OptionalType<Error>& error)
            {
                return (Core::JSON::IElement::FromString(text, *this, error));
            }

            template <typename INSTANCEOBJECT>
            static bool ToFile(Core::File& fileObject, const INSTANCEOBJECT& realObject)
            {
                bool completed = false;

                if (fileObject.IsOpen()) {

                    char buffer[1024];
                    uint16_t loaded;
                    uint32_t offset = 0;

                    // Serialize object
                    do {
                        loaded = static_cast<const IElement&>(realObject).Serialize(buffer, sizeof(buffer), offset);

                        ASSERT(loaded <= sizeof(buffer));

                    } while ((fileObject.Write(reinterpret_cast<const uint8_t*>(buffer), loaded) == loaded) && (loaded == sizeof(buffer)) && (offset != 0));

                    completed = (offset == 0);
                }

                return (completed);
            }

            template <typename INSTANCEOBJECT>
            static bool FromFile(Core::File& fileObject, INSTANCEOBJECT& realObject)
            {
                Core::OptionalType<Error> error;
                return FromFile(fileObject, realObject, error);
            }

            template <typename INSTANCEOBJECT>
            static bool FromFile(Core::File& fileObject, INSTANCEOBJECT& realObject, Core::OptionalType<Error>& error)
            {
                if (fileObject.IsOpen()) {

                    char buffer[1024];
                    uint16_t readBytes;
                    uint16_t loaded;
                    uint32_t offset = 0;

                    realObject.Clear();

                    // Serialize object
                    do {
                        readBytes = static_cast<uint16_t>(fileObject.Read(reinterpret_cast<uint8_t*>(buffer), sizeof(buffer)));

                        if (readBytes == 0) {
                            loaded = ~0;
                        } else {
                            loaded = static_cast<IElement&>(realObject).Deserialize(buffer, sizeof(buffer), offset, error);

                            ASSERT(loaded <= readBytes);

                            if (loaded != readBytes) {
                                fileObject.Position(true, -(readBytes - loaded));
                            }
                        }

                    } while ((loaded == readBytes) && (offset != 0));

                    if (offset != 0 && error.IsSet() == false) {
                        error = Error{ "Malformed JSON. Missing closing quotes or brackets" };
                        realObject.Clear();
                    }
                }

                if (error.IsSet() == true) {
                    TRACE_L1("Parsing failed with %s", ErrorDisplayMessage(error.Value()).c_str());
                }

                return (error.IsSet() == false);
            }

            bool ToFile(Core::File& fileObject) const
            {
                return (Core::JSON::IElement::ToFile(fileObject, *this));
            }

            bool FromFile(Core::File& fileObject)
            {
                Core::OptionalType<Error> error;
                return FromFile(fileObject, error);
            }

            bool FromFile(Core::File& fileObject, Core::OptionalType<Error>& error)
            {
                return (Core::JSON::IElement::FromFile(fileObject, *this, error));
            }

            // JSON Serialization interface
            // --------------------------------------------------------------------------------
            virtual void Clear() = 0;
            virtual bool IsSet() const = 0;
            virtual bool IsNull() const = 0;
            virtual uint16_t Serialize(char stream[], const uint16_t maxLength, uint32_t& offset) const = 0;
            uint16_t Deserialize(const char stream[], const uint16_t maxLength, uint32_t& offset)
            {
                Core::OptionalType<Error> error;
                uint16_t loaded = Deserialize(stream, maxLength, offset, error);

                if (error.IsSet() == true) {
                    Clear();
                    error.Value().Context(stream, maxLength, loaded);
                    TRACE_L1("Parsing failed: %s", ErrorDisplayMessage(error.Value()).c_str());
                }

                return loaded;
            }
            virtual uint16_t Deserialize(const char stream[], const uint16_t maxLength, uint32_t& offset, Core::OptionalType<Error>& error) = 0;
        };

        struct EXTERNAL IMessagePack {
            virtual ~IMessagePack() = default;

            static constexpr uint8_t NullValue = 0xC0;

            template <typename INSTANCEOBJECT>
            static bool ToBuffer(std::vector<uint8_t>& stream, const INSTANCEOBJECT& realObject)
            {
                uint8_t buffer[1024];
                uint16_t loaded;
                uint32_t offset = 0;

                stream.clear();
                // Serialize object
                do {
                    loaded = static_cast<const IMessagePack&>(realObject).Serialize(buffer, sizeof(buffer), offset);

                    ASSERT(loaded <= sizeof(buffer));
                    DEBUG_VARIABLE(loaded);

                    stream.reserve(stream.size() + loaded);
                    stream.insert(stream.end(), buffer, buffer + loaded);
                } while ((offset != 0) && (loaded == sizeof(buffer)));

                return (offset == 0);
            }
            template <typename INSTANCEOBJECT>
            static bool FromBuffer(const std::vector<uint8_t>& stream, INSTANCEOBJECT& realObject)
            {
                uint32_t offset = 0;
                uint32_t handled = 0;
                uint32_t size = static_cast<uint32_t>(stream.size());

                realObject.Clear();

                while (size != handled) {
                        uint16_t partial = static_cast<uint16_t>(std::min(size - handled, static_cast<uint32_t>(0xFFFF)));

                        // Deserialize object
                        uint16_t loaded = static_cast<IMessagePack&>(realObject).Deserialize(&(stream[handled]), partial, offset);

                        ASSERT(loaded <= partial);
                        DEBUG_VARIABLE(loaded);
                        handled += loaded;
                }

                if (offset) {
                    realObject.Clear();
                }

                return (offset == 0);
            }

            template <typename INSTANCEOBJECT>
            static bool ToFile(Core::File& fileObject, const INSTANCEOBJECT& realObject)
            {
                bool completed = false;

                if (fileObject.IsOpen()) {

                    uint8_t buffer[1024];
                    uint16_t loaded;
                    uint32_t offset = 0;

                    // Serialize object
                    do {
                        loaded = static_cast<const IMessagePack&>(realObject).Serialize(buffer, sizeof(buffer), offset);

                        ASSERT(loaded <= sizeof(buffer));

                    } while ((fileObject.Write(reinterpret_cast<const uint8_t*>(buffer), loaded) == loaded) && (loaded == sizeof(buffer)) && (offset != 0));

                    completed = (offset == 0);
                }

                return (completed);
            }

            template <typename INSTANCEOBJECT>
            static bool FromFile(Core::File& fileObject, INSTANCEOBJECT& realObject)
            {
                bool completed = false;

                Core::OptionalType<Error> error;
                if (fileObject.IsOpen()) {

                    uint8_t buffer[1024];
                    uint16_t readBytes;
                    uint16_t loaded;
                    uint32_t offset = 0;

                    realObject.Clear();

                    // Serialize object
                    do {
                        readBytes = static_cast<uint16_t>(fileObject.Read(reinterpret_cast<uint8_t*>(buffer), sizeof(buffer)));

                        if (readBytes == 0) {
                            loaded = ~0;
                        } else {
                            loaded = static_cast<IMessagePack&>(realObject).Deserialize(buffer, sizeof(buffer), offset);

                            ASSERT(loaded <= readBytes);

                            if (loaded != readBytes) {
                                fileObject.Position(true, -(readBytes - loaded));
                            }
                        }

                    } while ((loaded == readBytes) && (offset != 0));

                    if (offset != 0) {
                        realObject.Clear();
                    }
                    completed = (offset == 0);
                }

                return completed;
            }

            bool ToBuffer(std::vector<uint8_t>& stream) const
            {
                return (Core::JSON::IMessagePack::ToBuffer(stream, *this));
            }

            bool FromBuffer(const std::vector<uint8_t>& stream)
            {
                return (Core::JSON::IMessagePack::FromBuffer(stream, *this));
            }

            bool ToFile(Core::File& fileObject) const
            {
                return (Core::JSON::IMessagePack::ToFile(fileObject, *this));
            }

            bool FromFile(Core::File& fileObject)
            {
                return (Core::JSON::IMessagePack::FromFile(fileObject, *this));
            }

            // JSON Serialization interface
            // --------------------------------------------------------------------------------
            virtual void Clear() = 0;
            virtual bool IsSet() const = 0;
            virtual bool IsNull() const = 0;
            virtual uint16_t Serialize(uint8_t stream[], const uint16_t maxLength, uint32_t& offset) const = 0;
            virtual uint16_t Deserialize(const uint8_t stream[], const uint16_t maxLength, uint32_t& offset) = 0;
        };

        enum class ValueValidity : int8_t {
            IS_NULL,
            UNKNOWN,
            INVALID,
            VALID
        };

        static ValueValidity IsNullValue(const char stream[], const uint16_t maxLength, uint32_t& offset, uint16_t& loaded)
        {
            ValueValidity validity = ValueValidity::INVALID;
            const size_t nullTagLen = strlen(IElement::NullTag);
            ASSERT(offset < nullTagLen);
            while (offset < nullTagLen) {
                if (loaded + 1 == maxLength) {
                    validity = ValueValidity::UNKNOWN;
                    break;
                }
                if (stream[loaded++] != IElement::NullTag[offset++]) {
                    offset = 0;
                    break;
                }
            }

            if (offset == nullTagLen)
                validity = ValueValidity::IS_NULL;

            return validity;
        }

        template <class TYPE, bool SIGNED, const NumberBase BASETYPE>
        class NumberType : public IElement, public IMessagePack {
        private:
            enum modes {
                OCTAL = 0x008,
                DECIMAL = 0x00A,
                HEXADECIMAL = 0x010,
                QUOTED = 0x020,
                SET = 0x040,
                ERROR = 0x080,
                NEGATIVE = 0x100,
                UNDEFINED = 0x200
            };

        public:
            NumberType()
                : _set(0)
                , _value(0)
                , _default(0)
            {
            }
            NumberType(const TYPE Value, const bool set = false)
                : _set((set ? SET : 0) | (Value < 0 ? NEGATIVE : 0)) 
                , _value(Value)
                , _default(Value)
            {
            }
            NumberType(NumberType<TYPE, SIGNED, BASETYPE>&& move) noexcept
                : _set(std::move(move._set))
                , _value(std::move(move._value))
                , _default(std::move(move._default))
            {
            }
            NumberType(const NumberType<TYPE, SIGNED, BASETYPE>& copy)
                : _set(copy._set)
                , _value(copy._value)
                , _default(copy._default)
            {
            }
            ~NumberType() override = default;

            NumberType<TYPE, SIGNED, BASETYPE>& operator=(NumberType<TYPE, SIGNED, BASETYPE>&& move)
            {
                _value = std::move(move._value);
                _set = std::move(move._set);

                return (*this);
            }

            NumberType<TYPE, SIGNED, BASETYPE>& operator=(const NumberType<TYPE, SIGNED, BASETYPE>& RHS)
            {
                _value = RHS._value;
                _set = RHS._set;

                return (*this);
            }

            NumberType<TYPE, SIGNED, BASETYPE>& operator=(const TYPE& RHS)
            {
                _value = RHS;
                _set = SET;

                return (*this);
            }

            inline TYPE Default() const
            {
                return _default;
            }

            inline TYPE Value() const
            {
                return ((_set & SET) != 0 ? _value : _default);
            }

            inline operator TYPE() const
            {
                return Value();
            }

            void Null(const bool enabled)
            {
                if (enabled == true)
                    _set |= (SET | UNDEFINED);
                else
                    _set &= ~(SET | UNDEFINED);
            }

            // IElement and IMessagePack iface:
            bool IsSet() const override
            {
                return ((_set & SET) != 0);
            }

            bool IsNull() const override
            {
                return ((_set & UNDEFINED) != 0);
            }

            void Clear() override
            {
                _set = 0;
                _value = 0;
            }

            // IElement iface:
            // If this should be serialized/deserialized, it is indicated by a MinSize > 0)
            uint16_t Serialize(char stream[], const uint16_t maxLength, uint32_t& offset) const override
            {
                ASSERT(   maxLength > 0
                       && maxLength < std::numeric_limits<uint16_t>::max()
                      );

                const int32_t available =   maxLength
                                          - (_set & QUOTED ? 2 : 0)
                                          - (_set & NEGATIVE ? 1 : 0)
                                          - (BASETYPE == BASE_DECIMAL ? 0 : 0)
                                          - (BASETYPE == BASE_HEXADECIMAL ? 2 : 0)
                                          - (BASETYPE == BASE_OCTAL ? 1 : 0)
                                          ;

                uint16_t loaded = 0;

                if (0 < available) {
                    if (_set & QUOTED) {
                        stream[loaded++] = '"';
                    }

                    if (_set & UNDEFINED) {
                        static_assert(sizeof(IElement::NullTag[0]) == sizeof(char), "Mismatch sizes for underlying types not (yet) supported in copy");

                        const size_t count = sizeof(IElement::NullTag) - (IElement::NullTag[sizeof(IElement::NullTag) - 1] == '\0' ?  1 :  0);

<<<<<<< HEAD
                        if (count < static_cast<size_t>(available)) {
=======
                        offset = !(count < static_cast<size_t>(available));

                        if (!offset) {
>>>>>>> 44660f51
                            memcpy(&stream[loaded], &IElement::NullTag[0], count);
                            loaded += static_cast<uint16_t>(count);
                        }
                    } else {
                        if ((_set & NEGATIVE))
                        {
                            stream[loaded++] = '-';
                        }

                        switch(BASETYPE) {
                            case BASE_DECIMAL     : break;
                            case BASE_HEXADECIMAL : stream[loaded++] = '0';
                                                    stream[loaded++] = 'X';
                                                    break;
                            case BASE_OCTAL       : stream[loaded++] = '0';
                                                    break;
                            default               : ASSERT(false);
                        }

                        loaded += Convert(&(stream[loaded]), available, offset, _value);
                    }

                    if (_set & QUOTED) {
                        stream[loaded++] = '"';
                    }
                }

                offset = !(!offset && loaded < available);

                if (!offset) {
                    stream[loaded] = '\0';
                } else {
                    // Invalidate
                    loaded = 0;
                    offset = 1;
                }

                return (loaded);
            }

            uint16_t Deserialize(const char stream[], const uint16_t maxLength, uint32_t& offset, Core::OptionalType<Error>& error) override
            {
                uint16_t loaded = 0;

                bool completed = false, suffix = false;

                _value = 0;
                _set = 0;

                while(!completed && loaded < maxLength && !(error.IsSet())) {
                    const char& ch = stream[loaded++];

                    switch (ch) {
                    case 0x09     : // Tabulation
                                    FALLTHROUGH
                    case 0x0A     : // Line feed
                                    FALLTHROUGH
                    case 0x0D     : // Carriage return
                                    FALLTHROUGH
                    case 0x20     : // Space
                                    // Insignificant white space
                                    suffix = suffix || (_set & DECIMAL) || (_set & HEXADECIMAL) || (_set & OCTAL) || (_set & UNDEFINED);
                                    continue;
                    case '\0'   :   // End of character sequence
                                    if (offset > 0 && !((_set & DECIMAL) || (_set & HEXADECIMAL) || (_set & OCTAL) || ((_set & UNDEFINED) && suffix) || ((_set & QUOTED) && suffix))) {
                                        _set = ERROR;
                                        error = Error{"Terminated character sequence without (sufficient) data for NumberType<>"};
                                    }

                                    completed = true;
                                    continue;
                    case '-'    :   // Signed value
                                    if (!SIGNED) {
                                        error = Error{"Character '" + std::string(1, ch) + "' unsupported for UNSIGNED NumberType<>"};
                                        _set = ERROR;
                                        continue;
                                    }

                                    if (   !(   !((_set & QUOTED) && offset == 0)
                                             || ((_set & QUOTED) && offset == 1)
                                           )
                                        || (    (_set & NEGATIVE)
                                             && offset > 0
                                           )
                                        || suffix
                                       ) {
                                        _set = ERROR;
                                        error = Error{"Character '" + std::string(1, ch) + "' at unsupported position for NumberType<>"};
                                        continue;
                                    }

                                    _set |= NEGATIVE;
                                    break;
                    case '"'    :   // Quoted character sequence
                                    if (!(_set & QUOTED) && offset > 0) {// || suffix) {
                                        _set = ERROR;
                                        error = Error{"Character '" + std::string(1, ch) + "' at unsupported position for NumberType<>"};
                                        continue;
                                    }

                                    if ((_set & QUOTED) && offset > 0 && !((_set & DECIMAL) || (_set & HEXADECIMAL) || (_set & OCTAL) || ((_set & UNDEFINED) && suffix))) {
                                        _set = ERROR;
                                        error = Error{"Quote terminated character sequence without (sufficient) data for NumberType<>"};
                                        continue;
                                    }

                                    suffix = suffix || (_set & QUOTED);

                                    _set |= QUOTED;
                                    break;
                    case 'n'    :   FALLTHROUGH
                    case 'u'    :   FALLTHROUGH
                    case 'l'    :   // JSON value null
                                    ASSERT((offset - ((_set & QUOTED) ? 1 : 0)) < sizeof(NullTag));

                                    if ((offset > 3 && !(_set & QUOTED)) || (offset > 4 && (_set & QUOTED)) || ch != IElement::NullTag[offset - ((_set & QUOTED) ? 1 : 0)] || suffix) {
                                        _set = ERROR;
                                        error = Error{"Character '" + std::string(1, ch) + "' at unsupported position for NumberType<>"};
                                        continue;
                                    }

                                    suffix = suffix || (offset == 3 && !(_set & QUOTED)) || (offset == 4 && (_set & QUOTED));

                                    _set |= UNDEFINED;
                                    break;
                    default     :   if (suffix || (_set & UNDEFINED)) {
                                        _set = ERROR;
                                         error = Error{"Character '" + std::string(1, ch) + "' at unsupported position for NumberType<>"};
                                        continue;
                                    }

                                    // Define a set of rules without the use of regular expressions
                                    switch(BASETYPE) {
                                    case BASE_DECIMAL           :   // Decimal format rules
                                                                    if (!(std::isdigit(ch))) {
                                                                        _set = ERROR;
                                                                        error = Error{"Invalid Character '" + std::string(1, ch) + "' for NumberType<> with base decimal"};
                                                                        continue;
                                                                    }

                                                                    if ((   (offset == 1 && stream[loaded - 2] == '0' && !(_set & QUOTED) && !(_set & NEGATIVE))
                                                                         || (offset == 2 && stream[loaded - 2] == '0' && (((_set & QUOTED) && !(_set & NEGATIVE)) || (!(_set & QUOTED) && (_set & NEGATIVE))))
                                                                         || (offset == 3 && stream[loaded - 2] == '0' && (_set & QUOTED) && (_set & NEGATIVE))
                                                                        )
                                                                       ) {
                                                                        _set = ERROR;
                                                                        error = Error{"Character '" + std::string(1, ch) + "' at unsupported position for NumberType<> with base decimal"};
                                                                        continue;
                                                                    }

                                                                    // Convert
                                                                    if (!AddDigitToValue(ch)) {
                                                                        _set = ERROR;
                                                                        error = Error{"Data for NumberType<> with base decimal results in out-of-range"};
                                                                        continue;
                                                                    }

                                                                    _set |= DECIMAL;
                                                                    break;
                                    case BASE_HEXADECIMAL       :   // Hexadecimal format rules
                                                                    if (   (offset == 0 && stream[loaded - 1] != '0' && !(_set & QUOTED) && !(_set & NEGATIVE))
                                                                        || (offset == 1 && stream[loaded - 1] != '0' && (((_set & QUOTED) && !(_set & NEGATIVE)) || (!(_set & QUOTED) && (_set & NEGATIVE))))
                                                                        || (offset == 2 && stream[loaded - 1] != '0' && (_set & QUOTED) && (_set & NEGATIVE))
                                                                        || (offset == 1 && std::toupper(ch) != 'X' && !(_set & QUOTED) && !(_set & NEGATIVE))
                                                                        || (offset == 2 && std::toupper(stream[loaded - 1]) != 'X' && (((_set & QUOTED) && !(_set & NEGATIVE)) || (!(_set & QUOTED) && (_set & NEGATIVE))))
                                                                        || (offset == 3 && std::toupper(stream[loaded - 1]) != 'X' && (_set & QUOTED) && (_set & NEGATIVE))
                                                                       ) {
                                                                        _set = ERROR;
                                                                        error = Error{"Character '" + std::string(1, ch) + "' at unsupported position for NumberType<> with base hexadecimal"};
                                                                        continue;
                                                                    }

                                                                    if (   (offset <= 1 &&  !(_set & QUOTED) && !(_set & NEGATIVE))
                                                                        || (offset <= 2 &&  (((_set & QUOTED) && !(_set & NEGATIVE)) || (!(_set & QUOTED) && (_set & NEGATIVE))))
                                                                        || (offset <= 3 && (_set & QUOTED) && (_set & NEGATIVE))
                                                                       ) {
                                                                        break;
                                                                    }

                                                                    if (!(std::isxdigit(ch))) {
                                                                        _set = ERROR;
                                                                        error = Error{"Invalid Character '" + std::string(1, ch) + "' for NumberType<> with base hexadecimal"};
                                                                        continue;
                                                                    }

                                                                    // Convert
                                                                    if (!AddDigitToValue(ch)) {
                                                                        _set = ERROR;
                                                                        error = Error{"Data for NumberType<> with base hexadecimal results in out-of-range"};
                                                                        continue;
                                                                    }

                                                                    _set |= HEXADECIMAL;
                                                                    break;
                                    case BASE_OCTAL             :   // Octal format rules
                                                                    if (!(std::isdigit(ch) && ch <= '7')) {
                                                                        error = Error{"Invalid Character '" + std::string(1, ch) + "' for NumberType<> with base octal"};
                                                                        continue;
                                                                    }

                                                                    if ((   (offset == 0 && stream[loaded - 1] != '0' && !(_set & QUOTED) && !(_set & NEGATIVE))
                                                                         || (offset == 1 && stream[loaded - 1] != '0' && (((_set & QUOTED) && !(_set & NEGATIVE)) || (!(_set & QUOTED) && (_set & NEGATIVE))))
                                                                         || (offset == 2 && stream[loaded - 1] != '0' && (_set & QUOTED) && (_set & NEGATIVE))
                                                                         || (offset == 2 && stream[loaded - 1] == '0' && stream[loaded - 2] == '0' && !(_set & QUOTED) && !(_set & NEGATIVE))
                                                                         || (offset == 3 && stream[loaded - 1] == '0' && stream[loaded - 2] == '0' && (((_set & QUOTED) && !(_set & NEGATIVE)) || (!(_set & QUOTED) && (_set & NEGATIVE))))
                                                                         || (offset == 4 && stream[loaded - 1] == '0' && stream[loaded - 2] == '0' && (_set & QUOTED) && (_set & NEGATIVE))
                                                                        )
                                                                       ) {
                                                                        _set = ERROR;
                                                                        error = Error{"Character '" + std::string(1, ch) + "' at unsupported position for NumberType<> with base octal"};
                                                                        continue;
                                                                    }

                                                                    if (   (offset <= 0 &&  !(_set & QUOTED) && !(_set & NEGATIVE))
                                                                        || (offset <= 1 &&  (((_set & QUOTED) && !(_set & NEGATIVE)) || (!(_set & QUOTED) && (_set & NEGATIVE))))
                                                                        || (offset <= 2 && (_set & QUOTED) && (_set & NEGATIVE))
                                                                       ) {
                                                                        break;
                                                                    }

                                                                    // Convert
                                                                    if (!AddDigitToValue(ch)) {
                                                                        _set = ERROR;
                                                                        error = Error{"Data for NumberType<> with base octal results in out-of-range"};
                                                                        continue;
                                                                    }

                                                                    _set |= OCTAL;
                                                                    break;
                                    default                     :   // Unknown base
                                                                    ASSERT(false);
                                    }
                    }

                    ++offset;
                }

                if (completed && loaded < maxLength) {
                    if (!(error.IsSet()) && !((_set & QUOTED) && stream[loaded] == '\0')) {
                        error = Error{"Input data contains trailing characters for NumberType<>"};
                    }
                }

                if (!(error.IsSet())) {
                    offset = 0;
                    _set |= (_set & UNDEFINED) ? 0 : SET;
                }

                return (loaded);
            }

            // IMessagePack iface:
            uint16_t Serialize(uint8_t stream[], const uint16_t maxLength, uint32_t& offset) const override
            {
                if ((_set & UNDEFINED) != 0) {
                    stream[0] = IMessagePack::NullValue;
                    return (1);
                }
                return (Convert(stream, maxLength, offset, TemplateIntToType<SIGNED>()));
            }

            uint16_t Deserialize(const uint8_t stream[], const uint16_t maxLength, uint32_t& offset) override
            {
                uint8_t loaded = 0;
                if (offset == 0) {
                    // First byte depicts a lot. Find out what we need to read
                    _value = 0;
                    uint8_t header = stream[loaded++];

                    if (header == IMessagePack::NullValue) {
                        _set = UNDEFINED;
                    } else if ((header >= 0xCC) && (header <= 0xCF)) {
                        _set = (1 << (header - 0xCC)) << 12;
                        offset = 1;
                    } else if ((header >= 0xD0) && (header <= 0xD3)) {
                        _set = (1 << (header - 0xD0)) << 12;
                        offset = 1;
                    } else if ((header & 0x80) == 0) {
                        _value = (header & 0x7F);
                    } else if ((header & 0xE0) == 0xE0) {
                        _value = (header & 0x0F);
                        _set = NEGATIVE;
                    } else {
                        _set = ERROR;
                    }
                }

                while ((loaded < maxLength) && (offset != 0)) {
                    _value = _value << 8;
                    _value += stream[loaded++];
                    offset = (offset == ((_set >> 12) & 0xF) ? 0 : offset + 1);
                }

                if (_value != 0) {
                    _set |= SET;
                }
                return (loaded);
            }

        private:
            template <typename STYPE = TYPE>
            typename std::enable_if<std::is_signed<STYPE>::value, uint16_t>::type
            Convert(char stream[], const uint16_t maxLength, uint32_t& offset, const STYPE serialize) const
            {
                using uTYPE = typename std::make_unsigned<STYPE>::type;

                uTYPE value = (_set & NEGATIVE ? static_cast<uTYPE>(-(1 + serialize)) + 1 : static_cast<uTYPE>(serialize));

                return Convert(stream, maxLength, offset, value);
            }

            template <typename UTYPE = TYPE>
            typename std::enable_if<std::is_unsigned<UTYPE>::value, uint16_t>::type
            Convert(char stream[], const uint16_t maxLength, uint32_t& offset, const UTYPE serialize) const
            {
                uint8_t parsed = 4;
                uint16_t loaded = 0;

                UTYPE divider = 1;

                UTYPE value = static_cast<UTYPE>(serialize);

                while ((value / divider) >= static_cast<UTYPE>(BASETYPE)) {
                    divider *= BASETYPE;
                }

                while (divider && loaded < maxLength) {
                    if (parsed >= offset) {
                        uint8_t digit = static_cast<uint8_t>(value / divider);
                        if ((BASETYPE != BASE_HEXADECIMAL) || (digit < 10)) {
                            stream[loaded++] = static_cast<char>('0' + digit);
                        } else {
                            stream[loaded++] = static_cast<char>('A' - 10 + digit);
                        }
                        offset++;
                    }
                    parsed++;
                    value %= divider;
                    divider /= BASETYPE;
                }

                if (loaded < maxLength) {
                    offset = 0;
                }

                return (loaded);
            }

            uint16_t Convert(uint8_t stream[], const uint16_t maxLength, uint32_t& offset, const TemplateIntToType<false>& /* For compile time diffrentiation */) const
            {
                uint8_t loaded = 0;
                uint8_t bytes = (_value <= 0x7F ? 0 : _value < 0xFF ? 1 : _value < 0xFFFF ? 2 : _value < 0xFFFFFFFF ? 4 : 8);

                if (offset == 0) {
                    if (bytes == 0) {
                        if (_value != 0) {
                            stream[loaded++] = static_cast<uint8_t>(_value);
                        } else {
                            stream[loaded++] = IMessagePack::NullValue;
                        }
                    } else {
                        switch (bytes) {
                        case 1:
                            stream[loaded++] = 0xCC;
                            break;
                        case 2:
                            stream[loaded++] = 0xCD;
                            break;
                        case 4:
                            stream[loaded++] = 0xCE;
                            break;
                        case 8:
                            stream[loaded++] = 0xCF;
                            break;
                        default:
                            ASSERT(false);
                        }
                        offset = 1;
                    }
                }

                while ((loaded < maxLength) && (offset != 0)) {
                    TYPE value = _value >> (8 * (bytes - offset));

                    stream[loaded++] = static_cast<uint8_t>(value & 0xFF);
                    offset = (offset == bytes ? 0 : offset + 1);
                }

                return (loaded);
            }

            uint16_t Convert(uint8_t stream[], const uint16_t maxLength, uint32_t& offset, const TemplateIntToType<true>& /* For c ompile time diffrentiation */) const
            {
                uint8_t loaded = 0;
                uint8_t bytes = (((_value < 16) && (_value > -15)) ? 0 : ((_value < 128) && (_value > -127)) ? 1 : ((_value < 32767) && (_value > -32766)) ? 2 : ((_value < 2147483647) && (_value > -2147483646)) ? 4 : 8);

                if (offset == 0) {
                    if (bytes == 0) {
                        stream[loaded++] = (_value & 0x1F) | 0xE0;
                    } else {
                        switch (bytes) {
                        case 1:
                            stream[loaded++] = 0xD0;
                            break;
                        case 2:
                            stream[loaded++] = 0xD1;
                            break;
                        case 4:
                            stream[loaded++] = 0xD2;
                            break;
                        case 8:
                            stream[loaded++] = 0xD3;
                            break;
                        default:
                            ASSERT(false);
                        }
                        offset = 1;
                    }
                }

                while ((loaded < maxLength) && (offset != 0)) {
                    TYPE value = _value >> (8 * (bytes - offset));

                    stream[loaded++] = static_cast<uint8_t>(value & 0xFF);
                    offset = (offset == bytes ? 0 : offset + 1);
                }

                return (loaded);
            }

            bool AddDigitToValue(char digit)
            {
                bool result = false;

                using uTYPE = typename std::make_unsigned<TYPE>::type;
                using sTYPE = typename std::make_signed<TYPE>::type;

                uTYPE base = 0, offset = 0, number = 0;

                switch (BASETYPE) {
                case BASE_DECIMAL       : base = 10;
                                          offset = (digit -'0');
                                          break;
                case BASE_HEXADECIMAL   : base = 16;
                                          offset = std::isdigit(digit) ? digit - '0' : (std::toupper(digit) -'A' + 10);
                                          break;
                case BASE_OCTAL         : base = 8;
                                          offset = (digit - '0');
                                          break;
                default                 : ASSERT(false);
                }

                const uTYPE max = _set & NEGATIVE ? static_cast<uTYPE>(-(1 + std::numeric_limits<sTYPE>::min())) + 1 : static_cast<uTYPE>(std::numeric_limits<TYPE>::max());

                number = _set & NEGATIVE ? static_cast<uTYPE>(-(1 + static_cast<sTYPE>(_value))) + 1 : static_cast<uTYPE>(_value);

                result = number <= ((max - offset) / base);

                number *= base;
                number += offset;

                _value = _set & NEGATIVE ? static_cast<TYPE>(-number) : static_cast<TYPE>(number);

                return result;
            }

        private:
            uint16_t _set;
            TYPE _value;
            TYPE _default;
        };

        typedef NumberType<uint8_t, false, BASE_DECIMAL> DecUInt8;
        typedef NumberType<int8_t, true, BASE_DECIMAL> DecSInt8;
        typedef NumberType<uint16_t, false, BASE_DECIMAL> DecUInt16;
        typedef NumberType<int16_t, true, BASE_DECIMAL> DecSInt16;
        typedef NumberType<uint32_t, false, BASE_DECIMAL> DecUInt32;
        typedef NumberType<int32_t, true, BASE_DECIMAL> DecSInt32;
        typedef NumberType<uint64_t, false, BASE_DECIMAL> DecUInt64;
        typedef NumberType<int64_t, true, BASE_DECIMAL> DecSInt64;
        typedef NumberType<uint8_t, false, BASE_HEXADECIMAL> HexUInt8;
        typedef NumberType<int8_t, true, BASE_HEXADECIMAL> HexSInt8;
        typedef NumberType<uint16_t, false, BASE_HEXADECIMAL> HexUInt16;
        typedef NumberType<int16_t, true, BASE_HEXADECIMAL> HexSInt16;
        typedef NumberType<uint32_t, false, BASE_HEXADECIMAL> HexUInt32;
        typedef NumberType<int32_t, true, BASE_HEXADECIMAL> HexSInt32;
        typedef NumberType<uint64_t, false, BASE_HEXADECIMAL> HexUInt64;
        typedef NumberType<int64_t, true, BASE_HEXADECIMAL> HexSInt64;
        typedef NumberType<uint8_t, false, BASE_OCTAL> OctUInt8;
        typedef NumberType<int8_t, true, BASE_OCTAL> OctSInt8;
        typedef NumberType<uint16_t, false, BASE_OCTAL> OctUInt16;
        typedef NumberType<int16_t, true, BASE_OCTAL> OctSInt16;
        typedef NumberType<uint32_t, false, BASE_OCTAL> OctUInt32;
        typedef NumberType<int32_t, true, BASE_OCTAL> OctSInt32;
        typedef NumberType<uint64_t, false, BASE_OCTAL> OctUInt64;
        typedef NumberType<int64_t, true, BASE_OCTAL> OctSInt64;

        typedef NumberType<Core::instance_id, false, BASE_HEXADECIMAL> InstanceId;
        typedef InstanceId Pointer;

        template <class TYPE>
        class FloatType : public IElement, public IMessagePack {
        private:
            enum modes {
                QUOTED = 0x020,
                SET = 0x040,
                ERROR = 0x080,
                NEGATIVE = 0x100,
                UNDEFINED = 0x200
            };

        public:
            FloatType()
                : _set(0)
                , _value(0.0)
                , _default(0.0)
            {
            }
            FloatType(const TYPE Value, const bool set = false)
                : _set(set ? SET : 0)
                , _value(Value)
                , _default(Value)
            {
            }
            FloatType(FloatType<TYPE>&& move)
                : _set(std::move(move._set))
                , _value(std::move(move._value))
                , _default(std::move(move._default))
            {
            }
            FloatType(const FloatType<TYPE>& copy)
                : _set(copy._set)
                , _value(copy._value)
                , _default(copy._default)
            {
            }
            ~FloatType() override = default;

            FloatType<TYPE>& operator=(FloatType<TYPE>&& move)
            {
                _value = std::move(move._value);
                _set = std::move(move._set);

                return (*this);
            }

            FloatType<TYPE>& operator=(const FloatType<TYPE>& RHS)
            {
                _value = RHS._value;
                _set = RHS._set;

                return (*this);
            }

            FloatType<TYPE>& operator=(const TYPE& RHS)
            {
                _value = RHS;
                _set = SET;

                return (*this);
            }

            inline TYPE Default() const
            {
                return _default;
            }

            inline TYPE Value() const
            {
                return ((_set & SET) != 0 ? _value : _default);
            }

            inline operator TYPE() const
            {
                return Value();
            }

            void Null(const bool enabled)
            {
                if (enabled == true)
                    _set |= (UNDEFINED|SET);
                else
                    _set &= ~(UNDEFINED|SET);
            }

            // IElement and IMessagePack iface:
            bool IsSet() const override
            {
                return ((_set & SET) != 0);
            }

            bool IsNull() const override
            {
                return ((_set & UNDEFINED) != 0);
            }

            void Clear() override
            {
                _set = 0;
                _value = 0;
            }

            // IElement iface:
            // If this should be serialized/deserialized, it is indicated by a MinSize > 0)
            uint16_t Serialize(char stream[], const uint16_t maxLength, uint32_t& offset) const override
            {
                ASSERT(   maxLength > 0
                       && maxLength < std::numeric_limits<uint16_t>::max()
                      );

                const int32_t available = maxLength - (_set & QUOTED ? 2 : 0);

                uint16_t loaded = 0;

                if (0 < available) {
                    if (_set & QUOTED) {
                        stream[loaded++] = '"';
                    }

                    if (_set & UNDEFINED) {
                        static_assert(sizeof(IElement::NullTag[0]) == sizeof(char), "Mismatch sizes for underlying types not (yet) supported in copy");

                        const size_t count = sizeof(IElement::NullTag) - (IElement::NullTag[sizeof(IElement::NullTag) - 1] == '\0' ?  1 :  0);

                        offset = !(count < static_cast<size_t>(available));

                        if (!offset) {
                            memcpy(&stream[loaded], &IElement::NullTag[0], count);
                            loaded += static_cast<uint16_t>(count);
                        }
                    } else {
                        loaded += Convert(&(stream[loaded]), available, offset);
                    }

                    if (_set & QUOTED) {
                        stream[loaded++] = '"';
                    }
                }

                offset = !(!offset && loaded < available);

                if (!offset) {
                    stream[loaded] = '\0';
                } else {
                    // Invalidate
                    loaded = 0;
                    offset = 1;
                }

                return loaded;
            }

            uint16_t Deserialize(const char stream[], const uint16_t maxLength, uint32_t& offset, Core::OptionalType<Error>& error) override
            {
                uint16_t loaded = 0;

                bool completed = false, suffix = false;

                _value = 0.0;

                bool fraction = false, exponent = false, digit = false, esign = false;

                std::string strValue;

                strValue.reserve(maxLength + 1);

                while(!completed && loaded < maxLength && !(error.IsSet())) {
                    const char& c = stream[loaded++];

                    if (c != '"') {
                        strValue += c;
                    }

                    if (!exponent) {
                        switch (c) {
                        case 0x09     : // Tabulation
                                        FALLTHROUGH
                        case 0x0A     : // Line feed
                                        FALLTHROUGH
                        case 0x0D     : // Carriage return
                                        FALLTHROUGH
                        case 0x20     : // Space
                                        strValue.pop_back();

                                        // Insignificant white space
                                        suffix = suffix || fraction || exponent || digit || (_set & UNDEFINED);
                                        continue;
                        case '\0'   :   // End of character sequence
                                        if (offset > 0 && !((digit && fraction) || ((_set & UNDEFINED) && suffix) || ((_set & QUOTED) && suffix))) {
                                            _set = ERROR;
                                            error = Error{"Terminated character sequence without (sufficient) data for fractional part for FloatType<>"};
                                        }
                                        completed = true;
                                        continue;
                        case '-'    :   // Negative value
                                        if (   !(   !((_set & QUOTED) && offset == 0)
                                                 || ((_set & QUOTED) && offset == 1)
                                                )
                                                || (    (_set & NEGATIVE)
                                                    && offset > 0
                                                   )
                                                || (_set & UNDEFINED)
                                                || suffix
                                           ) {
                                            _set = ERROR;
                                            error = Error{"Character '" + std::string(1, c) + "' at unsupported position for fractional part for FloatType<>"};
                                            continue;
                                        }

                                        _set |= NEGATIVE;
                                        break;
                        case '"'    :   // Quoted character sequence
                                        if (!(_set & QUOTED) && offset > 0) {// || suffix) {
                                            _set = ERROR;
                                            error = Error{"Character '" + std::string(1, c) + "' at unsupported position for fractional part for FloatType<>"};
                                            continue;
                                        }

                                        if ((_set & QUOTED) && offset > 0 && !((digit && fraction) || (_set & UNDEFINED))) {
                                            _set = ERROR;
                                            error = Error{"Quote terminated character sequence without (sufficient) data for fractional part for FloatType<>"};
                                            continue;
                                        }

                                        suffix = suffix || (_set & QUOTED);

                                        _set |= QUOTED;
                                        break;
                        case 'n'    :   FALLTHROUGH
                        case 'u'    :   FALLTHROUGH
                        case 'l'    :   // JSON value null
                                        ASSERT(offset < sizeof(NullTag));

                                        if (((offset > 3 || (offset > 4 && (_set & QUOTED))) || c != IElement::NullTag[offset]) || suffix) {
                                            _set = ERROR;
                                            error = Error{"Character '" + std::string(1, c) + "' at unsupported position for FloatType<>"};
                                            continue;
                                        }

                                        suffix = suffix || offset == 3 || (offset == 4 && (_set & QUOTED));

                                        _set = UNDEFINED;
                                        break;
                        case '.'    :   if (   offset == 0
                                            || (offset == 0 && !(_set & QUOTED) && !(_set & NEGATIVE))
                                            || (offset == 1 && ((!(_set & QUOTED) && (_set & NEGATIVE)) || ((_set & QUOTED) & !(_set & NEGATIVE))))
                                            || (offset == 2 && (_set & QUOTED) && (_set & NEGATIVE))
                                            || (offset > 0 && fraction && !(_set & QUOTED) && !(_set & NEGATIVE))
                                            || (offset > 1 && fraction && ((!(_set & QUOTED) && (_set & NEGATIVE)) || ((_set & QUOTED) & !(_set & NEGATIVE))))
                                            || (offset > 2 && fraction && (_set & QUOTED) && (_set & NEGATIVE))
                                            || !digit
                                            || (_set & UNDEFINED)
                                            || suffix
                                           ) {
                                            _set = ERROR;
                                            error = Error{"Character '" + std::string(1, c) + "' at unsupported position for fractional for FloatType<>"};
                                            continue;
                                        }

                                        fraction = true;

                                        // The next character should be a digit
                                        digit = false;
                                        break;
                        case 'e'    :   FALLTHROUGH;
                        case 'E'    :   if (suffix || (_set & UNDEFINED)) {
                                            _set = ERROR;
                                            error = Error{"Character '" + std::string(1, c) + "' at unsupported position for fractional for FloatType<>"};
                                            continue;
                                        }

                                        if (!digit) {
                                            _set = ERROR;
                                            error = Error{"Character sequence without (sufficient) data to specify fractional part for FloatType<>"};
                                            continue;
                                        }

                                        exponent = true;
                                        digit = false;
                                        offset = 0;
                                        continue;
                        default     :   if ((_set & UNDEFINED) || suffix) {
                                            _set = ERROR;
                                            error = Error{"Character '" + std::string(1, c) + "' at unsupported position for fractional part for FloatType<>"};
                                            continue;
                                        }

                                        if (!(std::isdigit(c))) {
                                            _set = ERROR;
                                            error = Error{"Invalid character '" + std::string(1, c) + "' for fractional part for FloatType<>"};
                                            continue;
                                        }

                                        if ((   (offset == 1 && stream[loaded - 2] == '0' && !(_set & QUOTED) && !(_set & NEGATIVE))
                                             || (offset == 2 && stream[loaded - 2] == '0' && (((_set & QUOTED) && !(_set & NEGATIVE)) || (!(_set & QUOTED) && (_set & NEGATIVE))))
                                             || (offset == 3 && stream[loaded - 2] == '0' && (_set & QUOTED) && (_set & NEGATIVE))
                                            )
                                           ) {
                                            _set = ERROR;
                                            error = Error{"Character '" + std::string(1, c) + "' at unsupported position for fractional part for FloatType<>"};
                                            continue;
                                        }

                                        digit = true;
                        }
                    } else {
                        switch (c) {
                        case 0x09     : // Tabulation
                                        FALLTHROUGH
                        case 0x0A     : // Line feed
                                        FALLTHROUGH
                        case 0x0D     : // Carriage return
                                        FALLTHROUGH
                        case 0x20     : // Space
                                        strValue.pop_back();

                                        // Insignificant white space
                                        suffix = suffix || digit || offset || esign;
                                        continue;
                        case '\0'   :   // End of character sequence
                                        if (offset > 0 && !((digit && esign) || ((_set & QUOTED) && suffix))) {
                                            _set = ERROR;
                                            error = Error{"Terminated character sequence without (sufficient) data for exponential part for FloatType<>"};
                                        }
                                        completed = true;
                                        continue;
                        case '"'    :   if (!(_set & QUOTED)) {// || suffix) {
                                            _set = ERROR;
                                            error = Error{"Character '" + std::string(1, c) + "' at unsupported position for exponential part for FloatType<>"};
                                            continue;
                                        }

                                        if ((_set & QUOTED) && offset > 0 && !(digit && esign)) {
                                            _set = ERROR;
                                            error = Error{"Quote terminated character sequence without (sufficient) data for exponential part for FloatType<>"};
                                            continue;
                                        }

                                        suffix = suffix || (_set & QUOTED);
                                        break;
                        case '-'    :   FALLTHROUGH;
                        case '+'    :   if (offset || suffix) {
                                            _set = ERROR;
                                            error = Error{"Character '" + std::string(1, c) + "' at unsupported position for exponential part for FloatType<>"};
                                            continue;
                                        }

                                        esign = true;
                                        break;
                        default     :   if (suffix) {
                                            _set = ERROR;
                                            error = Error{"Character '" + std::string(1, c) + "' at unsupported position for exponential part for FloatType<>"};
                                            continue;
                                        }

                                        if (!(std::isdigit(c))) {
                                            _set = ERROR;
                                            error = Error{"Invalid Character '" + std::string(1, c) + "' for exponential part for FloatType<>"};
                                            continue;
                                        }

                                        digit = true;
                        }
                    }

                    ++offset;
                }

                if (completed && loaded < maxLength) {
                    if (!(error.IsSet()) && stream[loaded] != '\0') {
                        error = Error{"Input data contains trailing characters for FloatType<>"};
                    }
                }

                if (!((_set & UNDEFINED) || error.IsSet())) {
                    static_assert(std::is_same<float, TYPE>::value || std::is_same<double, TYPE>::value, "Unsupported type detected");

                    char* c = nullptr;

                    // Add (an extra) termination character to make the returned *c well-defined
                    strValue += '\0';

                    _value = static_cast<TYPE>
                             (  std::is_same<float, TYPE>::value
                              ? std::strtof(strValue.c_str(), &c)
                              : std::strtod(strValue.c_str(), &c)
                             );

                    // Implementation may report out of range if input values are not siginificant accurately represented by the converted value
                    // This might be considered not an error

                    // Inputs should always result in the possibility to convert
                    ASSERT(c != strValue.c_str());

                    if (   errno == ERANGE
                        && _value == static_cast<TYPE>(  std::is_same<float, TYPE>::value
                                                       ? ((_set & NEGATIVE) ? -HUGE_VALF : HUGE_VALF)
                                                       : ((_set & NEGATIVE) ? -HUGE_VAL : HUGE_VAL)
                                                      )
                       ) {
                        _set = ERROR;
                        error = Error{ "Input data results in out-of-range for FloatType<>"};
                    }
                }

                if (!(error.IsSet())) {
                    offset = 0;
                    _set |= (_set & UNDEFINED) ? 0 : SET;
                }

                return loaded;
            }

            // IMessagePack iface:
            // Refer to https://github.com/msgpack/msgpack/blob/master/spec.md#float-format-family
            // for MessagePack format for float.
            uint16_t Serialize(uint8_t stream[], const uint16_t maxLength, uint32_t& offset) const override
            {
                if ((_set & UNDEFINED) != 0 ||
                    std::isinf(_value) ||
                    std::isnan(_value))
                {
                    stream[0] = IMessagePack::NullValue;
                    return (1);
                }

                uint16_t loaded = 0;
                uint8_t bytes = std::is_same<float,TYPE>::value ? 4 : 8;

                if (offset == 0) {
                    switch (bytes) {
                    case 4:
                        stream[loaded++] = 0xCA;
                        break;
                    case 8:
                        stream[loaded++] = 0xCB;
                        break;
                    default:
                        ASSERT(false);
                    }
                }

                uint8_t* val = (uint8_t*) &_value;

                while ((loaded < maxLength) && (bytes != 0)) {
                    stream[loaded++] = val[bytes - 1];
                    bytes--;
                }

                return loaded;
            }

            uint16_t Deserialize(const uint8_t stream[], const uint16_t maxLength, uint32_t& offset) override
            {
                uint16_t loaded = 0;
                int bytes = 0;
                if (offset == 0) {
                    // First byte depicts a lot. Find out what we need to read
                    _value = 0;
                    uint8_t header = stream[loaded++];

                    if (header == IMessagePack::NullValue) {
                        _set = UNDEFINED;
                    } else if (header == 0xCA) {
                        bytes = 4;
                    } else if (header == 0xCB) {
                        bytes = 8;
                    } else {
                        _set = ERROR;
                    }
                }

                uint8_t* val = (uint8_t*) &_value;

                while ((loaded < maxLength) && (bytes != 0)) {
                    val[bytes - 1] = stream[loaded++];
                    bytes--;
                }

                if (_value != 0) {
                    _set |= SET;
                }
                return loaded;
            }

        private:
            uint16_t Convert(char stream[], const uint16_t maxLength, uint32_t& offset) const
            {
                uint16_t loaded = 0;

                const uint32_t capacity = std::snprintf(nullptr, 0, "%E", _value) + 1;

                if (capacity <= maxLength) {
                    std::snprintf(&stream[0], capacity, "%E", _value);
                    loaded += capacity - 1;
                }

                offset = !(capacity <= maxLength);

                return loaded;
            }

        private:
            uint16_t _set;
            TYPE _value;
            TYPE _default;
        };

        typedef FloatType<float> Float;
        typedef FloatType<double> Double;

        class EXTERNAL Boolean : public IElement, public IMessagePack {
        private:
            static constexpr uint8_t None = 0x00;
            static constexpr uint8_t ValueBit = 0x01;
            static constexpr uint8_t DefaultBit = 0x02;
            static constexpr uint8_t SetBit = 0x04;
            static constexpr uint8_t DeserializeBit = 0x08;
            static constexpr uint8_t ErrorBit = 0x10;
            static constexpr uint8_t NullBit = 0x20;

        public:
            Boolean()
                : _value(None)
            {
            }

            Boolean(const bool Value)
                : _value(Value ? DefaultBit : None)
            {
            }

            Boolean(Boolean&& move) noexcept
                : _value(std::move(move._value))
            {
            }

            Boolean(const Boolean& copy)
                : _value(copy._value)
            {
            }

            ~Boolean() override = default;

            Boolean& operator=(Boolean&& move) noexcept
            {
                // Do not overwrite the default, if not set...copy if set
                _value = (move._value & (SetBit | ValueBit)) | ((move._value & (SetBit)) ? (move._value & DefaultBit) : (_value & DefaultBit));

                return (*this);
            }

            Boolean& operator=(const Boolean& RHS)
            {
                // Do not overwrite the default, if not set...copy if set
                _value = (RHS._value & (SetBit | ValueBit)) | ((RHS._value & (SetBit)) ? (RHS._value & DefaultBit) : (_value & DefaultBit));

                return (*this);
            }

            Boolean& operator=(const bool& RHS)
            {
                // Do not overwrite the default
                _value = (RHS ? (SetBit | ValueBit) : SetBit) | (_value & DefaultBit);

                return (*this);
            }

            inline bool Value() const
            {
                return ((_value & SetBit) != 0 ? (_value & ValueBit) != 0 : (_value & DefaultBit) != 0);
            }

            inline bool Default() const
            {
                return (_value & DefaultBit) != 0;
            }

            inline operator bool() const
            {
                return Value();
            }

            void Null(const bool enabled)
            {
                if (enabled == true)
                    _value |= (SetBit|NullBit);
                else
                    _value &= ~(SetBit|NullBit);
            }

            // IElement and IMessagePack iface:
            bool IsSet() const override
            {
                return ((_value & SetBit) != 0);
            }

            bool IsNull() const override
            {
                return ((_value & NullBit) != 0);
            }

            void Clear() override
            {
                _value = (_value & DefaultBit);
            }

            // IElement iface:
            uint16_t Serialize(char stream[], const uint16_t maxLength, uint32_t& offset) const override
            {
                uint16_t loaded = 0;
                if ((_value & NullBit) != 0) {
                    while ((loaded < maxLength) && (offset < 4)) {
                        stream[loaded++] = NullTag[offset++];
                    }
                    if (offset == 4) {
                        offset = 0;
                    }
                } else if (Value() == true) {
                    while ((loaded < maxLength) && (offset < (sizeof(IElement::TrueTag) - 1))) {
                        stream[loaded++] = IElement::TrueTag[offset++];
                    }
                    if (offset == (sizeof(IElement::TrueTag) - 1)) {
                        offset = 0;
                    }
                } else {
                    while ((loaded < maxLength) && (offset < (sizeof(IElement::FalseTag) - 1))) {
                        stream[loaded++] = IElement::FalseTag[offset++];
                    }
                    if (offset == (sizeof(IElement::FalseTag) - 1)) {
                        offset = 0;
                    }
                }
                return (loaded);
            }

            uint16_t Deserialize(const char stream[], const uint16_t maxLength, uint32_t& offset, Core::OptionalType<Error>&) override
            {
                uint16_t loaded = 0;
                static constexpr char trueBuffer[] = "true";
                static constexpr char falseBuffer[] = "false";

                if (offset == 0) {
                    if (stream[0] == trueBuffer[0]) {
                        _value = DeserializeBit | (_value & DefaultBit);
                        offset = 1;
                        loaded = 1;
                    } else if (stream[0] == falseBuffer[0]) {
                        _value = (_value & DefaultBit);
                        offset = 1;
                        loaded = 1;
                    } else if (stream[0] == IElement::NullTag[0]) {
                        offset = 1;
                        _value = NullBit | (_value & DefaultBit);
                        loaded = 1;
                    } else if (stream[0] == '0') {
                        _value = SetBit | (_value & DefaultBit);
                        loaded = 1;
                    } else if (stream[0] == '1') {
                        _value = SetBit | ValueBit | (_value & DefaultBit);
                        loaded = 1;
                    } else {
                        _value = ErrorBit | (_value & DefaultBit);
                        offset = 0;
                    }
                }

                if (offset > 0) {
                    uint8_t length = (_value & NullBit ? sizeof(IElement::NullTag) : _value & DeserializeBit ? sizeof(IElement::TrueTag) : sizeof(IElement::FalseTag)) - 1;
                    const char* buffer = (_value & NullBit ? IElement::NullTag : _value & DeserializeBit ? IElement::TrueTag : IElement::FalseTag);

                    while ((loaded < maxLength) && (offset < length) && ((_value & ErrorBit) == 0)) {
                        if (stream[loaded] != buffer[offset]) {
                            _value = ErrorBit | (_value & DefaultBit);
                        } else {
                            offset++;
                            loaded++;
                        }
                    }

                    if ((offset == length) || ((_value & ErrorBit) != 0)) {
                        offset = 0;
                        _value |= SetBit | ((_value & (ErrorBit | DeserializeBit | NullBit)) == DeserializeBit ? ValueBit : 0);
                    }
                }
                return (loaded);
            }

            // IMessagePack iface:
            uint16_t Serialize(uint8_t stream[], const uint16_t VARIABLE_IS_NOT_USED maxLength, uint32_t& offset) const override
            {
                ASSERT (maxLength >= 1);

                if ((_value & NullBit) != 0) {
                    stream[offset] = IMessagePack::NullValue;
                } else if ((_value & ValueBit) != 0) {
                    stream[offset] = 0xC3;
                } else {
                    stream[offset] = 0xC2;
                }
                return (1);
            }

            uint16_t Deserialize(const uint8_t stream[], const uint16_t VARIABLE_IS_NOT_USED maxLength, uint32_t& offset) override
            {
                ASSERT (maxLength >= 1);

                if ((stream[0] == IMessagePack::NullValue) != 0) {
                    _value = NullBit;
                } else if ((stream[offset] == 0xC3) != 0) {
                    _value = ValueBit | SetBit;
                } else if ((stream[offset] == 0xC2) != 0) {
                    _value = SetBit;
                } else {
                    _value = ErrorBit;
                }

                return (1);
            }

        private:
            uint8_t _value;
        };

        class EXTERNAL String : public IElement, public IMessagePack {
        private:
            static constexpr uint16_t FlagMask = 0xFC00;
            static constexpr uint16_t QuotedAreaBit = 0x0400;
            static constexpr uint16_t SpecialSequenceBit = 0x0800;
            static constexpr uint16_t QuotedSerializeBit = 0x1000;
            static constexpr uint16_t QuoteFoundBit = 0x2000;
            static constexpr uint16_t NullBit = 0x4000;
            static constexpr uint16_t SetBit = 0x8000;

            enum class ScopeBracket : uint8_t {
                CURLY_BRACKET = 0,
                SQUARE_BRACKET = 1
            };

        public:
            explicit String(const bool quoted = true)
                : _default()
                , _value()
                , _storage(0)
                , _flagsAndCounters(quoted ? QuotedSerializeBit : 0)
            {
            }

            explicit String(const string& Value, const bool quoted = true)
                : _default()
                , _value()
                , _storage(0)
                , _flagsAndCounters(quoted ? QuotedSerializeBit : 0)
            {
                Core::ToString(Value.c_str(), _default);
            }

            explicit String(const char Value[], const bool quoted = true)
                : _default()
                , _value()
                , _storage(0)
                , _flagsAndCounters(quoted ? QuotedSerializeBit : 0)
            {
                Core::ToString(Value, _default);
            }

#ifndef __CORE_NO_WCHAR_SUPPORT__
            explicit String(const wchar_t Value[], const bool quoted = true)
                : _default()
                , _value()
                , _storage(0)
                , _flagsAndCounters(quoted ? QuotedSerializeBit : 0)
            {
                Core::ToString(Value, _default);
            }
#endif // __CORE_NO_WCHAR_SUPPORT__

            String(String&& move) noexcept
                : _default(std::move(move._default))
                , _value(std::move(move._value))
                , _storage(std::move(move._storage))
                , _flagsAndCounters(std::move(move._flagsAndCounters))
            {
            }

            String(const String& copy)
                : _default(copy._default)
                , _value(copy._value)
                , _storage(copy._storage)
                , _flagsAndCounters(copy._flagsAndCounters)
            {
            }

            ~String() override = default;

            String& operator=(const string& RHS)
            {
                Core::ToString(RHS.c_str(), _value);
                _flagsAndCounters |= SetBit;

                return (*this);
            }

            String& operator=(const char RHS[])
            {
                Core::ToString(RHS, _value);
                _flagsAndCounters |= SetBit;

                return (*this);
            }

#ifndef __CORE_NO_WCHAR_SUPPORT__
            String& operator=(const wchar_t RHS[])
            {
                Core::ToString(RHS, _value);
                _flagsAndCounters |= SetBit;

                return (*this);
            }
#endif // __CORE_NO_WCHAR_SUPPORT__

            String& operator=(String&& move) noexcept
            {
                _default = std::move(move._default);
                _value = std::move(move._value);
                _flagsAndCounters = std::move(move._flagsAndCounters);

                return (*this);
            }

            String& operator=(const String& RHS)
            {
                _default = RHS._default;
                _value = RHS._value;
                _flagsAndCounters = RHS._flagsAndCounters;

                return (*this);
            }

            inline bool operator==(const String& RHS) const
            {
                return (Value() == RHS.Value());
            }

            inline bool operator!=(const String& RHS) const
            {
                return (!operator==(RHS));
            }

            inline bool operator==(const char RHS[]) const
            {
                return (Value() == RHS);
            }

            inline bool operator!=(const char RHS[]) const
            {
                return (!operator==(RHS));
            }

#ifndef __CORE_NO_WCHAR_SUPPORT__
            inline bool operator==(const wchar_t RHS[]) const
            {
                std::string comparator;
                Core::ToString(RHS, comparator);
                return (Value() == comparator);
            }

            inline bool operator!=(const wchar_t RHS[]) const
            {
                return (!operator==(RHS));
            }
#endif // __CORE_NO_WCHAR_SUPPORT__

            inline bool operator<(const String& RHS) const
            {
                return (Value() < RHS.Value());
            }

            inline bool operator>(const String& RHS) const
            {
                return (Value() > RHS.Value());
            }

            inline bool operator>=(const String& RHS) const
            {
                return (!operator<(RHS));
            }

            inline bool operator<=(const String& RHS) const
            {
                return (!operator>(RHS));
            }

            inline const string Value() const
            {
                if ((_flagsAndCounters & (SetBit | QuoteFoundBit | QuotedSerializeBit)) == (SetBit | QuoteFoundBit)) {
                    return (Core::ToQuotedString('\"', _value));
                }
                return (((_flagsAndCounters & (SetBit | NullBit)) == SetBit) ? Core::ToString(_value.c_str()) : Core::ToString(_default.c_str()));
            }

            inline const string& Default() const
            {
                return (_default);
            }

            inline operator const string() const
            {
                return (Value());
            }

            void Null(const bool enabled)
            {
                if (enabled == true) {
                    _flagsAndCounters |= (NullBit | SetBit);
                    _value = IElement::NullTag;
                }
                else {
                    _flagsAndCounters &= ~(NullBit | SetBit);
                    _value.clear();
                }
            }

            // IElement iface:
            bool IsNull() const override
            {
                return (_flagsAndCounters & NullBit) != 0;
            }

            bool IsSet() const override
            {
                return ((_flagsAndCounters & SetBit) != 0);
            }

            void Clear() override
            {
                _flagsAndCounters = (_flagsAndCounters & QuotedSerializeBit);
                _value.clear();
            }

            inline bool IsQuoted() const
            {
                return (((_flagsAndCounters & NullBit) == 0) && ((_flagsAndCounters & (QuotedSerializeBit | QuoteFoundBit)) != 0));
            }

            inline void SetQuoted(const bool enable)
            {
                if (enable == true) {
                    _flagsAndCounters |= QuotedSerializeBit;
                }
                else {
                    _flagsAndCounters &= (~QuotedSerializeBit);
                }
            }

            // IElement iface:
            uint16_t Serialize(char stream[], const uint16_t maxLength, uint32_t& offset) const override
            {
                uint16_t result = 0;

                ASSERT(maxLength > 0);

                bool isQuoted = IsQuoted();
                if ((_flagsAndCounters & SetBit) != 0 || (_value.empty() && isQuoted)) {
                    if (offset == 0)  {
                        if (isQuoted == true) {
                            // We always start with a quote or Block marker
                            stream[result++] = '\"';
                        }
                        offset = 1;
                        _flagsAndCounters &= (FlagMask ^ (SpecialSequenceBit| QuotedAreaBit));
                    }

                    uint32_t length = static_cast<uint32_t>(_value.length()) - (offset - 1);

                    while ((result < maxLength) && (length > 0)) {
                        const uint16_t current = static_cast<uint16_t>((_value[offset - 1]) & 0xFF);

                        // See if this is a printable character
                        if ((isQuoted == false) || ((::isprint(current)) && (current != '\"') && (current != '\\') && (current != '/')) ) {
                            stream[result++] = static_cast<TCHAR>(current);
                            length--;
                            offset++;
                        }
                        else if ((_flagsAndCounters & SpecialSequenceBit) == 0) {
                            // We need to escape these..
                            stream[result++] = '\\';
                            _flagsAndCounters |= SpecialSequenceBit;
                        }
                        else if ((_flagsAndCounters & 0xFF) == 0x00) {
                            // Check if it is a single character drop or a \u
                            switch (current) {
                            case 0x08: stream[result++] = 'b'; break;
                            case 0x09: stream[result++] = 't'; break;
                            case 0x0a: stream[result++] = 'n'; break;
                            case 0x0c: stream[result++] = 'f'; break;
                            case 0x0d: stream[result++] = 'r'; break;
                            case '\\': stream[result++] = '\\'; break;
                            case '/': stream[result++] = '/'; break;
                            case '"': stream[result++] = '"'; break;
                            default: {
                                uint16_t lowPart, highPart;
                                int8_t codeSize = ToCodePoint(&(_value[offset - 1]), length, _storage);

                                if (codeSize < 0) {
                                    // Oops it is a bad code thingy, Skip it..
                                    // TODO: report an error
                                    codeSize = -codeSize;
                                }

                                ASSERT(codeSize <= 7);

                                if (CodePointToUTF16(_storage, lowPart, highPart) == false) {
                                    // Oops we have a bad transaltion of the code point
                                    // TODO: report an error
                                }

                                _storage = (highPart << 16) | lowPart;

                                // Oke start processing an escape squence and remember how many bytes we jump if
                                // we are completed, start at 2 index now as we already wrote /u
                                _flagsAndCounters |= ((codeSize & 0x07) << 3) | 0x02;

                                stream[result++] = 'u';
                                break;
                            }
                            }

                            // If all has been writeen it is time to move back to the "copying situation...
                            if ((_flagsAndCounters & 0xFF) == 0x00) {
                                _flagsAndCounters ^= SpecialSequenceBit;
                                length--;
                                offset++;
                            }
                        }
                        else {
                            if ((_flagsAndCounters & 0x7) < 0x2) {
                                stream[result++] = ((_flagsAndCounters & 0x07) == 0 ? '\\' : 'u');
                            }
                            else {
                                uint8_t part;

                                // Write out the CodePoint....
                                if (_storage > 0xFFFF) {
                                    // First write the Most Significant part
                                    part = (_storage >> (16 + ((5 - (_flagsAndCounters & 0x07)) * 4))) & 0x0F;
                                }
                                else {
                                    part = (_storage >> ((5 - (_flagsAndCounters & 0x07)) * 4)) & 0x0F;
                                }
                                stream[result++] = (part > 9 ? 'A' + (part - 10) : '0' + part);
                            }

                            _flagsAndCounters += 1;

                            if ((_flagsAndCounters & 0x7) == 6) {
                                // Oke we flushed a HEX value of 4 digits, lets determine the next step..
                                if (_storage > 0xFFFF) {
                                    _storage = (_storage & 0xFFFF);
                                    _flagsAndCounters &= (FlagMask | 0xF8);
                                }
                                else {
                                    // We are done ! Move on, strange character has been handled and converted
                                    uint8_t skip = ((_flagsAndCounters >> 3) & 0x07);
                                    length -= skip;
                                    offset += skip;

                                    _flagsAndCounters &= (FlagMask ^ SpecialSequenceBit);
                                }
                            }
                        }
                    }

                    if (length == 0) {
                        // And we close with a quote..
                        if (isQuoted == false) {
                            offset = 0;
                        }
                        else if (result < maxLength) {
                            stream[result++] = '\"';
                            offset = 0;
                        }
                    }
                }

                return (result);
            }
            uint16_t Deserialize(const char stream[], const uint16_t maxLength, uint32_t& offset, Core::OptionalType<Error>& error) override
            {
                bool finished = false;
                uint16_t result = 0;
                ASSERT(maxLength > 0);

                if (offset == 0) {
                    _value.clear();
                    _flagsAndCounters &= (FlagMask ^ (SpecialSequenceBit|QuotedAreaBit|QuoteFoundBit));
                    _storage = 0;
                    if (stream[result] == '\"') {
                        result++;
                        _flagsAndCounters |= QuoteFoundBit;
                    }
                    offset = 1;
                }

                // Might be that the last character we added was a
                while ((result < maxLength) && (finished == false)) {

                    TCHAR current = stream[result];

                    // What are we deserializing a string, or an opaque JSON object!!!
                    if ((_flagsAndCounters & QuoteFoundBit) == 0) {

                        if ((_flagsAndCounters & QuotedAreaBit) == 0) {
                            // It's an opaque structure, so *no* decoding required. Leave as is !
                            if (current == '{') {
                                if (InScope(ScopeBracket::CURLY_BRACKET) == false) {
                                    error = Error{ "Opaque object nesting too deep" };
                                }
                            }
                            else if (current == '[') {
                                if (InScope(ScopeBracket::SQUARE_BRACKET) == false) {
                                    error = Error{ "Opaque object nesting too deep" };
                                }
                            }
                            else if ((_flagsAndCounters & 0x1F) == 0) {
                                // We are not in a nested area, see what 
                                finished = ((current == ',') || (current == '}') || (current == ']') || (current == '\0') || (!_value.empty() && ::isspace(current)));
                            }
                            else if (current == '}') {
                                if (OutScope(ScopeBracket::CURLY_BRACKET) == false) {
                                    error = Error{ "Expected \"]\" but got \"}\" in opaque object" };
                                }
                            }
                            else if (current == ']') {
                                if (OutScope(ScopeBracket::SQUARE_BRACKET) == false) {
                                    error = Error{ "Expected \"}\" but got \"]\" in opaque object" };
                                }
                            }
                        }

                        if (finished == false) {
                            if ((_flagsAndCounters & QuotedAreaBit) != 0) {
                                // Write the amount we possibly can..
                                _value += current;
                            }
                            else if (::isspace(current) == false) {
                                // If we are creating an opaque string, drop all whitespaces if possible.
                                _value += current;

                                // See if we are done, if this is the last close marker, we bail out..
                                finished = (((_flagsAndCounters & 0x1F) == 0) && ((current == '}') || (current == ']')));
                            }

                            // We are assumed to be opaque, but all quoted string stuff is enclosed between quotes
                            // and should be considered for scope counting.
                            // Check if we are entering or leaving a quoted area in the opaque object
                            if ((current == '\"') && ((_value.empty() == true) || (_value[_value.length() - 1] != '\\'))) {
                                // This is not an "escaped" quote, so it should be considered a real quote. It means
                                // we are now entering or leaving a quoted area within the opaque struct...
                                _flagsAndCounters ^= QuotedAreaBit;
                            }

                            result++;
                        }
                    }
                    // Since it is a "real" string translate back all escaped stuff.. are we in an unescaping mode?
                    else if ((_flagsAndCounters & SpecialSequenceBit) == 0x00) {
                        // Nope we are not, so see if we need to start it and otherwise, just copy...
                        if (current == '\\') {
                            // And we need to start it.
                            _flagsAndCounters |= SpecialSequenceBit;
                        } else if (current == '\"') {
                            // We are done! leave this element.
                            finished = true;
                        } else if (current <= 0x1F) {
                            error = Error{ "Unescaped control character detected" };
                        } else {
                            // Just copy and onto the next;
                            _value += current;
                        }
                        result++;
                    }
                    else if ((_flagsAndCounters & 0xFF) == 0x00) {

                        if (current == 'u') {
                            _flagsAndCounters |= 0x4;
                        }
                        else {
                            // We are in a string mode, so we need to decode. Decode what we receive..
                            switch (current) {
                            case '\"': _value += '\"'; break;
                            case '\\': _value += '\\'; break;
                            case '/':  _value += '/';  break;
                            case 'b':  _value += static_cast<TCHAR>(0x08); break;
                            case 't':  _value += static_cast<TCHAR>(0x09); break;
                            case 'n':  _value += static_cast<TCHAR>(0x0a); break;
                            case 'f':  _value += static_cast<TCHAR>(0x0c); break;
                            case 'r':  _value += static_cast<TCHAR>(0x0d); break;
                            default:
                                error = Error{ "unknown escaping code." };
                                break;
                            }
                            _flagsAndCounters ^= SpecialSequenceBit;
                        }
                        result++;
                    }
                    else {
                        // If we end up here, we are actually gathering unicode values to be decoded.
                        _flagsAndCounters--;

                        if (::isxdigit(current) == false) {
                            error = Error{ "the unescaping of the u requires hexadecimal characters" };
                        }
                        else {
                            _storage = (_storage << 4) | ((::isdigit(current) ? current - '0' : 10 + (::toupper(current) - 'A')) & 0xF);
                            result++;
                            if ((_flagsAndCounters & 0xFF) == 0x00) {
                                _flagsAndCounters ^= SpecialSequenceBit;

                                // Examine the codePoint, if ot is a pair ot not..
                                if ( (_storage >= 0xFFFF) || ((_storage & 0xFC00) != 0xD800) ) {

                                    // We have a full monty, 2 x UTF16 to be translated :-)
                                    uint32_t codePoint;
                                    TCHAR buffer[6];

                                    UTF16ToCodePoint((_storage & 0xFFFF), ((_storage >> 16) & 0xFFFF), codePoint);

                                    // Seems like we have a pending code point to be added, before we add anaything elese :-)
                                    int8_t bytes = FromCodePoint(codePoint, buffer, sizeof(buffer));

                                    if (bytes <= 0) {
                                        error = Error{ "There is no valid codepoint defined." };
                                    }
                                    else {
                                        _value += string(buffer, bytes);
                                    }
                                    _storage = 0;
                                }
                            }
                        }
                    }
                }

                if ( (finished == false) && (error.IsSet() == false) ) {
                    offset += static_cast<uint32_t>(_value.length()) ;
                } else {
                    offset = 0;
                    _flagsAndCounters |= (_value == IElement::NullTag ? NullBit|SetBit : SetBit);

                    if ((_flagsAndCounters & QuoteFoundBit) == 0) {
                        // Right-trim the non-string value, it's always left-trimmed already
                        _value.erase(std::find_if(_value.rbegin(), _value.rend(), [](const unsigned char ch) { return (!std::isspace(ch)); }).base(), _value.end());
                    }
                }

                return (result);
            }

            // IMessagePack iface:
            uint16_t Serialize(uint8_t stream[], const uint16_t maxLength, uint32_t& offset) const override
            {
                uint16_t loaded = 0;
                if (offset == 0) {
                    if ((_flagsAndCounters & NullBit) != 0) {
                        stream[loaded++] = IMessagePack::NullValue;
                    } else if (_value.length() <= 31) {
                        _storage = 1;
                        stream[loaded++] = static_cast<uint8_t>(_value.length() | 0xA0);
                        offset++;
                    } else if (_value.length() <= 0xFF) {
                        _storage = 2;
                        stream[loaded++] = 0xD9;
                        offset++;
                    } else if (_value.length() <= 0xFFFF) {
                        _storage = 3;
                        stream[loaded++] = 0xDA;
                        offset++;
                    } else {
                        stream[loaded++] = IMessagePack::NullValue;
                    }
                }

                if (offset != 0) {
                    while ((loaded < maxLength) && (offset < (_storage & 0x0F))) {
                        stream[loaded++] = static_cast<uint8_t>((_value.length() >> (8 * ( (_storage & 0x0F) - offset - 1))) & 0xFF);
                        offset++;
                    }

                    uint16_t copied = 0;
                    while ((loaded < maxLength) && (offset != 0)) {
                        copied = static_cast<uint16_t>(_value.copy(reinterpret_cast<char*>(&stream[loaded]), (maxLength - loaded), offset - (_storage & 0x0F)));
                        offset += copied;
                        loaded += copied;
                        if ((_storage & 0x0F) != 0) {
                           offset -= (_storage & 0x0F);
                           _storage = 0;
                        }

                        if (offset >= _value.length()) {
                            offset = 0;
                        }
                    }
                }

                return (loaded);
            }

            uint16_t Deserialize(const uint8_t stream[], const uint16_t maxLength, uint32_t& offset) override
            {
                uint16_t loaded = 0;
                if (offset == 0) {
                    _value.clear();
                    if (stream[loaded] == IMessagePack::NullValue) {
                        _flagsAndCounters |= NullBit;
                        loaded++;
                    } else if ((stream[loaded] & 0xA0) == 0xA0) {
                        _storage = stream[loaded] & 0x1F;
                        offset = 3;
                        loaded++;
                    } else if (stream[loaded] == 0xD9) {
                        _storage = 0;
                        offset = 2;
                        loaded++;
                    } else if (stream[loaded] == 0xDA) {
                        _storage = 0;
                        offset = 1;
                        loaded++;
                    } else {
                        loaded = maxLength;
                    }
                }

                if (offset != 0) {
                    while ((loaded < maxLength) && (offset < 3)) {
                        _storage = (_storage << 8) + stream[loaded++];
                        offset++;
                    }

                    while ((loaded < maxLength) && ((offset - 3) < static_cast<uint16_t>(_storage))) {
                        _value += static_cast<char>(stream[loaded++]);
                        offset++;
                    }

                    if ((offset >= 3) && (static_cast<uint16_t>(offset - 3) == _storage)) {
                        offset = 0;
                        _flagsAndCounters |= ((_flagsAndCounters & QuoteFoundBit) ? SetBit : (_value == NullTag ? NullBit : SetBit));
                    }
                }

                return (loaded);
            }

        private:
            bool InScope(const ScopeBracket mode) {
                bool added = false;
                uint8_t depth = (_flagsAndCounters & 0x1F);

                if ( ((depth != 0) || (_value.empty() == true)) && ((depth + 1) <= 31) ) {
                    _storage <<= 1;
                    _storage |= static_cast<uint8_t>(mode);
                    _flagsAndCounters++;
                    added = true;
                }
                return (added);
            }
            bool OutScope(const ScopeBracket mode) {
                bool succcesfull = false;
                ScopeBracket bracket = static_cast<ScopeBracket>(_storage & 0x1);
                uint8_t depth = (_flagsAndCounters & 0x1F);
                if ((depth > 0) && (bracket == mode)) {
                    _storage >>= 1;
                    _flagsAndCounters--;
                    succcesfull = true;
                }
                return (succcesfull);
            }


        private:
            std::string _default;
            std::string _value;

            mutable uint32_t _storage;

            // The value stores the following BITS:
            // | 8 | 2 |  3  |  3  |
            //   F   U   LLL   III
            // Where:
            // F are flags bits (See statics at the beginning of the class)
            // U is unused
            // L Length of the bytes under process (8)
            // I Index to the written bytes (8).
            mutable uint16_t _flagsAndCounters;
        };

        class EXTERNAL Buffer : public IElement, public IMessagePack {
        private:
            enum modus {
                SET = 0x20,
                ERROR = 0x40,
                UNDEFINED = 0x80
            };

        public:
            Buffer()
                : _state(0)
                , _lastStuff(0)
                , _index(0)
                , _length(0)
                , _maxLength(255)
                , _buffer(reinterpret_cast<uint8_t*>(::malloc(_maxLength)))
            {
            }

            Buffer(Buffer&& move) noexcept
                : _state(std::move(move._state))
                , _lastStuff(std::move(move._lastStuff))
                , _index(std::move(move._index))
                , _length(std::move(move._length))
                , _maxLength(std::move(move._maxLength))
                , _buffer(std::move(move._buffer))
            {
                move._buffer = nullptr;
            }

            Buffer(const Buffer& copy)
                : _state(copy._state)
                , _lastStuff(copy._lastStuff)
                , _index(copy._index)
                , _length(copy._length)
                , _maxLength(copy._maxLength)
                , _buffer(reinterpret_cast<uint8_t*>(::malloc(_maxLength)))
            {
                ASSERT(_length <= _maxLength);
                ASSERT(_buffer != nullptr);

                if (_buffer != nullptr) {
                    ::memcpy(_buffer, copy._buffer, _length);
                }
            }

           ~Buffer() override
            {
                if (_buffer != nullptr) {
                    ::free(_buffer);
                }
            }

            Buffer& operator= (Buffer&& move) noexcept {
                _state = std::move(move._state);
                _lastStuff = std::move(move._lastStuff);
                _index = std::move(move._index);
                _length = std::move(move._length);
                _maxLength = std::move(move._maxLength);
                _buffer = std::move(move._buffer);

                move._buffer = nullptr;

                return (*this);
            }

            Buffer& operator=(const Buffer& copy) {
                _state = copy._state;
                _lastStuff = copy._lastStuff;
                _index = copy._index;
                _length = copy._length;
                _maxLength = copy._maxLength;
                _buffer = reinterpret_cast<uint8_t*>(::malloc(_maxLength));

                ASSERT(_length <= _maxLength);
                ASSERT(_buffer != nullptr);

                if (_buffer != nullptr) {
                    ::memcpy(_buffer, copy._buffer, _length);
                }

                return (*this);
            }

            void Null(const bool enabled)
            {
                if (enabled == true)
                    _state |= UNDEFINED;
                else
                    _state &= ~UNDEFINED;
            }

            // IElement and IMessagePack iface:
            bool IsSet() const override
            {
                return ((_length > 0) && ((_state & SET) != 0));
            }

            bool IsNull() const
            {
                return ((_state & UNDEFINED) != 0);
            }

            void Clear() override
            {
                _state = 0;
                _length = 0;
            }

            // IElement iface:
            uint16_t Serialize(char stream[], const uint16_t maxLength, uint32_t& offset) const override
            {
                static const TCHAR base64_chars[] = "ABCDEFGHIJKLMNOPQRSTUVWXYZ"
                                                    "abcdefghijklmnopqrstuvwxyz"
                                                    "0123456789+/";

                uint16_t loaded = 0;

                if (offset == 0) {
                    _state = 0;
                    _index = 0;
                    _lastStuff = 0;
                    offset = 1;
                    stream[loaded++] = ((_state & UNDEFINED) == 0 ? '\"' : 'n');
                }

                if ((_state & UNDEFINED) == 0) {
                    while ((loaded < maxLength) && (offset < 4)) {
                        stream[loaded++] = IElement::NullTag[offset++];
                    }
                    if (offset == 4) {
                        offset = 0;
                    }
                } else {
                    while ((loaded < maxLength) && (_index < _length)) {
                        if (_state == 0) {
                            stream[loaded++] = base64_chars[((_buffer[_index] & 0xFC) >> 2)];
                            _lastStuff = ((_buffer[_index] & 0x03) << 4);
                            _state = 1;
                            _index++;
                        } else if (_state == 1) {
                            stream[loaded++] += base64_chars[(((_buffer[_index] & 0xF0) >> 4) | _lastStuff)];
                            _lastStuff = ((_buffer[_index] & 0x0F) << 2);
                            _index++;
                            _state = 2;
                        } else if (_state == 2) {
                            stream[loaded++] += base64_chars[(((_buffer[_index] & 0xC0) >> 6) | _lastStuff)];
                            _state = 3;
                        } else {
                            ASSERT(_state == 3);
                            stream[loaded++] += base64_chars[(_buffer[_index] & 0x3F)];
                            _state = 0;
                            _index++;
                        }
                    }

                    if ((loaded < maxLength) && (_index == _length)) {
                        if (_state != 0) {
                            stream[loaded++] = base64_chars[_lastStuff];
                            _state = 0;
                        }
                        if (loaded < maxLength) {
                            stream[loaded++] = '\"';
                            offset = 0;
                        }
                    }
                }
                return (loaded);
            }

            uint16_t Deserialize(const char stream[], const uint16_t maxLength, uint32_t& offset, Core::OptionalType<Error>& error) override
            {
                uint16_t loaded = 0;

                if (offset == 0) {
                    _state = 0xFF;
                    _index = 0;
                    _lastStuff = 0;
                    _length = 0;
                    offset = 1;
                }

                if (_state == 0xFF) {

                    while ((loaded < maxLength) && ((stream[loaded] != '\"') && (stream[loaded] != 'n'))) {
                        loaded++;
                    }

                    if (loaded < maxLength) {

                        loaded++;
                        _state = (stream[loaded] == 'n' ? UNDEFINED : 0);
                    }
                }

                if (_state != 0xFF) {
                    if ((_state & UNDEFINED) != 0) {
                        while ((loaded < maxLength) && (offset != 0) && (offset < 4)) {
                            if (stream[loaded] != IElement::NullTag[offset]) {
                                error = Error{ "Only base64 characters or null supported." };
                                _state = ERROR;
                                offset = 0;
                            } else {
                                offset++;
                                loaded++;
                            }
                        }
                    } else if ((_state & SET) == 0) {
                        while (loaded < maxLength) {
                            uint8_t converted;
                            TCHAR current = stream[loaded++];

                            if ((current >= 'A') && (current <= 'Z')) {
                                converted = (current - 'A');
                            } else if ((current >= 'a') && (current <= 'z')) {
                                converted = (current - 'a' + 26);
                            } else if ((current >= '0') && (current <= '9')) {
                                converted = (current - '0' + 52);
                            } else if (current == '+') {
                                converted = 62;
                            } else if (current == '/') {
                                converted = 63;
                            } else if (::isspace(current)) {
                                continue;
                            } else if (current == '\"') {
                                _state |= SET;
                                break;
                            } else {
                                error = Error{ "Only base64 characters or null supported." };
                                _state = ERROR;
                                offset = 0;
                                break;
                            }

                            // See if we can still add a character
                            if (_index == _maxLength) {
                                uint16_t maxLength = (2 * _maxLength);
                                uint8_t* newBuffer = reinterpret_cast<uint8_t*>(::realloc(_buffer, maxLength));
                                if (newBuffer != nullptr) {
                                    _buffer = newBuffer;
                                    _maxLength = maxLength;
                                }
                            }

                            if (_index >= _maxLength) {
                                TRACE_L1("Out of memory !!!!");
                            }
                            else {
                                if (_state == 0) {
                                    _lastStuff = converted << 2;
                                    _state = 1;
                                }
                                else if (_state == 1) {
                                    _buffer[_index++] = (((converted & 0x30) >> 4) | _lastStuff);
                                    _lastStuff = ((converted & 0x0F) << 4);
                                    _state = 2;
                                }
                                else if (_state == 2) {
                                    _buffer[_index++] = (((converted & 0x3C) >> 2) | _lastStuff);
                                    _lastStuff = ((converted & 0x03) << 6);
                                    _state = 3;
                                }
                                else if (_state == 3) {
                                    _buffer[_index++] = ((converted & 0x3F) | _lastStuff);
                                    _state = 0;
                                }

                            }
                        }

                        if (((_state & SET) == SET) && ((_state & 0xF) != 0)) {

                            if (_index == _maxLength) {
                                uint16_t maxLength = (_maxLength + 0xFF);
                                uint8_t* newBuffer = reinterpret_cast<uint8_t*>(::realloc(_buffer, maxLength));
                                if (newBuffer != nullptr) {
                                    _buffer = newBuffer;
                                    _maxLength = maxLength;
                                }
                            }
                            if (_index < _maxLength) {
                                _buffer[_index++] = _lastStuff;
                            }
                            else {
                                TRACE_L1("Out of Memory!!!!");
                            }
                        }
                    }
                }

                return (loaded);
            }

            // IMessagePack iface:
            uint16_t Serialize(uint8_t stream[], const uint16_t maxLength, uint32_t& offset) const override
            {
                uint16_t loaded = 0;
                if (offset == 0) {
                    if ((_state & UNDEFINED) != 0) {
                        stream[loaded++] = IMessagePack::NullValue;
                    } else if (_length <= 0xFF) {
                        _index = 0;
                        stream[loaded++] = 0xC4;
                        offset = 2;
                    } else {
                        _index = 0;
                        stream[loaded++] = 0xC5;
                        offset = 1;
                    }
                }

                if (offset != 0) {
                    while ((loaded < maxLength) && (offset < 3)) {
                        stream[loaded++] = static_cast<uint8_t>((_length >> (8 * (2 - offset))) & 0xFF);
                        offset++;
                    }

                    while ((loaded < maxLength) && (_index < _length)) {
                        stream[loaded++] = _buffer[_index++];
                    }
                    offset = (_index == _length);
                }

                return (loaded);
            }

            uint16_t Deserialize(const uint8_t stream[], const uint16_t maxLength, uint32_t& offset) override
            {
                uint16_t loaded = 0;
                if (offset == 0) {
                    _state = 0;
                    _length = 0;
                    _index = 0;

                    if (stream[loaded] == IMessagePack::NullValue) {
                        _state = UNDEFINED;
                        loaded++;
                    } else if (stream[loaded] == 0xC4) {
                        offset = 2;
                        loaded++;
                    } else if (stream[loaded] == 0xC5) {
                        offset = 1;
                        loaded++;
                    } else {
                        _state = ERROR;
                    }
                }

                if (offset != 0) {
                    while ((loaded < maxLength) && (offset < 3)) {
                        _length = (_length << 8) + stream[loaded++];
                        offset++;
                    }

                    if (offset == 3) {
                        if (_length > _maxLength) {
                            _maxLength = _length;
                            ::free(_buffer);
                            _buffer = reinterpret_cast<uint8_t*>(::malloc(_maxLength));
                        }
                        offset = 4;
                    }

                    while ((loaded < maxLength) && (_index < _length)) {
                        _buffer[_index++] = stream[loaded++];
                    }

                    if (_index == _length) {
                        offset = 0;
                    }
                }

                return (loaded);
            }

        private:
            mutable uint8_t _state;
            mutable uint8_t _lastStuff;
            mutable uint16_t _index;
            uint16_t _length;
            uint16_t _maxLength;
            uint8_t* _buffer;
        };

        template <typename ENUMERATE>
        class EnumType : public IElement, public IMessagePack {
        private:
            enum status {
                SET = 0x01,
                ERROR = 0x02,
                UNDEFINED = 0x04
            };

        public:
            EnumType()
                : _state(0)
                , _value()
                , _default(static_cast<ENUMERATE>(0))
            {
            }

            EnumType(const ENUMERATE Value)
                : _state(0)
                , _value()
                , _default(Value)
            {
            }

            EnumType(EnumType<ENUMERATE>&& move) noexcept
                : _state(std::move(move._state))
                , _value(std::move(move._value))
                , _default(std::move(move._default))
            {
            }

            EnumType(const EnumType<ENUMERATE>& copy)
                : _state(copy._state)
                , _value(copy._value)
                , _default(copy._default)
            {
            }

            ~EnumType() override = default;

            EnumType<ENUMERATE>& operator=(EnumType<ENUMERATE>&& move)
            {
                _value = std::move(move._value);
                _state = std::move(move._state);
                return (*this);
            }

            EnumType<ENUMERATE>& operator=(const EnumType<ENUMERATE>& RHS)
            {
                _value = RHS._value;
                _state = RHS._state;
                return (*this);
            }

            EnumType<ENUMERATE>& operator=(const ENUMERATE& RHS)
            {
                _value = RHS;
                _state = SET;

                return (*this);
            }

            inline const ENUMERATE Default() const
            {
                return (_default);
            }

            inline const ENUMERATE Value() const
            {
                return (((_state & (SET | UNDEFINED)) == SET) ? _value : _default);
            }

            inline operator const ENUMERATE() const
            {
                return Value();
            }

            const TCHAR* Data() const
            {
                return (Core::EnumerateType<ENUMERATE>(Value()).Data());
            }

            void Null(const bool enabled)
            {
                if (enabled == true)
                    _state |= (UNDEFINED|SET);
                else
                    _state &= ~(UNDEFINED|SET);
            }

            bool IsSet() const override
            {
                return ((_state & SET) != 0);
            }

            bool IsNull() const override
            {
                return ((_state & UNDEFINED) != 0);
            }

            void Clear() override
            {
                _state = 0;
            }

            // IElement iface:
            uint16_t Serialize(char stream[], const uint16_t maxLength, uint32_t& offset) const override
            {
                if (offset == 0) {
                    if ((_state & UNDEFINED) != 0) {
                        _parser.Null(true);
                    } else {
                        _parser = Core::EnumerateType<ENUMERATE>(Value()).Data();
                    }
                }
                return (static_cast<const IElement&>(_parser).Serialize(stream, maxLength, offset));
            }

            uint16_t Deserialize(const char stream[], const uint16_t maxLength, uint32_t& offset, Core::OptionalType<Error>& error) override
            {
                uint16_t result = static_cast<IElement&>(_parser).Deserialize(stream, maxLength, offset, error);

                if (offset == 0) {

                    if (_parser.IsNull() == true) {
                        _state = (UNDEFINED|SET);
                    } else if (_parser.IsSet() == true) {
                        // Looks like we parsed the value. Lets see if we can find it..
                        Core::EnumerateType<ENUMERATE> converted(_parser.Value().c_str(), false);

                        if (converted.IsSet() == true) {
                            _value = converted.Value();
                            _state = SET;
                        } else {
                            _state = (SET|UNDEFINED);
                            TRACE_L1(_T("Unknown enum value: %s"), _parser.Value().c_str());
                            error = Error{ "Unknown enum value: " +  _parser.Value()};
                        }
                    } else {
                        error = Error{ "Invalid enum" };
                        _state = ERROR;
                    }
                }

                return (result);
            }

            // IMessagePack iface:
            uint16_t Serialize(uint8_t stream[], const uint16_t maxLength, uint32_t& offset) const override
            {
                uint16_t loaded = 0;

                if (offset == 0) {
                    if ((_state & UNDEFINED) != 0) {
                        stream[loaded++] = IMessagePack::NullValue;
                    } else {
                        _package = static_cast<uint32_t>(Value());
                    }
                }

                return (loaded == 0 ? static_cast<const IMessagePack&>(_package).Serialize(stream, maxLength, offset) : loaded);
            }

            uint16_t Deserialize(const uint8_t stream[], const uint16_t maxLength, uint32_t& offset) override
            {
                uint16_t result = 0;

                if ((offset == 0) && (stream[0] == IMessagePack::NullValue)) {
                    _state = UNDEFINED;
                    result = 1;
                } else {
                    result = static_cast<IMessagePack&>(_package).Deserialize(stream, maxLength, offset);
                }

                if ((offset == 0) && (_state != UNDEFINED)) {
                    if (_package.IsSet() == true) {
                        _value = static_cast<ENUMERATE>(_package.Value());
                    } else {
                        _state = ERROR;
                    }
                }

                return (result);
            }

        private:
            uint8_t _state;
            ENUMERATE _value;
            ENUMERATE _default;
            mutable String _parser;
            mutable NumberType<uint32_t, FALSE, BASE_HEXADECIMAL> _package;
        };

        template <typename ELEMENT>
        class ArrayType : public IElement, public IMessagePack {
        private:
            enum modus : uint8_t {
                ERROR = 0x80,
                SET = 0x20,
                UNDEFINED = 0x40
            };

            static constexpr uint16_t FIND_MARKER = 0;
            static constexpr uint16_t BEGIN_MARKER = 1;
            static constexpr uint16_t END_MARKER = 2;
            static constexpr uint16_t SKIP_BEFORE = 3;
            static constexpr uint16_t SKIP_AFTER = 4;
            static constexpr uint16_t PARSE = 5;

        public:
            template <typename ARRAYELEMENT>
            class ConstIteratorType {
            private:
                typedef std::list<ARRAYELEMENT> ArrayContainer;
                enum State {
                    AT_BEGINNING,
                    AT_ELEMENT,
                    AT_END
                };

            public:
                ConstIteratorType()
                    : _container(nullptr)
                    , _iterator()
                    , _state(AT_BEGINNING)
                {
                }

                ConstIteratorType(const ArrayContainer& container)
                    : _container(&container)
                    , _iterator(_container->begin())
                    , _state(AT_BEGINNING)
                {
                }

                ConstIteratorType(ConstIteratorType<ARRAYELEMENT>&& move)
                    : _container(std::move(move._container))
                    , _iterator(std::move(move._iterator))
                    , _state(std::move(move._state))
                {
                }

                ConstIteratorType(const ConstIteratorType<ARRAYELEMENT>& copy)
                    : _container(copy._container)
                    , _iterator(copy._iterator)
                    , _state(copy._state)
                {
                }

                ~ConstIteratorType() = default;

                ConstIteratorType<ARRAYELEMENT>& operator=(ConstIteratorType<ARRAYELEMENT>&& move)
                {
                    _container = std::move(move._container);
                    _iterator = std::move(move._iterator);
                    _state = std::move(move._state);

                    return (*this);
                }

                ConstIteratorType<ARRAYELEMENT>& operator=(const ConstIteratorType<ARRAYELEMENT>& RHS)
                {
                    _container = RHS._container;
                    _iterator = RHS._iterator;
                    _state = RHS._state;

                    return (*this);
                }

            public:
                inline bool IsValid() const
                {
                    return (_state == AT_ELEMENT);
                }

                inline bool Reset(const uint32_t index = ~0)
                {
                    _state = AT_BEGINNING;

                    if (_container != nullptr) {
                        _iterator = _container->begin();

                        if (index != static_cast<uint32_t>(~0)) {
                            uint32_t position = (index + 1);
                            while (position > 0) {
                                while ((_iterator != _container->end()) && (_iterator->IsSet() == false)) {
                                    _iterator++;
                                }

                                if (_iterator == _container->end()) {
                                    position = 0;
                                }
                                else if (--position != 0) {
                                    _iterator++;
                                }
                            }
                            _state = (_iterator != _container->end() ? AT_ELEMENT : AT_END);
                        }
                    }

                    return (_state == AT_ELEMENT);
                }

                inline bool Next()
                {
                    if (_container != nullptr) {
                        if (_state != AT_END) {
                            if (_state != AT_BEGINNING) {
                                _iterator++;
                            }

                            while ((_iterator != _container->end()) && (_iterator->IsSet() == false)) {
                                _iterator++;
                            }

                            _state = (_iterator != _container->end() ? AT_ELEMENT : AT_END);
                        }
                    } else {
                        _state = AT_END;
                    }
                    return (_state == AT_ELEMENT);
                }

                const ARRAYELEMENT& Current() const
                {
                    ASSERT(_state == AT_ELEMENT);

                    return (*_iterator);
                }

                inline uint32_t Count() const
                {
                    return (_container == nullptr ? 0 : static_cast<uint32_t>(_container->size()));
                }

            private:
                const ArrayContainer* _container;
                typename ArrayContainer::const_iterator _iterator;
                State _state;
            };

            template <typename ARRAYELEMENT>
            class IteratorType {
            private:
                typedef std::list<ARRAYELEMENT> ArrayContainer;
                enum State {
                    AT_BEGINNING,
                    AT_ELEMENT,
                    AT_END
                };

            public:
                IteratorType()
                    : _container(nullptr)
                    , _iterator()
                    , _state(AT_BEGINNING)
                {
                }

                IteratorType(ArrayContainer& container)
                    : _container(&container)
                    , _iterator(container.begin())
                    , _state(AT_BEGINNING)
                {
                }

                IteratorType(IteratorType<ARRAYELEMENT>&& move) noexcept
                    : _container(std::move(move._container))
                    , _iterator(std::move(move._iterator))
                    , _state(std::move(move._state))
                {
                }

                IteratorType(const IteratorType<ARRAYELEMENT>& copy)
                    : _container(copy._container)
                    , _iterator(copy._iterator)
                    , _state(copy._state)
                {
                }

                ~IteratorType() = default;

                IteratorType<ARRAYELEMENT>& operator=(IteratorType<ARRAYELEMENT>&& move) noexcept
                {
                    _container = std::move(move._container);
                    _iterator = std::move(move._iterator);
                    _state = std::move(move._state);

                    return (*this);
                }

                IteratorType<ARRAYELEMENT>& operator=(const IteratorType<ARRAYELEMENT>& RHS)
                {
                    _container = RHS._container;
                    _iterator = RHS._iterator;
                    _state = RHS._state;

                    return (*this);
                }

            public:
                inline bool IsValid() const
                {
                    return (_state == AT_ELEMENT);
                }

                bool Reset(const uint32_t index = ~0)
                {
                    _state = AT_BEGINNING;

                    if (_container != nullptr) {
                        _iterator = _container->begin();
                        if (index != static_cast<uint32_t>(~0)) {
                            uint32_t position = (index + 1);
                            while (position > 0) {
                                while ((_iterator != _container->end()) && (_iterator->IsSet() == false)) {
                                    _iterator++;
                                }

                                if (_iterator == _container->end()) {
                                    position = 0;
                                }
                                else if (--position != 0) {
                                    _iterator++;
                                }
                            }
                            _state = (_iterator != _container->end() ? AT_ELEMENT : AT_END);
                        }
                    }

                    return (_state == AT_ELEMENT);
                }

                bool Next()
                {
                    if (_container != nullptr) {
                        if (_state != AT_END) {
                            if (_state != AT_BEGINNING) {
                                _iterator++;
                            }

                            while ((_iterator != _container->end()) && (_iterator->IsSet() == false)) {
                                _iterator++;
                            }

                            _state = (_iterator != _container->end() ? AT_ELEMENT : AT_END);
                        }
                    } else {
                        _state = AT_END;
                    }
                    return (_state == AT_ELEMENT);
                }

                IElement* Element()
                {
                    ASSERT(_state == AT_ELEMENT);

                    return (&(*_iterator));
                }

                ARRAYELEMENT& Current()
                {
                    ASSERT(_state == AT_ELEMENT);

                    return (*_iterator);
                }

                inline uint32_t Count() const
                {
                    return (_container == nullptr ? 0 : static_cast<uint32_t>(_container->size()));
                }

            private:
                ArrayContainer* _container;
                typename ArrayContainer::iterator _iterator;
                State _state;
            };

            typedef IteratorType<ELEMENT> Iterator;
            typedef ConstIteratorType<ELEMENT> ConstIterator;

        public:
            ArrayType()
                : _state(0)
                , _count(0)
                , _data()
                , _iterator(_data)
            {
            }

            ArrayType(ArrayType<ELEMENT>&& move) noexcept
                : _state(std::move(move._state))
                , _count(std::move(move._count))
                , _data(std::move(move._data))
                , _iterator(std::move(move._iterator))
            {
            }

            ArrayType(const ArrayType<ELEMENT>& copy)
                : _state(copy._state)
                , _count(copy._count)
                , _data(copy._data)
                , _iterator(_data)
            {
            }

            ~ArrayType() override = default;

            ArrayType<ELEMENT>& operator=(ArrayType<ELEMENT>&& move)
            {
                _state = std::move(move._state);
                _data = std::move(move._data);
                _iterator = IteratorType<ELEMENT>(_data);

                return (*this);
            }

            ArrayType<ELEMENT>& operator=(const ArrayType<ELEMENT>& RHS)
            {
                _state = RHS._state;
                _data = RHS._data;
                _iterator = IteratorType<ELEMENT>(_data);

                return (*this);
            }

        public:
            // IElement and IMessagePack iface:
            bool IsSet() const override
            {
                return ( (Length() > 0) || ((_state & modus::SET) != 0) );
            }

            bool IsNull() const override
            {
                //TODO: Implement null for Arrays
                return ((_state & UNDEFINED) != 0);
            }

            void Set(const bool enabled)
            {
                if (enabled == true) {
                    _state |= (modus::SET);
                }
                else {
                    _state &= (~modus::SET);
                }
            }

            void Clear() override
            {
                _state = 0;
                _data.clear();
            }

            inline uint16_t Length() const
            {
                return static_cast<uint16_t>(_data.size());
            }

            inline ELEMENT& Add()
            {
                _data.push_back(ELEMENT());

                return (_data.back());
            }

            inline ELEMENT& Add(const ELEMENT& element)
            {
                _data.push_back(element);

                return (_data.back());
            }

            ELEMENT& operator[](const uint32_t index)
            {
                uint32_t skip = index;
                ASSERT(index < Length());

                typename std::list<ELEMENT>::iterator locator = _data.begin();

                while (skip != 0) {
                    locator++;
                    skip--;
                }

                ASSERT(locator != _data.end());

                return (*locator);
            }

            const ELEMENT& operator[](const uint32_t index) const
            {
                uint32_t skip = index;
                ASSERT(index < Length());

                typename std::list<ELEMENT>::const_iterator locator = _data.begin();

                while (skip != 0) {
                    locator++;
                    skip--;
                }

                ASSERT(locator != _data.end());

                return (*locator);
            }

            const ELEMENT& Get(const uint32_t index) const
            {
                return operator[](index);
            }

            inline Iterator Elements()
            {
                return (Iterator(_data));
            }

            inline ConstIterator Elements() const
            {
                return (ConstIterator(_data));
            }

            inline operator string() const
            {
                string result;
                ToString(result);
                return (result);
            }

            inline ArrayType<ELEMENT>& operator=(const string& RHS)
            {
                FromString(RHS);
                return (*this);
            }

            template<typename ENUM, typename std::enable_if<std::is_same<ELEMENT, EnumType<ENUM>>::value, int>::type = 0>
            inline ArrayType<ELEMENT>& operator=(const ENUM& RHS)
            {
                using T = typename std::underlying_type<ENUM>::type;
                T value(static_cast<T>(RHS));
                T bit(1);

                Clear();

                while (value != 0) {
                    if ((value & bit) != 0) {
                        Add() = static_cast<ENUM>(bit);
                        value &= ~bit;
                    }

                    bit <<= 1;
                }

                return (*this);
            }

            template<typename ENUM, typename std::enable_if<std::is_same<ELEMENT, EnumType<ENUM>>::value, int>::type = 0>
            inline operator const ENUM() const
            {
                using T = typename std::underlying_type<ENUM>::type;
                T value{};

                for (const EnumType<ENUM>& item : _data) {
                    if (item.IsSet() == true) {
                        const T& element = static_cast<const T>(item.Value());
                        ASSERT((element == 0) || ((element & (element - 1)) == 0));

                        value |= element;
                    }
                }

                return (static_cast<const ENUM>(value));
            }

            // IElement iface:
            uint16_t Serialize(char stream[], const uint16_t maxLength, uint32_t& offset) const override
            {
                uint16_t loaded = 0;

                if (offset == FIND_MARKER) {
                    _iterator.Reset();
                    stream[loaded++] = '[';
                    offset = (_iterator.Next() == false ? ~0 : PARSE);
                } else if (offset == END_MARKER) {
                    offset = ~0;
                }
                while ((loaded < maxLength) && (offset != static_cast<uint32_t>(~0))) {
                    if (offset >= PARSE) {
                        offset -= PARSE;
                        loaded += static_cast<const IElement&>(_iterator.Current()).Serialize(&(stream[loaded]), maxLength - loaded, offset);
                        offset = (offset != FIND_MARKER ? offset + PARSE : (_iterator.Next() == true ? BEGIN_MARKER : ~0));
                    } else if (offset == BEGIN_MARKER) {
                        stream[loaded++] = ',';
                        offset = PARSE;
                    }
                }
                if (offset == static_cast<uint32_t>(~0)) {
                    if (loaded < maxLength) {
                        stream[loaded++] = ']';
                        offset = FIND_MARKER;
                    } else {
                        offset = END_MARKER;
                    }
                }

                return (loaded);
            }

            uint16_t Deserialize(const char stream[], const uint16_t maxLength, uint32_t& offset, Core::OptionalType<Error>& error) override
            {
                uint16_t loaded = 0;
                // Run till we find opening bracket..
                if (offset == FIND_MARKER) {
                    while ((loaded < maxLength) && ::isspace(stream[loaded])) {
                        loaded++;
                    }
                }

                if (loaded == maxLength) {
                    offset = FIND_MARKER;
                } else if (offset == FIND_MARKER) {
                    ValueValidity valid = stream[loaded] != '[' ? IsNullValue(stream, maxLength, offset, loaded) : ValueValidity::VALID;
                    offset = FIND_MARKER;
                    switch (valid) {
                    default:
                        // fall through
                    case ValueValidity::UNKNOWN:
                        break;
                    case ValueValidity::IS_NULL:
                        _state = UNDEFINED;
                        break;
                    case ValueValidity::INVALID:
                        error = Error{ "Invalid value.\"null\" or \"[\" expected." };
                        break;
                    case ValueValidity::VALID:
                        offset = SKIP_BEFORE;
                        loaded++;
                        break;
                    }
                }

                while ((offset != FIND_MARKER) && (loaded < maxLength)) {
                    if ((offset == SKIP_BEFORE) || (offset == SKIP_AFTER)) {
                        // Run till we find a character not a whitespace..
                        while ((loaded < maxLength) && (::isspace(stream[loaded]))) {
                            loaded++;
                        }

                        if (loaded < maxLength) {
                            switch (stream[loaded]) {
                            case ']':
                                offset = FIND_MARKER;
                                loaded++;
                                break;
                            case ',':
                                if (offset == SKIP_BEFORE) {
                                    _state = ERROR;
                                    error = Error{ "Expected new element, \",\" found." };
                                    offset = FIND_MARKER;
                                } else {
                                    offset = SKIP_BEFORE;
                                }
                                loaded++;
                                break;
                            default:
                                if (offset == SKIP_AFTER) {
                                    error = Error{ "Unexpected character \"" + std::string(1, stream[loaded]) + "\". Expected either \",\" or \"]\"" };
                                    offset = FIND_MARKER;
                                    ++loaded;
                                } else {
                                    offset = PARSE;
                                    _data.push_back(ELEMENT());
                                }
                                break;
                            }
                        }
                    }

                    if (offset >= PARSE) {
                        offset = (offset - PARSE);
                        loaded += static_cast<IElement&>(_data.back()).Deserialize(&(stream[loaded]), maxLength - loaded, offset, error);
                        offset = (offset == FIND_MARKER ? SKIP_AFTER : offset + PARSE);
                    }

                    if (error.IsSet() == true)
                        break;
                }

                return (loaded);
            }

            // IMessagePack iface:
            uint16_t Serialize(uint8_t stream[], const uint16_t maxLength, uint32_t& offset) const override
            {
                uint16_t loaded = 0;

                if (offset == 0) {
                    _iterator.Reset();
                    if (_data.size() <= 15) {
                        stream[loaded++] = (0x90 | static_cast<uint8_t>(_data.size()));
                        if (_data.size() > 0) {
                            offset = PARSE;
                        }
                    } else {
                        stream[loaded++] = 0xDC;
                        offset = 1;
                    }
                    _iterator.Next();
                }
                while ((loaded < maxLength) && (offset > 0) && (offset < PARSE)) {
                    if (offset == 1) {
                        stream[loaded++] = (_data.size() >> 8) & 0xFF;
                        offset = 2;
                    } else if (offset == 2) {
                        stream[loaded++] = _data.size() & 0xFF;
                        offset = PARSE;
                    }
                }
                while ((loaded < maxLength) && (offset >= PARSE)) {
                    offset -= PARSE;
                    loaded += static_cast<const IMessagePack&>(_iterator.Current()).Serialize(&(stream[loaded]), maxLength - loaded, offset);
                    offset += PARSE;
                    if ((offset == PARSE) && (_iterator.Next() != true)) {
                        offset = 0;
                    }
                }

                return (loaded);
            }

            uint16_t Deserialize(const uint8_t stream[], const uint16_t maxLength, uint32_t& offset) override
            {
                uint16_t loaded = 0;

                if (offset == 0) {
                    if (stream[0] == IMessagePack::NullValue) {
                        _state = UNDEFINED;
                        loaded = 1;
                    } else if ((stream[0] & 0xF0) == 0x90) {
                        _count = (stream[0] & 0x0F);
                        offset = PARSE;
                    } else if (stream[0] & 0xDC) {
                        offset = 1;
                    }
                }

                while ((loaded < maxLength) && (offset > 0) && (offset < PARSE)) {
                    if (offset == 1) {
                        _count = (_count << 8) | stream[loaded++];
                        offset = 2;
                    } else if (offset == 2) {
                        _count = (_count << 8) | stream[loaded++];
                        offset = PARSE;
                    }
                }

                while ((loaded < maxLength) && (offset >= PARSE)) {

                    if (offset == PARSE) {
                        if (_count > 0) {
                            _count--;
                            _data.emplace_back(ELEMENT());
                        } else {
                            offset = 0;
                        }
                    }
                    if (offset >= PARSE) {
                        offset -= PARSE;
                        loaded += static_cast<IMessagePack&>(_data.back()).Deserialize(stream, maxLength, offset);
                        offset += PARSE;
                    }
                }

                return (loaded);
            }

        private:
            uint8_t _state;
            uint16_t _count;
            std::list<ELEMENT> _data;
            mutable IteratorType<ELEMENT> _iterator;
        };

        class EXTERNAL Container : public IElement, public IMessagePack {
        private:
            enum modus : uint8_t {
                ERROR = 0x80,
                UNDEFINED = 0x40,
                COMPLETE = 0x20
            };

            static constexpr uint16_t FIND_MARKER = 0;
            static constexpr uint16_t BEGIN_MARKER = 1;
            static constexpr uint16_t END_MARKER = 2;
            static constexpr uint16_t SKIP_BEFORE = 3;
            static constexpr uint16_t SKIP_BEFORE_VALUE = 4;
            static constexpr uint16_t SKIP_AFTER = 5;
            static constexpr uint16_t SKIP_AFTER_KEY = 6;
            static constexpr uint16_t PARSE = 7;

            typedef std::pair<const TCHAR*, IElement*> JSONLabelValue;
            typedef std::list<JSONLabelValue> JSONElementList;

            class Iterator {
            private:
                enum State {
                    AT_BEGINNING,
                    AT_ELEMENT,
                    AT_END
                };

            private:
                Iterator();
                Iterator(Iterator&&);
                Iterator(const Iterator&);
                Iterator& operator=(Iterator&&);
                Iterator& operator=(const Iterator&);

            public:
                Iterator(Container& parent, JSONElementList& container)
                    : _parent(parent)
                    , _container(container)
                    , _iterator(container.begin())
                    , _state(AT_BEGINNING)
                {
                }

                ~Iterator() = default;

            public:
                void Reset()
                {
                    _iterator = _container.begin();
                    _state = AT_BEGINNING;
                }

                bool Next()
                {
                    if (_state != AT_END) {
                        if (_state != AT_BEGINNING) {
                            _iterator++;
                        }

                        _state = (_iterator != _container.end() ? AT_ELEMENT : AT_END);
                    }
                    return (_state == AT_ELEMENT);
                }

                const TCHAR* Label() const
                {
                    ASSERT(_state == AT_ELEMENT);

                    return (*_iterator).first;
                }

                IElement* Element()
                {
                    ASSERT(_state == AT_ELEMENT);
                    ASSERT((*_iterator).second != nullptr);

                    return ((*_iterator).second);
                }

            private:
                Container& _parent;
                JSONElementList& _container;
                JSONElementList::iterator _iterator;
                State _state;
            };

        public:
            Container(Container&&) = delete;
            Container(const Container&) = delete;
            Container& operator=(Container&&) = delete;
            Container& operator=(const Container&) = delete;

            Container()
                : _state(0)
                , _count(0)
                , _data()
                , _iterator()
                , _fieldName(true)
            {
                ::memset(&_current, 0, sizeof(_current));
            }
            ~Container() override = default;

        public:
            bool IsComplete() const {
                return ( (_state & modus::COMPLETE) != 0);
            }
            bool HasLabel(const string& label) const
            {
                JSONElementList::const_iterator index(_data.begin());

                while ((index != _data.end()) && (index->first != label)) {
                    index++;
                }

                return (index != _data.end());
            }

            // IElement and IMessagePack iface:
            bool IsSet() const override
            {
                JSONElementList::const_iterator index = _data.begin();
                // As long as we did not find a set element, continue..
                while ((index != _data.end()) && (index->second->IsSet() == false)) {
                    index++;
                }

                return (index != _data.end());
            }

            bool IsNull() const override
            {
                // TODO: Implement null for conrtainers
                return ((_state & UNDEFINED) != 0);
            }

            void Clear() override
            {
                JSONElementList::const_iterator index = _data.begin();

                // As long as we did not find a set element, continue..
                while (index != _data.end()) {
                    index->second->Clear();
                    index++;
                }
                _state = 0;
            }

            void Add(const TCHAR label[], IElement* element)
            {
                _data.push_back(JSONLabelValue(label, element));
            }

            void Remove(const TCHAR label[])
            {
                JSONElementList::iterator index(_data.begin());

                while ((index != _data.end()) && (index->first != label)) {
                    index++;
                }

                if (index != _data.end()) {
                    _data.erase(index);
                }
            }

            // IElement iface:
            uint16_t Serialize(char stream[], const uint16_t maxLength, uint32_t& offset) const override
            {
                uint16_t loaded = 0;

                if (offset == FIND_MARKER) {
                    _iterator = _data.begin();
                    stream[loaded++] = '{';

                    offset = (_iterator == _data.end() ? ~0 : ((_iterator->second->IsSet() == false) && (FindNext() == false)) ? ~0 : BEGIN_MARKER);
                    if (offset == BEGIN_MARKER) {
                        _fieldName = string(_iterator->first);
                        _current.json = &_fieldName;
                        offset = PARSE;
                    }
                } else if (offset == END_MARKER) {
                    offset = ~0;
                }

                while ((loaded < maxLength) && (offset != static_cast<uint32_t>(~0))) {
                    if (offset >= PARSE) {
                        offset -= PARSE;
                        loaded += _current.json->Serialize(&(stream[loaded]), maxLength - loaded, offset);
                        offset = (offset == FIND_MARKER ? BEGIN_MARKER : offset + PARSE);
                    } else if (offset == BEGIN_MARKER) {
                        if (_current.json == &_fieldName) {
                            stream[loaded++] = ':';
                            _current.json = _iterator->second;
                            offset = PARSE;
                        } else {
                            if (FindNext() != false) {
                                stream[loaded++] = ',';
                                _fieldName = string(_iterator->first);
                                _current.json = &_fieldName;
                                offset = PARSE;
                            } else {
                                offset = ~0;
                            }
                        }
                    }
                }
                if (offset == static_cast<uint32_t>(~0)) {
                    if (loaded < maxLength) {
                        stream[loaded++] = '}';
                        offset = FIND_MARKER;
                        _fieldName.Clear();
                    } else {
                        offset = END_MARKER;
                    }
                }

                return (loaded);
            }

            uint16_t Deserialize(const char stream[], const uint16_t maxLength, uint32_t& offset, Core::OptionalType<Error>& error) override
            {
                uint16_t loaded = 0;
                // Run till we find opening bracket..
                if (offset == FIND_MARKER) {
                    while ((loaded < maxLength) && (::isspace(stream[loaded]))) {
                        loaded++;
                    }
                }

                if (loaded == maxLength) {
                    offset = FIND_MARKER;
                } else if (offset == FIND_MARKER) {
                    ValueValidity valid = stream[loaded] != '{' ? IsNullValue(stream, maxLength, offset, loaded) : ValueValidity::VALID;
                    offset = FIND_MARKER;
                    switch (valid) {
                    default:
                        // fall through
                    case ValueValidity::UNKNOWN:
                        break;
                    case ValueValidity::IS_NULL:
                        _state = UNDEFINED;
                        break;
                    case ValueValidity::INVALID:
                        error = Error{ "Invalid value.\"null\" or \"{\" expected." };
                        break;
                    case ValueValidity::VALID:
                        loaded++;
                        _fieldName.Clear();
                        offset = SKIP_BEFORE;
                        break;
                    }
                }

                while ((offset != FIND_MARKER) && (loaded < maxLength)) {
                    if ((offset == SKIP_BEFORE) || (offset == SKIP_AFTER) || offset == SKIP_BEFORE_VALUE || offset == SKIP_AFTER_KEY) {
                        // Run till we find a character not a whitespace..
                        while ((loaded < maxLength) && (::isspace(stream[loaded]))) {
                            loaded++;
                        }

                        if (loaded < maxLength) {
                            switch (stream[loaded]) {
                            case '}':
                                if (offset == SKIP_BEFORE && !_data.empty()) {
                                    _state = ERROR;
                                    error = Error{ "Expected new element, \"}\" found." };
                                } else if (offset == SKIP_BEFORE_VALUE || offset == SKIP_AFTER_KEY) {
                                    _state = ERROR;
                                    error = Error{ "Expected value, \"}\" found." };
                                }
                                offset = FIND_MARKER;
                                _state |= modus::COMPLETE;
                                loaded++;
                                break;
                            case ',':
                                if (offset == SKIP_BEFORE) {
                                    _state = ERROR;
                                    error = Error{ "Expected new element \",\" found." };
                                    offset = FIND_MARKER;
                                } else if (offset == SKIP_BEFORE_VALUE || offset == SKIP_AFTER_KEY) {
                                    _state = ERROR;
                                    error = Error{ "Expected value, \",\" found." };
                                    offset = FIND_MARKER;
                                } else {
                                    offset = SKIP_BEFORE;
                                }
                                loaded++;
                                break;
                            case ':':
                                if (offset == SKIP_BEFORE || offset == SKIP_BEFORE_VALUE) {
                                    _state = ERROR;
                                    error = Error{ "Expected " + std::string{ offset == SKIP_BEFORE_VALUE ? "value" : "new element" } + ", \":\" found." };
                                    offset = FIND_MARKER;
                                } else if (_fieldName.IsSet() == false) {
                                    _state = ERROR;
                                    error = Error{ "Expected \"}\" or \",\", \":\" found." };
                                    offset = FIND_MARKER;
                                } else {
                                    offset = SKIP_BEFORE_VALUE;
                                }
                                loaded++;
                                break;
                            default:
                                if (_fieldName.IsSet() == true) {
                                    if (_current.json != nullptr) {
                                        _state = ERROR;
                                        // This is not a critical error. It happens when config contains more/different
                                        // things as the one "registered".
                                        // error = Error{"Internal parser error."};
                                        // offset = 0;
                                        // break;
                                    } else if (offset != SKIP_BEFORE_VALUE) {
                                        _state = ERROR;
                                        error = Error{ "Colon expected." };
                                        offset = FIND_MARKER;
                                        ++loaded;
                                        break;
                                    }
                                    _current.json = Find(_fieldName.Value().c_str());

                                    _fieldName.Clear();

                                    if (_current.json == nullptr) {
                                        _current.json = &_fieldName;
                                    }
                                } else {
                                    if (offset == SKIP_AFTER || offset == SKIP_AFTER_KEY) {
                                        _state = ERROR;
                                        error = Error{ "Expected either \",\" or \"}\", \"" + std::string(1, stream[loaded]) + "\" found." };
                                        offset = FIND_MARKER;
                                        ++loaded;
                                        break;
                                    }
                                    _current.json = nullptr;
                                }
                                offset = PARSE;
                                break;
                            }
                        }
                    }

                    if (offset >= PARSE) {
                        offset = (offset - PARSE);
                        uint16_t skip = SKIP_AFTER;
                        if (_current.json == nullptr) {
                            loaded += static_cast<IElement&>(_fieldName).Deserialize(&(stream[loaded]), maxLength - loaded, offset, error);
                            if (_fieldName.IsQuoted() == false) {
                                error = Error{ "Key must be properly quoted." };
                            }
                            skip = SKIP_AFTER_KEY;
                        } else {
                            loaded += _current.json->Deserialize(&(stream[loaded]), maxLength - loaded, offset, error);
                            // It could be that the field name was used, as we are not interested in this field, if so,
                            // do not forget to reset the field name..
                            _fieldName.Clear();
                        }
                        offset = (offset == FIND_MARKER ? skip : offset + PARSE);
                    }

                    if (error.IsSet() == true)
                        break;
                }

                // This is done for containers only using the fact the top most JSON element is a container.
                // This make sure the parsing error at any level results in an empty C++ objects and context
                // is as full as possible.
                if (error.IsSet() == true) {
                    Clear();
                    error.Value().Context(stream, maxLength, loaded);
                }

                return (loaded);
            }

            // IMessagePack iface:
            uint16_t Serialize(uint8_t stream[], const uint16_t maxLength, uint32_t& offset) const override
            {
                uint16_t loaded = 0;

                uint16_t elementSize = Size();
                if (offset == 0) {
                    _iterator = _data.begin();
                    if (elementSize <= 15) {
                        stream[loaded++] = (0x80 | static_cast<uint8_t>(Size()));
                        if (_iterator != _data.end()) {
                            offset = PARSE;
                        }
                    } else {
                        stream[loaded++] = 0xDE;
                        offset = 1;
                    }
                    if (offset != 0) {
                        if ((_iterator->second->IsSet() == false) && (FindNext() == false)) {
                            offset = 0;
                        } else {
                            _fieldName = string(_iterator->first);
                        }
                    }
                }
                while ((loaded < maxLength) && (offset > 0) && (offset < PARSE)) {
                    if (offset == 1) {
                        stream[loaded++] = (elementSize >> 8) & 0xFF;
                        offset = 2;
                    } else if (offset == 2) {
                        stream[loaded++] = elementSize & 0xFF;
                        offset = PARSE;
                    }
                }
                while ((loaded < maxLength) && (offset >= PARSE)) {
                    offset -= PARSE;
                    if (_fieldName.IsSet() == true) {
                        loaded += static_cast<const IMessagePack&>(_fieldName).Serialize(&(stream[loaded]), maxLength - loaded, offset);
                        if (offset == 0) {
                            _fieldName.Clear();
                        }
                        offset += PARSE;
                    } else {
                        const IMessagePack* element = dynamic_cast<const IMessagePack*>(_iterator->second);
                        if (element != nullptr) {
                            loaded += element->Serialize(&(stream[loaded]), maxLength - loaded, offset);
                            if (offset == 0) {
                                _fieldName.Clear();
                            }
                        } else {
                            stream[loaded++] = IMessagePack::NullValue;
                        }
                        offset += PARSE;
                        if (offset == PARSE) {
                            if (FindNext() != false) {
                                _fieldName = string(_iterator->first);
                            } else {
                               offset = 0;
                               _fieldName.Clear();
                            }
                        }
                    }
                }

                return (loaded);
            }

            uint16_t Deserialize(const uint8_t stream[], const uint16_t maxLength, uint32_t& offset) override
            {
                uint16_t loaded = 0;

                if (offset == 0) {
                    if (stream[0] == IMessagePack::NullValue) {
                        _state = UNDEFINED;
                    } else if ((stream[0] & 0x80) == 0x80) {
                        _count = (stream[0] & 0x0F);
                        offset = (_count > 0 ? PARSE : 0);
                    } else if (stream[0] & 0xDE) {
                        offset = 1;
                    }
                    loaded = 1;
                }

                while ((loaded < maxLength) && (offset > 0) && (offset < PARSE)) {
                    if (offset == 1) {
                        _count = (_count << 8) | stream[loaded++];
                        offset = 2;
                    } else if (offset == 2) {
                        _count = (_count << 8) | stream[loaded++];
                        offset = (_count > 0 ? PARSE : 0);
                    }
                }

                while ((loaded < maxLength) && (offset >= PARSE)) {

                    if (_fieldName.IsSet() == true) {
                        if (_current.pack != nullptr) {
                            offset -= PARSE;
                            loaded += _current.pack->Deserialize(&stream[loaded], maxLength - loaded, offset);
                            offset += PARSE;
                            if (offset == PARSE) {
                                _fieldName.Clear();
                            // Seems like another field is completed. Reduce the count
                                _count--;
                                if (_count == 0) {
                                    offset = 0;
                                }
                            }
                        } else {
                            _current.pack = dynamic_cast<IMessagePack*>(Find(_fieldName.Value().c_str()));
                            if (_current.pack == nullptr) {
                                _current.pack = &(static_cast<IMessagePack&>(_fieldName));
                            }
                        }
                    } else {
                        offset -= PARSE;
                        loaded += static_cast<IMessagePack&>(_fieldName).Deserialize(&stream[loaded], maxLength - loaded, offset);
                        offset += PARSE;
                        _current.pack = nullptr;
                    }
                }

                return (loaded);
            }

        protected:
            void Reset()
            {
                _data.clear();
            }

            IElement* Find(const char label[])
            {
                IElement* result = nullptr;

                JSONElementList::iterator index = _data.begin();

                while ((index != _data.end()) && (strcmp(label, index->first) != 0)) {
                    index++;
                }

                if (index != _data.end()) {
                    result = index->second;
                }
                else if (Request(label) == true) {
                    index = _data.end();

                    while ((result == nullptr) && (index != _data.begin())) {
                        index--;
                        if (strcmp(label, index->first) == 0) {
                            result = index->second;
                        }
                    }
                }
                return (result);
            }

            bool FindNext() const
            {
                _iterator++;
                while ((_iterator != _data.end()) && (_iterator->second->IsSet() == false)) {
                    _iterator++;
                }
                return (_iterator != _data.end());
            }

            uint16_t Size() const
            {
                uint16_t count = 0;
                if (_data.size() > 0) {
                    JSONElementList::const_iterator iterator = _data.begin();
                    while (iterator != _data.end()) {
                        if (iterator->second->IsSet() != false) {
                            count++;
                        }
                        iterator++;
                    }
                }
                return count;
            }

            virtual bool Request(const TCHAR [])
            {
                return (false);
            }

        private:
            uint8_t _state;
            uint16_t _count;
            union {
                mutable IElement* json;
                mutable IMessagePack* pack;
            } _current;
            JSONElementList _data;
            mutable JSONElementList::const_iterator _iterator;
            mutable String _fieldName;
        };

        class VariantContainer;

        class EXTERNAL Variant : public JSON::String {
        public:
            enum class type {
                EMPTY,
                BOOLEAN,
                NUMBER,
                STRING,
                ARRAY,
                OBJECT,
                FLOAT,
                DOUBLE
            };

        public:
            Variant()
                : JSON::String(false)
                , _type(type::EMPTY)
            {
                String::operator=("null");
            }

            Variant(const int32_t value)
                : JSON::String(false)
                , _type(type::NUMBER)
            {
                String::operator=(Core::NumberType<int32_t, true, NumberBase::BASE_DECIMAL>(value).Text());
            }

            Variant(const int64_t value)
                : JSON::String(false)
                , _type(type::NUMBER)
            {
                String::operator=(Core::NumberType<int64_t, true, NumberBase::BASE_DECIMAL>(value).Text());
            }

            Variant(const uint32_t value)
                : JSON::String(false)
                , _type(type::NUMBER)
            {
                String::operator=(Core::NumberType<uint32_t, false, NumberBase::BASE_DECIMAL>(value).Text());
            }

            Variant(const uint64_t value)
                : JSON::String(false)
                , _type(type::NUMBER)
            {
                String::operator=(Core::NumberType<uint64_t, false, NumberBase::BASE_DECIMAL>(value).Text());
            }

            Variant(const float value)
                : JSON::String(false)
                , _type(type::FLOAT)
            {
                string result;
                JSON::Float(value).ToString(result);
                String::operator=(result);
            }

            Variant(const double value)
                : JSON::String(false)
                , _type(type::DOUBLE)
            {
                string result;
                JSON::Double(value).ToString(result);
                String::operator=(result);
            }

            Variant(const bool value)
                : JSON::String(false)
                , _type(type::BOOLEAN)
            {
                String::operator=(value ? _T("true") : _T("false"));
            }

            Variant(const string& text)
                : JSON::String(true)
                , _type(type::STRING)
            {
                String::operator=(text);
            }

            Variant(const TCHAR* text)
                : JSON::String(true)
                , _type(type::STRING)
            {
                String::operator=(text);
            }

            Variant(Variant&& move) noexcept
                : JSON::String(std::move(move))
                , _type(std::move(move._type))
            {
            }
            Variant(const Variant& copy)
                : JSON::String(copy)
                , _type(copy._type)
            {
            }


            Variant(const VariantContainer& object);

            ~Variant() override = default;

            Variant& operator=(Variant&& move) noexcept
            {
                JSON::String::operator=(std::move(move));
                _type = std::move(move._type);
                return (*this);
            }

            Variant& operator=(const Variant& RHS)
            {
                JSON::String::operator=(RHS);
                _type = RHS._type;
                return (*this);
            }

        public:
            type Content() const
            {
                return _type;
            }

            bool Boolean() const
            {
                bool result = false;
                if (_type == type::BOOLEAN) {
                    result = (Value() == "true");
                }
                return result;
            }

            int64_t Number() const
            {
                int64_t result = 0;
                if (_type == type::NUMBER) {
                    result = Core::NumberType<int64_t>(Value().c_str(), static_cast<uint32_t>(Value().length()));
                } else if (_type == type::FLOAT) {
                    result = static_cast<int64_t>(Float());
                } else if (_type == type::DOUBLE) {
                    result = static_cast<int64_t>(Double());
                }
                return result;
            }

            float Float() const
            {
                float result = 0.0f;
                if (_type == type::NUMBER) {
                    result = static_cast<float>(Number());
                } else if (_type == type::FLOAT) {
                    JSON::Float value;
                    if (value.FromString(Value())) {
                        result = value.Value();
                    }
                } else if (_type == type::DOUBLE) {
                    result = static_cast<float>(Double());
                }
                return result;
            }

            double Double() const
            {
                double result = 0.0;
                if (_type == type::NUMBER) {
                    result = static_cast<double>(Number());
                } else if (_type == type::FLOAT) {
                    result = static_cast<double>(Float());
                } else if (_type == type::DOUBLE) {
                    JSON::Double value;
                    if (value.FromString(Value())) {
                        result = value.Value();
                    }
                }
                return result;
            }

            const string String() const
            {
                return Value();
            }

            ArrayType<Variant> Array() const
            {
                ArrayType<Variant> result;

                result.FromString(Value());

                return result;
            }

            inline VariantContainer Object() const;

            void Boolean(const bool value)
            {
                _type = type::BOOLEAN;
                String::SetQuoted(false);
                String::operator=(value ? _T("true") : _T("false"));
            }

            template <typename TYPE>
            void Number(const TYPE value)
            {
                _type = type::NUMBER;
                String::SetQuoted(false);
                String::operator=(Core::NumberType<TYPE>(value).Text());
            }

            void Number(const float value)
            {
                _type = type::FLOAT;
                String::SetQuoted(false);
                string result;
                JSON::Float(value).ToString(result);
                String::operator=(result);
            }

            void Number(const double value)
            {
                _type = type::DOUBLE;
                String::SetQuoted(false);
                string result;
                JSON::Double(value).ToString(result);
                String::operator=(result);
            }

            void String(const TCHAR* value)
            {
                _type = type::STRING;
                String::SetQuoted(true);
                String::operator=(value);
            }

            void Array(const ArrayType<Variant>& value)
            {
                _type = type::ARRAY;
                string data;
                value.ToString(data);
                String::SetQuoted(false);
                String::operator=(data);
            }

            inline void Object(const VariantContainer& object);

            template <typename VALUE>
            Variant& operator=(const VALUE& value)
            {
                Number(value);
                return (*this);
            }

            Variant& operator=(const bool& value)
            {
                Boolean(value);
                return (*this);
            }

            Variant& operator=(const string& value)
            {
                String(value.c_str());
                return (*this);
            }

            Variant& operator=(const TCHAR value[])
            {
                String(value);
                return (*this);
            }

            Variant& operator=(const ArrayType<Variant>& value)
            {
                Array(value);
                return (*this);
            }

            Variant& operator=(const VariantContainer& value)
            {
                Object(value);
                return (*this);
            }

            inline void ToString(string& result) const;

            // IElement and IMessagePack iface:
            bool IsSet() const override
            {
                return String::IsSet();
            }

            string GetDebugString(const TCHAR name[], int indent = 0, int arrayIndex = -1) const;

        private:
            // IElement iface:
            uint16_t Deserialize(const char stream[], const uint16_t maxLength, uint32_t& offset, Core::OptionalType<Error>& error) override;

            static uint16_t FindEndOfScope(const char stream[], uint16_t maxLength)
            {
                ASSERT(maxLength > 0 && (stream[0] == '{' || stream[0] == '['));
                char charOpen = stream[0];
                char charClose = charOpen == '{' ? '}' : ']';
                uint16_t stack = 1;
                uint16_t endIndex = 0;
                bool insideQuotes = false;
                for (uint16_t i = 1; i < maxLength; ++i) {
                    if ((stream[i] == '\"') && ((stream[i - 1] != '\\') || ((stream[i - 1] == '\\') && (stream[i - 2] == '\\')))) {
                        insideQuotes = !insideQuotes;
                    }
                    if (!insideQuotes) {
                        if (stream[i] == charClose)
                            stack--;
                        else if (stream[i] == charOpen)
                            stack++;
                        if (stack == 0) {
                            endIndex = i;
                            break;
                        }
                    }
                }
                return endIndex;
            }

        private:
            type _type;
        };

        class EXTERNAL VariantContainer : public Container {
        private:
            using Elements = std::unordered_map<string, WPEFramework::Core::JSON::Variant>;

        public:
            class Iterator {
            public:
                Iterator()
                    : _container(nullptr)
                    , _index()
                    , _start(true)
                {
                }

                Iterator(const Elements& container)
                    : _container(&container)
                    , _index(_container->begin())
                    , _start(true)
                {
                }

                Iterator(Iterator&& move) noexcept
                    : _container(std::move(move._container))
                    , _index(std::move(move._index))
                    , _start(std::move(move._start))
                {
                    if (_container != nullptr) {
                        _index = _container->begin();
                    }
                }

                Iterator(const Iterator& copy)
                    : _container(copy._container)
                    , _index()
                    , _start(true)
                {
                    if (_container != nullptr) {
                        _index = _container->begin();
                    }
                }

                ~Iterator() = default;

                Iterator& operator=(Iterator&& move) noexcept
                {
                    _container = std::move(move._container);
                    _index = std::move(move._index);
                    _start = std::move(move._start);

                    return (*this);
                }

                Iterator& operator=(const Iterator& rhs)
                {
                    _container = rhs._container;
                    _index = rhs._index;
                    _start = rhs._start;

                    return (*this);
                }


            public:
                bool IsValid() const
                {
                    return ((_container != nullptr) && (_start == false) && (_index != _container->end()));
                }

                void Reset()
                {
                    if (_container != nullptr) {
                        _start = true;
                        _index = _container->begin();
                    }
                }

                bool Next()
                {
                    if (_container != nullptr) {
                        if (_start == true) {
                            _start = false;
                        } else if (_index != _container->end()) {
                            _index++;
                        }
                        return (_index != _container->end());
                    }

                    return (false);
                }

                const TCHAR* Label() const
                {
                    return (_index->first.c_str());
                }

                const JSON::Variant& Current() const
                {
                    return (_index->second);
                }

            private:
                const Elements* _container;
                Elements::const_iterator _index;
                bool _start;
            };

        public:
            VariantContainer()
                : Container()
                , _elements()
            {
            }

            VariantContainer(const TCHAR serialized[])
                : Container()
                , _elements()
            {
                Container::FromString(serialized);
            }

            VariantContainer(const string& serialized)
                : Container()
                , _elements()
            {
                Container::FromString(serialized);
            }

            VariantContainer(VariantContainer&& move) noexcept
                : Container()
                , _elements(std::move(move._elements))
            {
                Elements::iterator index(_elements.begin());

                while (index != _elements.end()) {
                    ASSERT (HasLabel(index->first.c_str()));
                    Container::Add(index->first.c_str(), &(index->second));
                    index++;
                }
            }

            VariantContainer(const VariantContainer& copy)
                : Container()
                , _elements(copy._elements)
            {
                Elements::iterator index(_elements.begin());

                while (index != _elements.end()) {
                   if (copy.HasLabel(index->first.c_str())) {
                        Container::Add(index->first.c_str(), &(index->second));
                    }
                    index++;
                }
            }

            VariantContainer(const Elements& values)
                : Container()
            {
                Elements::const_iterator index(values.begin());

                while (index != values.end()) {
                    Elements::iterator loop = _elements.emplace(std::piecewise_construct,
                        std::forward_as_tuple(index->first),
                        std::forward_as_tuple(index->second)).first;
                    Container::Add(loop->first.c_str(), &(loop->second));
                    index++;
                }
            }

            ~VariantContainer() override = default;

        public:
            VariantContainer& operator=(const VariantContainer& rhs)
            {
                // combine the labels
                Elements::iterator index(_elements.begin());

                // First copy all existing ones over, if the rhs does not have a value, remove the entry.
                while (index != _elements.end()) {
                    // Check if the rhs, has these..
                    Elements::const_iterator rhs_index(rhs.Find(index->first.c_str()));

                    if (rhs_index != rhs._elements.end()) {
                        // This is a valid element, copy the value..
                        index->second = rhs_index->second;
                        index++;
                    } else {
                        // This element does not exist on the other side..
                        Container::Remove(index->first.c_str());
                        index = _elements.erase(index);
                    }
                }

                Elements::const_iterator rhs_index(rhs._elements.begin());

                // Now add the ones we are missing from the RHS
                while (rhs_index != rhs._elements.end()) {
                    if (Find(rhs_index->first.c_str()) == _elements.end()) {
                        index = _elements.emplace(std::piecewise_construct,
                            std::forward_as_tuple(rhs_index->first),
                            std::forward_as_tuple(rhs_index->second)).first;
                        Container::Add(index->first.c_str(), &index->second);
                    }
                    rhs_index++;
                }

                return (*this);
            }



            void Set(const TCHAR fieldName[], const JSON::Variant& value)
            {
                Elements::iterator index(Find(fieldName));
                if (index != _elements.end()) {
                    index->second = value;
                } else {
                    index = _elements.emplace(std::piecewise_construct,
                        std::forward_as_tuple(fieldName),
                        std::forward_as_tuple(value)).first;
                    Container::Add(index->first.c_str(), &(index->second));
                }
            }

            Variant Get(const TCHAR fieldName[]) const
            {
                JSON::Variant result;

                Elements::const_iterator index(Find(fieldName));

                if (index != _elements.end()) {
                    result = index->second;
                }

                return (result);
            }

            JSON::Variant& operator[](const TCHAR fieldName[])
            {
                Elements::iterator index(Find(fieldName));

                if (index == _elements.end()) {
                    index = _elements.emplace(std::piecewise_construct,
                        std::forward_as_tuple(fieldName),
                        std::forward_as_tuple()).first;
                    Container::Add(index->first.c_str(), &(index->second));
                }

                return (index->second);
            }

            const JSON::Variant& operator[](const TCHAR fieldName[]) const
            {
                static const JSON::Variant emptyVariant;

                Elements::const_iterator index(Find(fieldName));

                return (index == _elements.end() ? emptyVariant : index->second);
            }

            bool HasLabel(const TCHAR labelName[]) const
            {
                return (Find(labelName) != _elements.end());
            }

            Iterator Variants() const
            {
                return (Iterator(_elements));
            }

            void Clear()
            {
                Reset();
                _elements.clear();
            }
            string GetDebugString(int indent = 0) const;

        private:
            Elements::iterator Find(const TCHAR fieldName[])
            {
                return (_elements.find(fieldName));
            }

            Elements::const_iterator Find(const TCHAR fieldName[]) const
            {
                return (_elements.find(fieldName));
            }

            // Container iface:
            bool Request(const TCHAR label[]) override
            {
                // Whetever comes in and has no counter part, we need to create a Variant for it, so
                // it can be filled.
                Elements::iterator  index = _elements.emplace(std::piecewise_construct,
                    std::forward_as_tuple(label),
                    std::forward_as_tuple()).first;

                Container::Add(index->first.c_str(), &(index->second));

                return (true);
            }

        private:
            Elements _elements;
        };

        inline Variant::Variant(const VariantContainer& object)
            : JSON::String(false)
            , _type(type::OBJECT)
        {
            string value;
            object.ToString(value);
            String::operator=(value);
        }

        inline void Variant::Object(const VariantContainer& object)
        {
            _type = type::OBJECT;
            string value;
            object.ToString(value);
            String::operator=(value);
        }

        inline VariantContainer Variant::Object() const
        {
            VariantContainer result;
            result.FromString(Value());
            return (result);
        }

        inline uint16_t Variant::Deserialize(const char stream[], const uint16_t maxLength, uint32_t& offset, Core::OptionalType<Error>& error)
        {
            uint16_t result = 0;
            if (stream[0] == '{' || stream[0] == '[') {
                uint16_t endIndex = FindEndOfScope(stream, maxLength);
                if (endIndex > 0 && endIndex < maxLength) {
                    result = endIndex + 1;
                    SetQuoted(false);
                    string str(stream, endIndex + 1);
                    if (stream[0] == '{') {
                        _type = type::OBJECT;
                        String::operator=(str);
                    } else {
                        _type = type::ARRAY;
                        String::operator=(str);
                    }
                }
            }
            if (result == 0) {
                result = String::Deserialize(stream, maxLength, offset, error);

                _type = type::STRING;

                // If we are complete, try to guess what it was that we received...
                if (offset == 0) {
                    bool quoted = IsQuoted();
                    SetQuoted(quoted);
                    // If it is not quoted, it can be a boolean or a number...
                    if (quoted == false) {
                        if ((Value() == _T("true")) || (Value() == _T("false"))) {
                            _type = type::BOOLEAN;
                        } else if (IsNull() == false) {
                            _type = type::NUMBER;
                        }
                    }
                }
            }
            return (result);
        }

        template <uint16_t SIZE, typename INSTANCEOBJECT>
        class Tester {
        private:
            using ThisClass = Tester<SIZE, INSTANCEOBJECT>;

        public:
            Tester(Tester<SIZE, INSTANCEOBJECT>&&) = delete;
            Tester(const Tester<SIZE, INSTANCEOBJECT>&) = delete;
            Tester<SIZE, INSTANCEOBJECT>& operator=(Tester<SIZE, INSTANCEOBJECT>&&) = delete;
            Tester<SIZE, INSTANCEOBJECT>& operator=(const Tester<SIZE, INSTANCEOBJECT>&) = delete;

            Tester() = default;
            ~Tester() = default;

            bool FromString(const string& value, Core::ProxyType<INSTANCEOBJECT>& receptor)
            {
                uint16_t fillCount = 0;
                uint32_t offset = 0;
                uint16_t size, loaded;

                receptor->Clear();
                Core::OptionalType<Error> error;

                do {
                    size = static_cast<uint16_t>((value.size() - fillCount) < SIZE ? (value.size() - fillCount) : SIZE);

                    // Prepare the deserialize buffer
                    memcpy(_buffer, &(value.data()[fillCount]), size);

                    fillCount += size;

                    loaded = static_cast<IElement&>(*receptor).Deserialize(_buffer, size, offset, error);

                    ASSERT(loaded <= size);

                } while ((loaded == size) && (offset != 0));

                return (error.IsSet() == false);
            }

            bool ToString(const Core::ProxyType<INSTANCEOBJECT>& receptor, string& value)
            {
                uint32_t offset = 0;
                uint16_t loaded;

                // Serialize object
                do {

                    loaded = static_cast<Core::JSON::IElement&>(*receptor).Serialize(_buffer, SIZE, offset);

                    ASSERT(loaded <= SIZE);

                    value += string(_buffer, loaded);

                } while ((loaded == SIZE) && (offset != 0));

                return (offset == 0);
            }

        private:
            char _buffer[SIZE];
        };

        template <typename JSONOBJECT>
        class LabelType : public JSONOBJECT {
        public:
            LabelType(LabelType<JSONOBJECT>&&) = delete;
            LabelType(const LabelType<JSONOBJECT>&) = delete;
            LabelType<JSONOBJECT>& operator=(LabelType<JSONOBJECT>&&) = delete;
            LabelType<JSONOBJECT>& operator=(const LabelType<JSONOBJECT>&) = delete;

            LabelType()
                : JSONOBJECT()
            {
            }
            ~LabelType() override = default;

        public:
            static const char* Id()
            {
                return (__ID<JSONOBJECT>());
            }
            virtual const char* Label() const
            {
                return (LabelType<JSONOBJECT>::Id());
            }
            void Clear() {
                __Clear();
            }

        private:
            IS_MEMBER_AVAILABLE(Id, hasID);

            template <typename TYPE = JSONOBJECT>
            static inline typename Core::TypeTraits::enable_if<hasID<TYPE, const char*>::value, const char*>::type __ID()
            {
                return (JSONOBJECT::Id());
            }

            template <typename TYPE = JSONOBJECT>
            static inline typename Core::TypeTraits::enable_if<!hasID<TYPE, const char*>::value, const char*>::type __ID()
            {
                static std::string className = (Core::ClassNameOnly(typeid(JSONOBJECT).name()).Text());

                return (className.c_str());
            }

            // -----------------------------------------------------
            // Check for Clear method on Object
            // -----------------------------------------------------
            IS_MEMBER_AVAILABLE_INHERITANCE_TREE(Clear, hasClear);

            template <typename TYPE = JSONOBJECT>
            inline typename Core::TypeTraits::enable_if<hasID<TYPE, void>::value, void>::type
                __Clear()
            {
                TYPE::Clear();
            }
            template <typename TYPE = JSONOBJECT>
            inline typename Core::TypeTraits::enable_if<!hasID<TYPE, void>::value, void>::type
                __Clear()
            {
            }
        };

    } // namespace JSON
} // namespace Core
} // namespace WPEFramework

using JsonObject = WPEFramework::Core::JSON::VariantContainer;
using JsonValue = WPEFramework::Core::JSON::Variant;
using JsonArray = WPEFramework::Core::JSON::ArrayType<JsonValue>;

#endif // __JSON_H

#undef FALLTHROUGH<|MERGE_RESOLUTION|>--- conflicted
+++ resolved
@@ -599,13 +599,9 @@
 
                         const size_t count = sizeof(IElement::NullTag) - (IElement::NullTag[sizeof(IElement::NullTag) - 1] == '\0' ?  1 :  0);
 
-<<<<<<< HEAD
-                        if (count < static_cast<size_t>(available)) {
-=======
                         offset = !(count < static_cast<size_t>(available));
 
                         if (!offset) {
->>>>>>> 44660f51
                             memcpy(&stream[loaded], &IElement::NullTag[0], count);
                             loaded += static_cast<uint16_t>(count);
                         }
