 /*
 * If not stated otherwise in this file or this component's LICENSE file the
 * following copyright and licenses apply:
 *
 * Copyright 2020 Metrological
 *
 * Licensed under the Apache License, Version 2.0 (the "License");
 * you may not use this file except in compliance with the License.
 * You may obtain a copy of the License at
 *
 * http://www.apache.org/licenses/LICENSE-2.0
 *
 * Unless required by applicable law or agreed to in writing, software
 * distributed under the License is distributed on an "AS IS" BASIS,
 * WITHOUT WARRANTIES OR CONDITIONS OF ANY KIND, either express or implied.
 * See the License for the specific language governing permissions and
 * limitations under the License.
 */

#ifndef __JSON_H
#define __JSON_H

#include <map>
#include <vector>

#include "Enumerate.h"
#include "FileSystem.h"
#include "Number.h"
#include "Portability.h"
#include "Proxy.h"
#include "Serialization.h"
#include "TextFragment.h"
#include "TypeTraits.h"

namespace WPEFramework {

namespace Core {

    namespace JSON {

        struct EXTERNAL Error {
            explicit Error(string&& message)
                : _message(std::move(message))
                , _context()
                , _pos(0)
            {
            }

            Error(const Error&) = default;
            Error(Error&&) = default;
            Error& operator=(const Error&) = default;
            Error& operator=(Error&&) = default;

            string Message() const { return _message; }
            string Context() const { return _context; }
            size_t Position() const { return _pos; }

            // Unfortunately top most element has broader context than the one rising an error this is why this
            // is splited and not made mandatory upon creation.
            void Context(const char json[], size_t jsonLength, size_t pos)
            {
                size_t contextLength = std::min(kContextMaxLength, std::min(jsonLength, pos));
                std::string context{ &json[pos - contextLength], &json[pos] };
                _context.swap(context);
                _pos = pos;
            }

        private:
            friend class OptionalType<Error>;
            Error()
                : _message()
                , _context()
                , _pos(0)
            {
            }

            static constexpr size_t kContextMaxLength = 80;

            string _message;
            string _context;
            size_t _pos;
        };

        string EXTERNAL ErrorDisplayMessage(const Error& err);

        struct EXTERNAL IElement {

            static TCHAR NullTag[5];
            static TCHAR TrueTag[5];
            static TCHAR FalseTag[6];

            virtual ~IElement() = default;

            template <typename INSTANCEOBJECT>
            static bool ToString(const INSTANCEOBJECT& realObject, string& text)
            {
                char buffer[1024];
                uint16_t loaded;
                uint32_t offset = 0;

                text.clear();

                // Serialize object
                do {
                    loaded = static_cast<const IElement&>(realObject).Serialize(buffer, sizeof(buffer), offset);

                    ASSERT(loaded <= sizeof(buffer));
                    DEBUG_VARIABLE(loaded);

                    text += string(buffer, loaded);

                } while ((offset != 0) && (loaded == sizeof(buffer)));

                return (offset == 0);
            }

            template <typename INSTANCEOBJECT>
            static bool FromString(const string& text, INSTANCEOBJECT& realObject)
            {
                Core::OptionalType<Error> error;
                return FromString(text, realObject, error);
            }

            template <typename INSTANCEOBJECT>
            static bool FromString(const string& text, INSTANCEOBJECT& realObject, Core::OptionalType<Error>& error)
            {
                uint32_t offset  = 0;
                uint32_t handled = 0;
                uint32_t size    = static_cast<uint32_t>(text.length());

                realObject.Clear();

                while (handled < size) {

                    uint16_t payload = static_cast<uint16_t>(std::min((size - handled) + 1, static_cast<uint32_t>(0xFFFF)));

                    // Deserialize object
                    uint16_t loaded = static_cast<IElement&>(realObject).Deserialize(&(text.c_str()[handled]), payload, offset, error);

                    ASSERT(loaded <= payload);
                    DEBUG_VARIABLE(loaded);

                    if (loaded == 0) {
                        break;
                    }
                    handled += loaded;
                }

                if (((offset != 0) || (handled < size)) && (error.IsSet() == false)) {
                    error = Error{ "Malformed JSON. Missing closing quotes or brackets" };
                    realObject.Clear();
                }

                if (error.IsSet() == true) {
                    TRACE_L1("Parsing failed: %s", ErrorDisplayMessage(error.Value()).c_str());
                    realObject.Clear();
                }

                return (error.IsSet() == false);
            }

            inline bool ToString(string& text) const
            {
                return (Core::JSON::IElement::ToString(*this, text));
            }

            inline bool FromString(const string& text)
            {
                Core::OptionalType<Error> error;
                return FromString(text, error);
            }

            inline bool FromString(const string& text, Core::OptionalType<Error>& error)
            {
                return (Core::JSON::IElement::FromString(text, *this, error));
            }

            template <typename INSTANCEOBJECT>
            static bool ToFile(Core::File& fileObject, const INSTANCEOBJECT& realObject)
            {
                bool completed = false;

                if (fileObject.IsOpen()) {

                    char buffer[1024];
                    uint16_t loaded;
                    uint32_t offset = 0;

                    // Serialize object
                    do {
                        loaded = static_cast<const IElement&>(realObject).Serialize(buffer, sizeof(buffer), offset);

                        ASSERT(loaded <= sizeof(buffer));

                    } while ((fileObject.Write(reinterpret_cast<const uint8_t*>(buffer), loaded) == loaded) && (loaded == sizeof(buffer)) && (offset != 0));

                    completed = (offset == 0);
                }

                return (completed);
            }

            template <typename INSTANCEOBJECT>
            static bool FromFile(Core::File& fileObject, INSTANCEOBJECT& realObject)
            {
                Core::OptionalType<Error> error;
                return FromFile(fileObject, realObject, error);
            }

            template <typename INSTANCEOBJECT>
            static bool FromFile(Core::File& fileObject, INSTANCEOBJECT& realObject, Core::OptionalType<Error>& error)
            {
                if (fileObject.IsOpen()) {

                    char buffer[1024];
                    uint16_t readBytes;
                    uint16_t loaded;
                    uint32_t offset = 0;

                    realObject.Clear();

                    // Serialize object
                    do {
                        readBytes = static_cast<uint16_t>(fileObject.Read(reinterpret_cast<uint8_t*>(buffer), sizeof(buffer)));

                        if (readBytes == 0) {
                            loaded = ~0;
                        } else {
                            loaded = static_cast<IElement&>(realObject).Deserialize(buffer, sizeof(buffer), offset, error);

                            ASSERT(loaded <= readBytes);

                            if (loaded != readBytes) {
                                fileObject.Position(true, -(readBytes - loaded));
                            }
                        }

                    } while ((loaded == readBytes) && (offset != 0));

                    if (offset != 0 && error.IsSet() == false) {
                        error = Error{ "Malformed JSON. Missing closing quotes or brackets" };
                        realObject.Clear();
                    }
                }

                if (error.IsSet() == true) {
                    TRACE_L1("Parsing failed with %s", ErrorDisplayMessage(error.Value()).c_str());
                }

                return (error.IsSet() == false);
            }

            bool ToFile(Core::File& fileObject) const
            {
                return (Core::JSON::IElement::ToFile(fileObject, *this));
            }

            bool FromFile(Core::File& fileObject)
            {
                Core::OptionalType<Error> error;
                return FromFile(fileObject, error);
            }

            bool FromFile(Core::File& fileObject, Core::OptionalType<Error>& error)
            {
                return (Core::JSON::IElement::FromFile(fileObject, *this, error));
            }

            // JSON Serialization interface
            // --------------------------------------------------------------------------------
            virtual void Clear() = 0;
            virtual bool IsSet() const = 0;
            virtual bool IsNull() const = 0;
            virtual uint16_t Serialize(char stream[], const uint16_t maxLength, uint32_t& offset) const = 0;
            uint16_t Deserialize(const char stream[], const uint16_t maxLength, uint32_t& offset)
            {
                Core::OptionalType<Error> error;
                uint16_t loaded = Deserialize(stream, maxLength, offset, error);

                if (error.IsSet() == true) {
                    Clear();
                    error.Value().Context(stream, maxLength, loaded);
                    TRACE_L1("Parsing failed: %s", ErrorDisplayMessage(error.Value()).c_str());
                }

                return loaded;
            }
            virtual uint16_t Deserialize(const char stream[], const uint16_t maxLength, uint32_t& offset, Core::OptionalType<Error>& error) = 0;
        };

        struct EXTERNAL IMessagePack {
            virtual ~IMessagePack() = default;

            static constexpr uint8_t NullValue = 0xC0;

            template <typename INSTANCEOBJECT>
            static bool ToBuffer(std::vector<uint8_t>& stream, const INSTANCEOBJECT& realObject)
            {
                uint8_t buffer[1024];
                uint16_t loaded;
                uint32_t offset = 0;

                stream.clear();
                // Serialize object
                do {
                    loaded = static_cast<const IMessagePack&>(realObject).Serialize(buffer, sizeof(buffer), offset);

                    ASSERT(loaded <= sizeof(buffer));
                    DEBUG_VARIABLE(loaded);

                    stream.reserve(stream.size() + loaded);
                    stream.insert(stream.end(), buffer, buffer + loaded);
                } while ((offset != 0) && (loaded == sizeof(buffer)));

                return (offset == 0);
            }
            template <typename INSTANCEOBJECT>
            static bool FromBuffer(const std::vector<uint8_t>& stream, INSTANCEOBJECT& realObject)
            {
                uint32_t offset = 0;
                uint32_t handled = 0;
                uint32_t size = static_cast<uint32_t>(stream.size());

                realObject.Clear();

                while (size != handled) {
                        uint16_t partial = static_cast<uint16_t>(std::min(size - handled, static_cast<uint32_t>(0xFFFF)));

                        // Deserialize object
                        uint16_t loaded = static_cast<IMessagePack&>(realObject).Deserialize(&(stream[handled]), partial, offset);

                        ASSERT(loaded <= partial);
                        DEBUG_VARIABLE(loaded);
                        handled += loaded;
                }

                if (offset) {
                    realObject.Clear();
                }

                return (offset == 0);
            }

            template <typename INSTANCEOBJECT>
            static bool ToFile(Core::File& fileObject, const INSTANCEOBJECT& realObject)
            {
                bool completed = false;

                if (fileObject.IsOpen()) {

                    uint8_t buffer[1024];
                    uint16_t loaded;
                    uint32_t offset = 0;

                    // Serialize object
                    do {
                        loaded = static_cast<const IMessagePack&>(realObject).Serialize(buffer, sizeof(buffer), offset);

                        ASSERT(loaded <= sizeof(buffer));

                    } while ((fileObject.Write(reinterpret_cast<const uint8_t*>(buffer), loaded) == loaded) && (loaded == sizeof(buffer)) && (offset != 0));

                    completed = (offset == 0);
                }

                return (completed);
            }

            template <typename INSTANCEOBJECT>
            static bool FromFile(Core::File& fileObject, INSTANCEOBJECT& realObject)
            {
                bool completed = false;

                Core::OptionalType<Error> error;
                if (fileObject.IsOpen()) {

                    uint8_t buffer[1024];
                    uint16_t readBytes;
                    uint16_t loaded;
                    uint32_t offset = 0;

                    realObject.Clear();

                    // Serialize object
                    do {
                        readBytes = static_cast<uint16_t>(fileObject.Read(reinterpret_cast<uint8_t*>(buffer), sizeof(buffer)));

                        if (readBytes == 0) {
                            loaded = ~0;
                        } else {
                            loaded = static_cast<IMessagePack&>(realObject).Deserialize(buffer, sizeof(buffer), offset);

                            ASSERT(loaded <= readBytes);

                            if (loaded != readBytes) {
                                fileObject.Position(true, -(readBytes - loaded));
                            }
                        }

                    } while ((loaded == readBytes) && (offset != 0));

                    if (offset != 0) {
                        realObject.Clear();
                    }
                    completed = (offset == 0);
                }

                return completed;
            }

            bool ToBuffer(std::vector<uint8_t>& stream) const
            {
                return (Core::JSON::IMessagePack::ToBuffer(stream, *this));
            }

            bool FromBuffer(const std::vector<uint8_t>& stream)
            {
                return (Core::JSON::IMessagePack::FromBuffer(stream, *this));
            }

            bool ToFile(Core::File& fileObject) const
            {
                return (Core::JSON::IMessagePack::ToFile(fileObject, *this));
            }

            bool FromFile(Core::File& fileObject)
            {
                return (Core::JSON::IMessagePack::FromFile(fileObject, *this));
            }

            // JSON Serialization interface
            // --------------------------------------------------------------------------------
            virtual void Clear() = 0;
            virtual bool IsSet() const = 0;
            virtual bool IsNull() const = 0;
            virtual uint16_t Serialize(uint8_t stream[], const uint16_t maxLength, uint32_t& offset) const = 0;
            virtual uint16_t Deserialize(const uint8_t stream[], const uint16_t maxLength, uint32_t& offset) = 0;
        };

        enum class ValueValidity : int8_t {
            IS_NULL,
            UNKNOWN,
            INVALID,
            VALID
        };

        static ValueValidity IsNullValue(const char stream[], const uint16_t maxLength, uint32_t& offset, uint16_t& loaded)
        {
            ValueValidity validity = ValueValidity::INVALID;
            const size_t nullTagLen = strlen(IElement::NullTag);
            ASSERT(offset < nullTagLen);
            while (offset < nullTagLen) {
                if (loaded + 1 == maxLength) {
                    validity = ValueValidity::UNKNOWN;
                    break;
                }
                if (stream[loaded++] != IElement::NullTag[offset++]) {
                    offset = 0;
                    break;
                }
            }

            if (offset == nullTagLen)
                validity = ValueValidity::IS_NULL;

            return validity;
        }

        template <class TYPE, bool SIGNED, const NumberBase BASETYPE>
        class NumberType : public IElement, public IMessagePack {
        private:
            enum modes {
                OCTAL = 0x008,
                DECIMAL = 0x00A,
                HEXADECIMAL = 0x010,
                QUOTED = 0x020,
                SET = 0x040,
                ERROR = 0x080,
                NEGATIVE = 0x100,
                UNDEFINED = 0x200
            };

        public:
            NumberType()
                : _set(0)
                , _value(0)
                , _default(0)
            {
            }
            NumberType(const TYPE Value, const bool set = false)
                : _set(set ? SET : 0)
                , _value(Value)
                , _default(Value)
            {
            }
            NumberType(NumberType<TYPE, SIGNED, BASETYPE>&& move) noexcept
                : _set(std::move(move._set))
                , _value(std::move(move._value))
                , _default(std::move(move._default))
            {
            }
            NumberType(const NumberType<TYPE, SIGNED, BASETYPE>& copy)
                : _set(copy._set)
                , _value(copy._value)
                , _default(copy._default)
            {
            }
            ~NumberType() override = default;

            NumberType<TYPE, SIGNED, BASETYPE>& operator=(NumberType<TYPE, SIGNED, BASETYPE>&& move)
            {
                _value = std::move(move._value);
                _set = std::move(move._set);

                return (*this);
            }

            NumberType<TYPE, SIGNED, BASETYPE>& operator=(const NumberType<TYPE, SIGNED, BASETYPE>& RHS)
            {
                _value = RHS._value;
                _set = RHS._set;

                return (*this);
            }

            NumberType<TYPE, SIGNED, BASETYPE>& operator=(const TYPE& RHS)
            {
                _value = RHS;
                _set = SET;

                return (*this);
            }

            inline TYPE Default() const
            {
                return _default;
            }

            inline TYPE Value() const
            {
                return ((_set & SET) != 0 ? _value : _default);
            }

            inline operator TYPE() const
            {
                return Value();
            }

            void Null(const bool enabled)
            {
                if (enabled == true)
                    _set |= (SET | UNDEFINED);
                else
                    _set &= ~(SET | UNDEFINED);
            }

            // IElement and IMessagePack iface:
            bool IsSet() const override
            {
                return ((_set & SET) != 0);
            }

            bool IsNull() const override
            {
                return ((_set & UNDEFINED) != 0);
            }

            void Clear() override
            {
                _set = 0;
                _value = 0;
            }

            // IElement iface:
            // If this should be serialized/deserialized, it is indicated by a MinSize > 0)
            uint16_t Serialize(char stream[], const uint16_t maxLength, uint32_t& offset) const override
            {
                uint16_t loaded = 0;

                ASSERT(maxLength > 0);

                while ((offset < 4) && (loaded < maxLength)) {

                    if ((_set & UNDEFINED) != 0) {
                        stream[loaded++] = IElement::NullTag[offset++];
                        if (offset == 4) {
                            offset = 0;
                            break;
                        }
                    } else if (BASETYPE == BASE_DECIMAL) {
                        if ((SIGNED == true) && (_value < 0)) {
                            stream[loaded++] = '-';
                        }
                        offset = 4;
                    } else if (BASETYPE == BASE_OCTAL) {
                        if (offset == 0) {
                            stream[loaded++] = '\"';
                            offset = 1;
                        } else if (offset == 1) {
                            if ((SIGNED == true) && (_value < 0)) {
                                stream[loaded++] = '-';
                            }
                            offset = 2;
                        } else if (offset == 2) {
                            stream[loaded++] = '0';
                            offset = 4;
                        }
                    } else if (BASETYPE == BASE_HEXADECIMAL) {
                        if (offset == 0) {
                            stream[loaded++] = '\"';
                            offset = 1;
                        } else if (offset == 1) {
                            if ((SIGNED == true) && (_value < 0)) {
                                stream[loaded++] = '-';
                            }
                            offset = 2;
                        } else if (offset == 2) {
                            stream[loaded++] = '0';
                            offset = 3;
                        } else if (offset == 3) {
                            stream[loaded++] = 'x';
                            offset = 4;
                        }
                    }
                }

                if (((_set & UNDEFINED) == 0) && (loaded < maxLength)) {
                    loaded += Convert(&(stream[loaded]), (maxLength - loaded), offset, TemplateIntToType<SIGNED>());
                }

                if ((offset != 0) && (loaded < maxLength)) {
                    stream[loaded++] = '\"';
                    offset = 0;
                }

                return (loaded);
            }

            uint16_t Deserialize(const char stream[], const uint16_t maxLength, uint32_t& offset, Core::OptionalType<Error>& error) override
            {
                uint16_t loaded = 0;

                // Peamble investigation, determine the right flags..
                while ((offset < 4) && (loaded < maxLength)) {
                    if (offset == 0) {
                        _value = 0;
                        _set = 0;

                        if (stream[loaded] == '\"') {
                            _set = QUOTED;
                            offset++;
                        } else if (stream[loaded] == '-') {
                            _set = NEGATIVE | DECIMAL;
                            offset = 4;
                        } else if (isdigit(stream[loaded])) {
                            _set = DECIMAL;
                            _value = (stream[loaded] - '0');
                            offset = 4;
                        } else if (stream[loaded] == 'n') {
                            _set = UNDEFINED;
                            offset = 1;
                        } else {
                            error = Error{ "Unsupported character \"" + std::string(1, stream[loaded]) + "\" in a number" };
                            ++loaded;
                            _set = ERROR;
                            offset = 4;
                        }
                    } else if (offset == 1) {
                        ASSERT(_set == QUOTED || _set == UNDEFINED);
                        if (stream[loaded] == '0') {
                            offset = 2;
                        } else if (stream[loaded] == '-') {
                            _set |= NEGATIVE;
                            offset = 2;
                        } else if (isdigit(stream[loaded])) {
                            _value = (stream[loaded] - '0');
                            _set |= DECIMAL;
                            offset = 4;
                        } else if (((_set & UNDEFINED) != 0) && (stream[loaded] == 'u')) {
                            offset = 2;
                        } else if ((stream[loaded] == '\"') && ((_set & QUOTED) != 0)) {
                            offset = 4;
                            --loaded;
                        } else {
                            error = Error{ "Unsupported character \"" + std::string(1, stream[loaded]) + "\" in a number" };
                            ++loaded;
                            _set = ERROR;
                            offset = 4;
                        }
                    } else if (offset == 2) {
                        if (stream[loaded] == '0') {
                            offset = 3;
                        } else if (::toupper(stream[loaded]) == 'X') {
                            offset = 4;
                            _set |= HEXADECIMAL;
                        } else if (isdigit(stream[loaded])) {
                            _value = (stream[loaded] - '0');
                            _set |= (_set & NEGATIVE ? DECIMAL : OCTAL);
                            offset = 4;
                        } else if (((_set & UNDEFINED) != 0) && (stream[loaded] == 'l')) {
                            offset = 3;
                        } else if (stream[loaded] == '\"' && ((_set & QUOTED) != 0)) {
                            offset = 4;
                            --loaded;
                        } else {
                            error = Error{ "Unsupported character \"" + std::string(1, stream[loaded]) + "\" in a number" };
                            ++loaded;
                            _set = ERROR;
                            offset = 4;
                        }
                    } else if (offset == 3) {
                        if (::toupper(stream[loaded]) == 'X') {
                            offset = 4;
                            _set |= HEXADECIMAL;
                        } else if (isdigit(stream[loaded])) {
                            _value = (stream[loaded] - '0');
                            _set |= OCTAL;
                            offset = 4;
                        } else if (((_set & UNDEFINED) != 0) && (stream[loaded] == 'l')) {
                            offset = 4;
                        } else if (stream[loaded] == '\"' && ((_set & QUOTED) != 0)) {
                            offset = 4;
                            --loaded;
                        } else {
                            error = Error{ "Unsupported character \"" + std::string(1, stream[loaded]) + "\" in a number" };
                            ++loaded;
                            _set = ERROR;
                            offset = 4;
                        }
                    }
                    loaded++;
                }

                bool completed = ((_set & (ERROR|UNDEFINED)) != 0);

                while ((loaded < maxLength) && (completed == false)) {
                    if (isdigit(stream[loaded])) {
                        _value *= (_set & 0x1F);
                        _value += (stream[loaded] - '0');
                        loaded++;
                    } else if (isxdigit(stream[loaded])) {
                        _value *= 16;
                        _value += (::toupper(stream[loaded]) - 'A') + 10;
                        loaded++;
                    } else if (((_set & QUOTED) != 0) && (stream[loaded] == '\"')) {
                        completed = true;
                        loaded++;
                    } else if (((_set & QUOTED) == 0) && (::isspace(stream[loaded]) || (stream[loaded] == '\0') || (stream[loaded] == ',') || (stream[loaded] == '}') || (stream[loaded] == ']'))) {
                        completed = true;
                    } else {
                        // Oopsie daisy, error, computer says *NO*
                        error = Error{ "Unsupported character \"" + std::string(1, stream[loaded]) + "\" in a number" };
                        ++loaded;
                        _set |= ERROR;
                        completed = true;
                    }
                }

                if ((_set & (ERROR | QUOTED)) == (ERROR | QUOTED)) {
                    while ((loaded < maxLength) && (offset != 0)) {
                        if (stream[loaded++] == '\"') {
                            offset = 0;
                        }
                    }
                } else if ( (completed == true) && (offset >= 4) ) {
                    if (_set & NEGATIVE) {
                        _value *= -1;
                    }
                    _set |= SET;
                    offset = 0;
                }

                return (loaded);
            }

            // IMessagePack iface:
            uint16_t Serialize(uint8_t stream[], const uint16_t maxLength, uint32_t& offset) const override
            {
                if ((_set & UNDEFINED) != 0) {
                    stream[0] = IMessagePack::NullValue;
                    return (1);
                }
                return (Convert(stream, maxLength, offset, TemplateIntToType<SIGNED>()));
            }

            uint16_t Deserialize(const uint8_t stream[], const uint16_t maxLength, uint32_t& offset) override
            {
                uint8_t loaded = 0;
                if (offset == 0) {
                    // First byte depicts a lot. Find out what we need to read
                    _value = 0;
                    uint8_t header = stream[loaded++];

                    if (header == IMessagePack::NullValue) {
                        _set = UNDEFINED;
                    } else if ((header >= 0xCC) && (header <= 0xCF)) {
                        _set = (1 << (header - 0xCC)) << 12;
                        offset = 1;
                    } else if ((header >= 0xD0) && (header <= 0xD3)) {
                        _set = (1 << (header - 0xD0)) << 12;
                        offset = 1;
                    } else if ((header & 0x80) == 0) {
                        _value = (header & 0x7F);
                    } else if ((header & 0xE0) == 0xE0) {
                        _value = (header & 0x0F);
                        _set = NEGATIVE;
                    } else {
                        _set = ERROR;
                    }
                }

                while ((loaded < maxLength) && (offset != 0)) {
                    _value = _value << 8;
                    _value += stream[loaded++];
                    offset = (offset == ((_set >> 12) & 0xF) ? 0 : offset + 1);
                }

                if (_value != 0) {
                    _set |= SET;
                }
                return (loaded);
            }

        private:
            uint16_t Convert(char stream[], const uint16_t maxLength, uint32_t& offset, const TYPE serialize) const
            {
                uint8_t parsed = 4;
                uint16_t loaded = 0;
                TYPE divider = 1;
                TYPE value = (serialize / BASETYPE);

                while (divider <= value) {
                    divider *= BASETYPE;
                }

                value = serialize;

                while ((divider > 0) && (loaded < maxLength)) {
                    if (parsed >= offset) {
                        uint8_t digit = static_cast<uint8_t>(value / divider);
                        if ((BASETYPE != BASE_HEXADECIMAL) || (digit < 10)) {
                            stream[loaded++] = static_cast<char>('0' + digit);
                        } else {
                            stream[loaded++] = static_cast<char>('A' - 10 + digit);
                        }
                        offset++;
                    }
                    parsed++;
                    value %= divider;
                    divider /= BASETYPE;
                }

                if ((BASETYPE == BASE_DECIMAL) && (loaded < maxLength)) {
                    offset = 0;
                }

                return (loaded);
            }

            uint16_t Convert(char stream[], const uint16_t maxLength, uint32_t& offset, const TemplateIntToType<false>& /* For compile time diffrentiation */) const
            {
                return (Convert(stream, maxLength, offset, _value));
            }

            uint16_t Convert(char stream[], const uint16_t maxLength, uint32_t& offset, const TemplateIntToType<true>& /* For c ompile time diffrentiation */) const
            {
                return (Convert(stream, maxLength, offset, ::abs(_value)));
            }

            uint16_t Convert(uint8_t stream[], const uint16_t maxLength, uint32_t& offset, const TemplateIntToType<false>& /* For compile time diffrentiation */) const
            {
                uint8_t loaded = 0;
                uint8_t bytes = (_value <= 0x7F ? 0 : _value < 0xFF ? 1 : _value < 0xFFFF ? 2 : _value < 0xFFFFFFFF ? 4 : 8);

                if (offset == 0) {
                    if (bytes == 0) {
                        if (_value != 0) {
                            stream[loaded++] = static_cast<uint8_t>(_value);
                        } else {
                            stream[loaded++] = IMessagePack::NullValue;
                        }
                    } else {
                        switch (bytes) {
                        case 1:
                            stream[loaded++] = 0xCC;
                            break;
                        case 2:
                            stream[loaded++] = 0xCD;
                            break;
                        case 4:
                            stream[loaded++] = 0xCE;
                            break;
                        case 8:
                            stream[loaded++] = 0xCF;
                            break;
                        default:
                            ASSERT(false);
                        }
                        offset = 1;
                    }
                }

                while ((loaded < maxLength) && (offset != 0)) {
                    TYPE value = _value >> (8 * (bytes - offset));

                    stream[loaded++] = static_cast<uint8_t>(value & 0xFF);
                    offset = (offset == bytes ? 0 : offset + 1);
                }

                return (loaded);
            }

            uint16_t Convert(uint8_t stream[], const uint16_t maxLength, uint32_t& offset, const TemplateIntToType<true>& /* For c ompile time diffrentiation */) const
            {
                uint8_t loaded = 0;
                uint8_t bytes = (((_value < 16) && (_value > -15)) ? 0 : ((_value < 128) && (_value > -127)) ? 1 : ((_value < 32767) && (_value > -32766)) ? 2 : ((_value < 2147483647) && (_value > -2147483646)) ? 4 : 8);

                if (offset == 0) {
                    if (bytes == 0) {
                        stream[loaded++] = (_value & 0x1F) | 0xE0;
                    } else {
                        switch (bytes) {
                        case 1:
                            stream[loaded++] = 0xD0;
                            break;
                        case 2:
                            stream[loaded++] = 0xD1;
                            break;
                        case 4:
                            stream[loaded++] = 0xD2;
                            break;
                        case 8:
                            stream[loaded++] = 0xD3;
                            break;
                        default:
                            ASSERT(false);
                        }
                        offset = 1;
                    }
                }

                while ((loaded < maxLength) && (offset != 0)) {
                    TYPE value = _value >> (8 * (bytes - offset));

                    stream[loaded++] = static_cast<uint8_t>(value & 0xFF);
                    offset = (offset == bytes ? 0 : offset + 1);
                }

                return (loaded);
            }

        private:
            uint16_t _set;
            TYPE _value;
            TYPE _default;
        };

        typedef NumberType<uint8_t, false, BASE_DECIMAL> DecUInt8;
        typedef NumberType<int8_t, true, BASE_DECIMAL> DecSInt8;
        typedef NumberType<uint16_t, false, BASE_DECIMAL> DecUInt16;
        typedef NumberType<int16_t, true, BASE_DECIMAL> DecSInt16;
        typedef NumberType<uint32_t, false, BASE_DECIMAL> DecUInt32;
        typedef NumberType<int32_t, true, BASE_DECIMAL> DecSInt32;
        typedef NumberType<uint64_t, false, BASE_DECIMAL> DecUInt64;
        typedef NumberType<int64_t, true, BASE_DECIMAL> DecSInt64;
        typedef NumberType<uint8_t, false, BASE_HEXADECIMAL> HexUInt8;
        typedef NumberType<int8_t, true, BASE_HEXADECIMAL> HexSInt8;
        typedef NumberType<uint16_t, false, BASE_HEXADECIMAL> HexUInt16;
        typedef NumberType<int16_t, true, BASE_HEXADECIMAL> HexSInt16;
        typedef NumberType<uint32_t, false, BASE_HEXADECIMAL> HexUInt32;
        typedef NumberType<int32_t, true, BASE_HEXADECIMAL> HexSInt32;
        typedef NumberType<uint64_t, false, BASE_HEXADECIMAL> HexUInt64;
        typedef NumberType<int64_t, true, BASE_HEXADECIMAL> HexSInt64;
        typedef NumberType<uint8_t, false, BASE_OCTAL> OctUInt8;
        typedef NumberType<int8_t, true, BASE_OCTAL> OctSInt8;
        typedef NumberType<uint16_t, false, BASE_OCTAL> OctUInt16;
        typedef NumberType<int16_t, true, BASE_OCTAL> OctSInt16;
        typedef NumberType<uint32_t, false, BASE_OCTAL> OctUInt32;
        typedef NumberType<int32_t, true, BASE_OCTAL> OctSInt32;
        typedef NumberType<uint64_t, false, BASE_OCTAL> OctUInt64;
        typedef NumberType<int64_t, true, BASE_OCTAL> OctSInt64;

        typedef NumberType<Core::instance_id, false, BASE_HEXADECIMAL> InstanceId;
        typedef InstanceId Pointer;

        template <class TYPE>
        class FloatType : public IElement, public IMessagePack {
        private:
            enum modes {
                QUOTED = 0x020,
                SET = 0x040,
                ERROR = 0x080,
                NEGATIVE = 0x100,
                UNDEFINED = 0x200
            };

        public:
            FloatType()
                : _set(0)
                , _value(0.0)
                , _default(0.0)
                , _strValue()
            {
            }
            FloatType(const TYPE Value, const bool set = false)
                : _set(set ? SET : 0)
                , _value(Value)
                , _default(Value)
                , _strValue()
            {
            }
            FloatType(FloatType<TYPE>&& move)
                : _set(std::move(move._set))
                , _value(std::move(move._value))
                , _default(std::move(move._default))
                , _strValue()
            {
            }
            FloatType(const FloatType<TYPE>& copy)
                : _set(copy._set)
                , _value(copy._value)
                , _default(copy._default)
                , _strValue()
            {
            }
            ~FloatType() override = default;

            FloatType<TYPE>& operator=(FloatType<TYPE>&& move)
            {
                _value = std::move(move._value);
                _set = std::move(move._set);

                return (*this);
            }

            FloatType<TYPE>& operator=(const FloatType<TYPE>& RHS)
            {
                _value = RHS._value;
                _set = RHS._set;

                return (*this);
            }

            FloatType<TYPE>& operator=(const TYPE& RHS)
            {
                _value = RHS;
                _set = SET;

                return (*this);
            }

            inline TYPE Default() const
            {
                return _default;
            }

            inline TYPE Value() const
            {
                return ((_set & SET) != 0 ? _value : _default);
            }

            inline operator TYPE() const
            {
                return Value();
            }

            void Null(const bool enabled)
            {
                if (enabled == true)
                    _set |= (UNDEFINED|SET);
                else
                    _set &= ~(UNDEFINED|SET);
            }

            // IElement and IMessagePack iface:
            bool IsSet() const override
            {
                return ((_set & SET) != 0);
            }

            bool IsNull() const override
            {
                return ((_set & UNDEFINED) != 0);
            }

            void Clear() override
            {
                _set = 0;
                _value = 0;
            }

            // IElement iface:
            // If this should be serialized/deserialized, it is indicated by a MinSize > 0)
            uint16_t Serialize(char stream[], const uint16_t maxLength, uint32_t& offset) const override
            {
                uint16_t loaded = 0;

                ASSERT(maxLength > 0);

                if ((_set & UNDEFINED) != 0 ||
                    std::isinf(_value) ||
                    std::isnan(_value))
                {
                    ASSERT(offset < (sizeof(IElement::NullTag) - 1));
                    loaded = std::min(static_cast<uint16_t>((sizeof(IElement::NullTag) - 1) - offset), maxLength);
                    ::memcpy(stream, &(IElement::NullTag[offset]), loaded);
                    offset = (((offset + loaded) == (sizeof(IElement::NullTag) - 1)) ? 0 : offset + loaded);
                }
                else
                {
                    loaded += Convert(stream, maxLength, offset);
                }

                return loaded;
            }

            uint16_t Deserialize(const char stream[], const uint16_t maxLength, uint32_t& offset, Core::OptionalType<Error>& error) override
            {
                uint16_t loaded = 0;

                if (offset == 0) {
                    _value = 0;
                    _set = 0;
                    _strValue.clear();
                }

                if ((stream[loaded] == '\"') && ((_set & QUOTED) == 0)) {
                    _set = QUOTED;
                    offset++;
                    loaded++;
                }

                bool completed = false;

                while ((loaded < maxLength) && (completed == false)) {

                    if (((_set & QUOTED) != 0) && (stream[loaded] == '\"')) {
                        completed = true;
                        loaded++;
                        offset++;
                        _set &= ~QUOTED;
                    } else if ( (((_set & QUOTED) == 0) && (::isspace(stream[loaded]))) || (stream[loaded] == '\0') ||
                               (stream[loaded] == ',') || (stream[loaded] == '}') || (stream[loaded] == ']') ) {
                        completed = true;
                    } else {
                        _strValue += stream[loaded++];
                        offset++;
                    }
                }

                if (completed == true) {

                    if (_strValue == IElement::NullTag) {
                        _set |= (SET|UNDEFINED);

                    } else {
                        TYPE val;
                        char* end;
                        if (std::is_same<float,TYPE>::value) {
                            val = std::strtof(_strValue.c_str(), &end);
                        } else {
                            val = static_cast<TYPE>(std::strtod(_strValue.c_str(), &end));
                        }

                        if (end == _strValue.c_str()) {
                            error = Error{ "Error converting \"" + _strValue + "\" to a float/double" };
                            _set = ERROR;
                        } else {
                            _value = val;
                            _set |= SET;
                        }

                        _strValue.clear();
                    }
                    offset = 0;
                }

                return loaded;
            }

            // IMessagePack iface:
            // Refer to https://github.com/msgpack/msgpack/blob/master/spec.md#float-format-family
            // for MessagePack format for float.
            uint16_t Serialize(uint8_t stream[], const uint16_t maxLength, uint32_t& offset) const override
            {
                if ((_set & UNDEFINED) != 0 ||
                    std::isinf(_value) ||
                    std::isnan(_value))
                {
                    stream[0] = IMessagePack::NullValue;
                    return (1);
                }

                uint16_t loaded = 0;
                uint8_t bytes = std::is_same<float,TYPE>::value ? 4 : 8;

                if (offset == 0) {
                    switch (bytes) {
                    case 4:
                        stream[loaded++] = 0xCA;
                        break;
                    case 8:
                        stream[loaded++] = 0xCB;
                        break;
                    default:
                        ASSERT(false);
                    }
                }

                uint8_t* val = (uint8_t*) &_value;

                while ((loaded < maxLength) && (bytes != 0)) {
                    stream[loaded++] = val[bytes - 1];
                    bytes--;
                }

                return loaded;
            }

            uint16_t Deserialize(const uint8_t stream[], const uint16_t maxLength, uint32_t& offset) override
            {
                uint16_t loaded = 0;
                int bytes = 0;
                if (offset == 0) {
                    // First byte depicts a lot. Find out what we need to read
                    _value = 0;
                    uint8_t header = stream[loaded++];

                    if (header == IMessagePack::NullValue) {
                        _set = UNDEFINED;
                    } else if (header == 0xCA) {
                        bytes = 4;
                    } else if (header == 0xCB) {
                        bytes = 8;
                    } else {
                        _set = ERROR;
                    }
                }

                uint8_t* val = (uint8_t*) &_value;

                while ((loaded < maxLength) && (bytes != 0)) {
                    val[bytes - 1] = stream[loaded++];
                    bytes--;
                }

                if (_value != 0) {
                    _set |= SET;
                }
                return loaded;
            }

        private:
            uint16_t Convert(char stream[], const uint16_t maxLength, uint32_t& offset) const
            {
                uint16_t loaded = 0;

                if (_strValue.empty() == true) {
                    char str[16];
                    std::sprintf(str, "%g", _value);
                    const_cast<FloatType*>(this)->_strValue = str;
                }

                while ((loaded < maxLength) && (offset < _strValue.size())) {
                    stream[loaded] = _strValue[offset];
                    loaded++;
                    offset++;
                }
                if (offset == _strValue.size()) {
                    offset = 0;
                    const_cast<FloatType*>(this)->_strValue.clear();
                }

                return loaded;
            }


        private:
            uint16_t _set;
            TYPE _value;
            TYPE _default;
            std::string _strValue;
        };

        typedef FloatType<float> Float;
        typedef FloatType<double> Double;

        class EXTERNAL Boolean : public IElement, public IMessagePack {
        private:
            static constexpr uint8_t None = 0x00;
            static constexpr uint8_t ValueBit = 0x01;
            static constexpr uint8_t DefaultBit = 0x02;
            static constexpr uint8_t SetBit = 0x04;
            static constexpr uint8_t DeserializeBit = 0x08;
            static constexpr uint8_t ErrorBit = 0x10;
            static constexpr uint8_t NullBit = 0x20;

        public:
            Boolean()
                : _value(None)
            {
            }

            Boolean(const bool Value)
                : _value(Value ? DefaultBit : None)
            {
            }

            Boolean(Boolean&& move) noexcept
                : _value(std::move(move._value))
            {
            }

            Boolean(const Boolean& copy)
                : _value(copy._value)
            {
            }

            ~Boolean() override = default;

            Boolean& operator=(Boolean&& move) noexcept
            {
                // Do not overwrite the default, if not set...copy if set
                _value = (move._value & (SetBit | ValueBit)) | ((move._value & (SetBit)) ? (move._value & DefaultBit) : (_value & DefaultBit));

                return (*this);
            }

            Boolean& operator=(const Boolean& RHS)
            {
                // Do not overwrite the default, if not set...copy if set
                _value = (RHS._value & (SetBit | ValueBit)) | ((RHS._value & (SetBit)) ? (RHS._value & DefaultBit) : (_value & DefaultBit));

                return (*this);
            }

            Boolean& operator=(const bool& RHS)
            {
                // Do not overwrite the default
                _value = (RHS ? (SetBit | ValueBit) : SetBit) | (_value & DefaultBit);

                return (*this);
            }

            inline bool Value() const
            {
                return ((_value & SetBit) != 0 ? (_value & ValueBit) != 0 : (_value & DefaultBit) != 0);
            }

            inline bool Default() const
            {
                return (_value & DefaultBit) != 0;
            }

            inline operator bool() const
            {
                return Value();
            }

            void Null(const bool enabled)
            {
                if (enabled == true)
                    _value |= (SetBit|NullBit);
                else
                    _value &= ~(SetBit|NullBit);
            }

            // IElement and IMessagePack iface:
            bool IsSet() const override
            {
                return ((_value & SetBit) != 0);
            }

            bool IsNull() const override
            {
                return ((_value & NullBit) != 0);
            }

            void Clear() override
            {
                _value = (_value & DefaultBit);
            }

            // IElement iface:
            uint16_t Serialize(char stream[], const uint16_t maxLength, uint32_t& offset) const override
            {
                uint16_t loaded = 0;
                if ((_value & NullBit) != 0) {
                    while ((loaded < maxLength) && (offset < 4)) {
                        stream[loaded++] = NullTag[offset++];
                    }
                    if (offset == 4) {
                        offset = 0;
                    }
                } else if (Value() == true) {
                    while ((loaded < maxLength) && (offset < (sizeof(IElement::TrueTag) - 1))) {
                        stream[loaded++] = IElement::TrueTag[offset++];
                    }
                    if (offset == (sizeof(IElement::TrueTag) - 1)) {
                        offset = 0;
                    }
                } else {
                    while ((loaded < maxLength) && (offset < (sizeof(IElement::FalseTag) - 1))) {
                        stream[loaded++] = IElement::FalseTag[offset++];
                    }
                    if (offset == (sizeof(IElement::FalseTag) - 1)) {
                        offset = 0;
                    }
                }
                return (loaded);
            }

            uint16_t Deserialize(const char stream[], const uint16_t maxLength, uint32_t& offset, Core::OptionalType<Error>&) override
            {
                uint16_t loaded = 0;
                static constexpr char trueBuffer[] = "true";
                static constexpr char falseBuffer[] = "false";

                if (offset == 0) {
                    if (stream[0] == trueBuffer[0]) {
                        _value = DeserializeBit | (_value & DefaultBit);
                        offset = 1;
                        loaded = 1;
                    } else if (stream[0] == falseBuffer[0]) {
                        _value = (_value & DefaultBit);
                        offset = 1;
                        loaded = 1;
                    } else if (stream[0] == IElement::NullTag[0]) {
                        offset = 1;
                        _value = NullBit | (_value & DefaultBit);
                        loaded = 1;
                    } else if (stream[0] == '0') {
                        _value = SetBit | (_value & DefaultBit);
                        loaded = 1;
                    } else if (stream[0] == '1') {
                        _value = SetBit | ValueBit | (_value & DefaultBit);
                        loaded = 1;
                    } else {
                        _value = ErrorBit | (_value & DefaultBit);
                        offset = 0;
                    }
                }

                if (offset > 0) {
                    uint8_t length = (_value & NullBit ? sizeof(IElement::NullTag) : _value & DeserializeBit ? sizeof(IElement::TrueTag) : sizeof(IElement::FalseTag)) - 1;
                    const char* buffer = (_value & NullBit ? IElement::NullTag : _value & DeserializeBit ? IElement::TrueTag : IElement::FalseTag);

                    while ((loaded < maxLength) && (offset < length) && ((_value & ErrorBit) == 0)) {
                        if (stream[loaded] != buffer[offset]) {
                            _value = ErrorBit | (_value & DefaultBit);
                        } else {
                            offset++;
                            loaded++;
                        }
                    }

                    if ((offset == length) || ((_value & ErrorBit) != 0)) {
                        offset = 0;
                        _value |= SetBit | ((_value & (ErrorBit | DeserializeBit | NullBit)) == DeserializeBit ? ValueBit : 0);
                    }
                }
                return (loaded);
            }

            // IMessagePack iface:
            uint16_t Serialize(uint8_t stream[], const uint16_t VARIABLE_IS_NOT_USED maxLength, uint32_t& offset) const override
            {
                ASSERT (maxLength >= 1);

                if ((_value & NullBit) != 0) {
                    stream[offset] = IMessagePack::NullValue;
                } else if ((_value & ValueBit) != 0) {
                    stream[offset] = 0xC3;
                } else {
                    stream[offset] = 0xC2;
                }
                return (1);
            }

            uint16_t Deserialize(const uint8_t stream[], const uint16_t VARIABLE_IS_NOT_USED maxLength, uint32_t& offset) override
            {
                ASSERT (maxLength >= 1);

                if ((stream[0] == IMessagePack::NullValue) != 0) {
                    _value = NullBit;
                } else if ((stream[offset] == 0xC3) != 0) {
                    _value = ValueBit | SetBit;
                } else if ((stream[offset] == 0xC2) != 0) {
                    _value = SetBit;
                } else {
                    _value = ErrorBit;
                }

                return (1);
            }

        private:
            uint8_t _value;
        };

        class EXTERNAL String : public IElement, public IMessagePack {
        private:
            static constexpr uint16_t FlagMask = 0xFC00;
            static constexpr uint16_t QuotedAreaBit = 0x0400;
            static constexpr uint16_t SpecialSequenceBit = 0x0800;
            static constexpr uint16_t QuotedSerializeBit = 0x1000;
            static constexpr uint16_t QuoteFoundBit = 0x2000;
            static constexpr uint16_t NullBit = 0x4000;
            static constexpr uint16_t SetBit = 0x8000;

            enum class ScopeBracket : uint8_t {
                CURLY_BRACKET = 0,
                SQUARE_BRACKET = 1
            };

        public:
            explicit String(const bool quoted = true)
                : _default()
                , _value()
                , _storage(0)
                , _flagsAndCounters(quoted ? QuotedSerializeBit : 0)
            {
            }

            explicit String(const string& Value, const bool quoted = true)
                : _default()
                , _value()
                , _storage(0)
                , _flagsAndCounters(quoted ? QuotedSerializeBit : 0)
            {
                Core::ToString(Value.c_str(), _default);
            }

            explicit String(const char Value[], const bool quoted = true)
                : _default()
                , _value()
                , _storage(0)
                , _flagsAndCounters(quoted ? QuotedSerializeBit : 0)
            {
                Core::ToString(Value, _default);
            }

#ifndef __CORE_NO_WCHAR_SUPPORT__
            explicit String(const wchar_t Value[], const bool quoted = true)
                : _default()
                , _value()
                , _storage(0)
                , _flagsAndCounters(quoted ? QuotedSerializeBit : 0)
            {
                Core::ToString(Value, _default);
            }
#endif // __CORE_NO_WCHAR_SUPPORT__

            String(String&& move) noexcept
                : _default(std::move(move._default))
                , _value(std::move(move._value))
                , _storage(std::move(move._storage))
                , _flagsAndCounters(std::move(move._flagsAndCounters))
            {
            }

            String(const String& copy)
                : _default(copy._default)
                , _value(copy._value)
                , _storage(copy._storage)
                , _flagsAndCounters(copy._flagsAndCounters)
            {
            }

            ~String() override = default;

            String& operator=(const string& RHS)
            {
                Core::ToString(RHS.c_str(), _value);
                _flagsAndCounters |= SetBit;

                return (*this);
            }

            String& operator=(const char RHS[])
            {
                Core::ToString(RHS, _value);
                _flagsAndCounters |= SetBit;

                return (*this);
            }

#ifndef __CORE_NO_WCHAR_SUPPORT__
            String& operator=(const wchar_t RHS[])
            {
                Core::ToString(RHS, _value);
                _flagsAndCounters |= SetBit;

                return (*this);
            }
#endif // __CORE_NO_WCHAR_SUPPORT__

            String& operator=(String&& move) noexcept
            {
                _default = std::move(move._default);
                _value = std::move(move._value);
                _flagsAndCounters = std::move(move._flagsAndCounters);

                return (*this);
            }

            String& operator=(const String& RHS)
            {
                _default = RHS._default;
                _value = RHS._value;
                _flagsAndCounters = RHS._flagsAndCounters;

                return (*this);
            }

            inline bool operator==(const String& RHS) const
            {
                return (Value() == RHS.Value());
            }

            inline bool operator!=(const String& RHS) const
            {
                return (!operator==(RHS));
            }

            inline bool operator==(const char RHS[]) const
            {
                return (Value() == RHS);
            }

            inline bool operator!=(const char RHS[]) const
            {
                return (!operator==(RHS));
            }

#ifndef __CORE_NO_WCHAR_SUPPORT__
            inline bool operator==(const wchar_t RHS[]) const
            {
                std::string comparator;
                Core::ToString(RHS, comparator);
                return (Value() == comparator);
            }

            inline bool operator!=(const wchar_t RHS[]) const
            {
                return (!operator==(RHS));
            }
#endif // __CORE_NO_WCHAR_SUPPORT__

            inline bool operator<(const String& RHS) const
            {
                return (Value() < RHS.Value());
            }

            inline bool operator>(const String& RHS) const
            {
                return (Value() > RHS.Value());
            }

            inline bool operator>=(const String& RHS) const
            {
                return (!operator<(RHS));
            }

            inline bool operator<=(const String& RHS) const
            {
                return (!operator>(RHS));
            }

            inline const string Value() const
            {
                if ((_flagsAndCounters & (SetBit | QuoteFoundBit | QuotedSerializeBit)) == (SetBit | QuoteFoundBit)) {
                    return (Core::ToQuotedString('\"', _value));
                }
                return (((_flagsAndCounters & (SetBit | NullBit)) == SetBit) ? Core::ToString(_value.c_str()) : Core::ToString(_default.c_str()));
            }

            inline const string& Default() const
            {
                return (_default);
            }

            inline operator const string() const
            {
                return (Value());
            }

            void Null(const bool enabled)
            {
                if (enabled == true) {
                    _flagsAndCounters |= (NullBit | SetBit);
                    _value = IElement::NullTag;
                }
                else {
                    _flagsAndCounters &= ~(NullBit | SetBit);
                    _value.clear();
                }
            }

            // IElement iface:
            bool IsNull() const override
            {
                return (_flagsAndCounters & NullBit) != 0;
            }

            bool IsSet() const override
            {
                return ((_flagsAndCounters & SetBit) != 0);
            }

            void Clear() override
            {
                _flagsAndCounters = (_flagsAndCounters & QuotedSerializeBit);
                _value.clear();
            }

            inline bool IsQuoted() const
            {
                return (((_flagsAndCounters & NullBit) == 0) && ((_flagsAndCounters & (QuotedSerializeBit | QuoteFoundBit)) != 0));
            }

            inline void SetQuoted(const bool enable)
            {
                if (enable == true) {
                    _flagsAndCounters |= QuotedSerializeBit;
                }
                else {
                    _flagsAndCounters &= (~QuotedSerializeBit);
                }
            }

            // IElement iface:
            uint16_t Serialize(char stream[], const uint16_t maxLength, uint32_t& offset) const override
            {
                uint16_t result = 0;

                ASSERT(maxLength > 0);

                bool isQuoted = IsQuoted();
                if ((_flagsAndCounters & SetBit) != 0 || (_value.empty() && isQuoted)) {
                    if (offset == 0)  {
                        if (isQuoted == true) {
                            // We always start with a quote or Block marker
                            stream[result++] = '\"';
                        }
                        offset = 1;
                        _flagsAndCounters &= (FlagMask ^ (SpecialSequenceBit| QuotedAreaBit));
                    }

                    uint32_t length = static_cast<uint32_t>(_value.length()) - (offset - 1);

                    while ((result < maxLength) && (length > 0)) {
                        const uint16_t current = static_cast<uint16_t>((_value[offset - 1]) & 0xFF);

                        // See if this is a printable character
                        if ((isQuoted == false) || ((::isprint(current)) && (current != '\"') && (current != '\\') && (current != '/')) ) {
                            stream[result++] = static_cast<TCHAR>(current);
                            length--;
                            offset++;
                        }
                        else if ((_flagsAndCounters & SpecialSequenceBit) == 0) {
                            // We need to escape these..
                            stream[result++] = '\\';
                            _flagsAndCounters |= SpecialSequenceBit;
                        }
                        else if ((_flagsAndCounters & 0xFF) == 0x00) {
                            // Check if it is a single character drop or a \u
                            switch (current) {
                            case 0x08: stream[result++] = 'b'; break;
                            case 0x09: stream[result++] = 't'; break;
                            case 0x0a: stream[result++] = 'n'; break;
                            case 0x0c: stream[result++] = 'f'; break;
                            case 0x0d: stream[result++] = 'r'; break;
                            case '\\': stream[result++] = '\\'; break;
                            case '/': stream[result++] = '/'; break;
                            case '"': stream[result++] = '"'; break;
                            default: {
                                uint16_t lowPart, highPart;
                                int8_t codeSize = ToCodePoint(&(_value[offset - 1]), length, _storage);

                                if (codeSize < 0) {
                                    // Oops it is a bad code thingy, Skip it..
                                    // TODO: report an error
                                    codeSize = -codeSize;
                                }

                                ASSERT(codeSize <= 7);

                                if (CodePointToUTF16(_storage, lowPart, highPart) == false) {
                                    // Oops we have a bad transaltion of the code point
                                    // TODO: report an error
                                }

                                _storage = (highPart << 16) | lowPart;

                                // Oke start processing an escape squence and remember how many bytes we jump if
                                // we are completed, start at 2 index now as we already wrote /u
                                _flagsAndCounters |= ((codeSize & 0x07) << 3) | 0x02;

                                stream[result++] = 'u';
                                break;
                            }
                            }

                            // If all has been writeen it is time to move back to the "copying situation...
                            if ((_flagsAndCounters & 0xFF) == 0x00) {
                                _flagsAndCounters ^= SpecialSequenceBit;
                                length--;
                                offset++;
                            }
                        }
                        else {
                            if ((_flagsAndCounters & 0x7) < 0x2) {
                                stream[result++] = ((_flagsAndCounters & 0x07) == 0 ? '\\' : 'u');
                            }
                            else {
                                uint8_t part;

                                // Write out the CodePoint....
                                if (_storage > 0xFFFF) {
                                    // First write the Most Significant part
                                    part = (_storage >> (16 + ((5 - (_flagsAndCounters & 0x07)) * 4))) & 0x0F;
                                }
                                else {
                                    part = (_storage >> ((5 - (_flagsAndCounters & 0x07)) * 4)) & 0x0F;
                                }
                                stream[result++] = (part > 9 ? 'A' + (part - 10) : '0' + part);
                            }

                            _flagsAndCounters += 1;

                            if ((_flagsAndCounters & 0x7) == 6) {
                                // Oke we flushed a HEX value of 4 digits, lets determine the next step..
                                if (_storage > 0xFFFF) {
                                    _storage = (_storage & 0xFFFF);
                                    _flagsAndCounters &= (FlagMask | 0xF8);
                                }
                                else {
                                    // We are done ! Move on, strange character has been handled and converted
                                    uint8_t skip = ((_flagsAndCounters >> 3) & 0x07);
                                    length -= skip;
                                    offset += skip;

                                    _flagsAndCounters &= (FlagMask ^ SpecialSequenceBit);
                                }
                            }
                        }
                    }

                    if (length == 0) {
                        // And we close with a quote..
                        if (isQuoted == false) {
                            offset = 0;
                        }
                        else if (result < maxLength) {
                            stream[result++] = '\"';
                            offset = 0;
                        }
                    }
                }

                return (result);
            }
            uint16_t Deserialize(const char stream[], const uint16_t maxLength, uint32_t& offset, Core::OptionalType<Error>& error) override
            {
                bool finished = false;
                uint16_t result = 0;
                ASSERT(maxLength > 0);

                if (offset == 0) {
                    _value.clear();
                    _flagsAndCounters &= (FlagMask ^ (SpecialSequenceBit|QuotedAreaBit|QuoteFoundBit));
                    _storage = 0;
                    if (stream[result] == '\"') {
                        result++;
                        _flagsAndCounters |= QuoteFoundBit;
                    }
                    offset = 1;
                }

                // Might be that the last character we added was a
                while ((result < maxLength) && (finished == false)) {

                    TCHAR current = stream[result];

                    // What are we deserializing a string, or an opaque JSON object!!!
                    if ((_flagsAndCounters & QuoteFoundBit) == 0) {

                        if ((_flagsAndCounters & QuotedAreaBit) == 0) {
                            // It's an opaque structure, so *no* decoding required. Leave as is !
                            if (current == '{') {
                                if (InScope(ScopeBracket::CURLY_BRACKET) == false) {
                                    error = Error{ "Opaque object nesting too deep" };
                                }
                            }
                            else if (current == '[') {
                                if (InScope(ScopeBracket::SQUARE_BRACKET) == false) {
                                    error = Error{ "Opaque object nesting too deep" };
                                }
                            }
                            else if ((_flagsAndCounters & 0x1F) == 0) {
                                // We are not in a nested area, see what 
                                finished = ((current == ',') || (current == '}') || (current == ']') || (current == '\0') || (!_value.empty() && ::isspace(current)));
                            }
                            else if (current == '}') {
                                if (OutScope(ScopeBracket::CURLY_BRACKET) == false) {
                                    error = Error{ "Expected \"]\" but got \"}\" in opaque object" };
                                }
                            }
                            else if (current == ']') {
                                if (OutScope(ScopeBracket::SQUARE_BRACKET) == false) {
                                    error = Error{ "Expected \"}\" but got \"]\" in opaque object" };
                                }
                            }
                        }

                        if (finished == false) {
                            if ((_flagsAndCounters & QuotedAreaBit) != 0) {
                                // Write the amount we possibly can..
                                _value += current;
                            }
                            else if (::isspace(current) == false) {
                                // If we are creating an opaque string, drop all whitespaces if possible.
                                _value += current;

                                // See if we are done, if this is the last close marker, we bail out..
                                finished = (((_flagsAndCounters & 0x1F) == 0) && ((current == '}') || (current == ']')));
                            }

                            // We are assumed to be opaque, but all quoted string stuff is enclosed between quotes
                            // and should be considered for scope counting.
                            // Check if we are entering or leaving a quoted area in the opaque object
                            if ((current == '\"') && ((_value.empty() == true) || (_value[_value.length() - 1] != '\\'))) {
                                // This is not an "escaped" quote, so it should be considered a real quote. It means
                                // we are now entering or leaving a quoted area within the opaque struct...
                                _flagsAndCounters ^= QuotedAreaBit;
                            }

                            result++;
                        }
                    }
                    // Since it is a "real" string translate back all escaped stuff.. are we in an unescaping mode?
                    else if ((_flagsAndCounters & SpecialSequenceBit) == 0x00) {
                        // Nope we are not, so see if we need to start it and otherwise, just copy...
                        if (current == '\\') {
                            // And we need to start it.
                            _flagsAndCounters |= SpecialSequenceBit;
                        } else if (current == '\"') {
                            // We are done! leave this element.
                            finished = true;
<<<<<<< HEAD
                        } else if (current >= 0x0 && current <= 0x1F) {
                            error = Error{ "Unescaped control character detected" };
			} else {
=======
                        }
                        else {
>>>>>>> 8a5f831d
                            // Just copy and onto the next;
                            _value += current;
                        }
                        result++;
                    }
                    else if ((_flagsAndCounters & 0xFF) == 0x00) {

                        if (current == 'u') {
                            _flagsAndCounters |= 0x4;
                        }
                        else {
                            // We are in a string mode, so we need to decode. Decode what we receive..
                            switch (current) {
                            case '\"': _value += '\"'; break;
                            case '\\': _value += '\\'; break;
                            case '/':  _value += '/';  break;
                            case 'b':  _value += static_cast<TCHAR>(0x08); break;
                            case 't':  _value += static_cast<TCHAR>(0x09); break;
                            case 'n':  _value += static_cast<TCHAR>(0x0a); break;
                            case 'f':  _value += static_cast<TCHAR>(0x0c); break;
                            case 'r':  _value += static_cast<TCHAR>(0x0d); break;
                            default:
                                error = Error{ "unknown escaping code." };
                                break;
                            }
                            _flagsAndCounters ^= SpecialSequenceBit;
                        }
                        result++;
                    }
                    else {
                        // If we end up here, we are actually gathering unicode values to be decoded.
                        _flagsAndCounters--;

                        if (::isxdigit(current) == false) {
                            error = Error{ "the unescaping of the u requires hexadecimal characters" };
                        }
                        else {
                            _storage = (_storage << 4) | ((::isdigit(current) ? current - '0' : 10 + (::toupper(current) - 'A')) & 0xF);
                            result++;
                            if ((_flagsAndCounters & 0xFF) == 0x00) {
                                _flagsAndCounters ^= SpecialSequenceBit;

                                // Examine the codePoint, if ot is a pair ot not..
                                if ( (_storage >= 0xFFFF) || ((_storage & 0xFC00) != 0xD800) ) {

                                    // We have a full monty, 2 x UTF16 to be translated :-)
                                    uint32_t codePoint;
                                    TCHAR buffer[6];

                                    UTF16ToCodePoint((_storage & 0xFFFF), ((_storage >> 16) & 0xFFFF), codePoint);

                                    // Seems like we have a pending code point to be added, before we add anaything elese :-)
                                    int8_t bytes = FromCodePoint(codePoint, buffer, sizeof(buffer));

                                    if (bytes <= 0) {
                                        error = Error{ "There is no valid codepoint defined." };
                                    }
                                    else {
                                        _value += string(buffer, bytes);
                                    }
                                    _storage = 0;
                                }
                            }
                        }
                    }
                }

                if ( (finished == false) && (error.IsSet() == false) ) {
                    offset += static_cast<uint32_t>(_value.length()) ;
                } else {
                    offset = 0;
                    _flagsAndCounters |= (_value == IElement::NullTag ? NullBit|SetBit : SetBit);

                    if ((_flagsAndCounters & QuoteFoundBit) == 0) {
                        // Right-trim the non-string value, it's always left-trimmed already
                        _value.erase(std::find_if(_value.rbegin(), _value.rend(), [](const unsigned char ch) { return (!std::isspace(ch)); }).base(), _value.end());
                    }
                }

                return (result);
            }

            // IMessagePack iface:
            uint16_t Serialize(uint8_t stream[], const uint16_t maxLength, uint32_t& offset) const override
            {
                uint16_t loaded = 0;
                if (offset == 0) {
                    if ((_flagsAndCounters & NullBit) != 0) {
                        stream[loaded++] = IMessagePack::NullValue;
                    } else if (_value.length() <= 31) {
                        _storage = 1;
                        stream[loaded++] = static_cast<uint8_t>(_value.length() | 0xA0);
                        offset++;
                    } else if (_value.length() <= 0xFF) {
                        _storage = 2;
                        stream[loaded++] = 0xD9;
                        offset++;
                    } else if (_value.length() <= 0xFFFF) {
                        _storage = 3;
                        stream[loaded++] = 0xDA;
                        offset++;
                    } else {
                        stream[loaded++] = IMessagePack::NullValue;
                    }
                }

                if (offset != 0) {
                    while ((loaded < maxLength) && (offset < (_storage & 0x0F))) {
                        stream[loaded++] = static_cast<uint8_t>((_value.length() >> (8 * ( (_storage & 0x0F) - offset - 1))) & 0xFF);
                        offset++;
                    }

                    uint16_t copied = 0;
                    while ((loaded < maxLength) && (offset != 0)) {
                        copied = static_cast<uint16_t>(_value.copy(reinterpret_cast<char*>(&stream[loaded]), (maxLength - loaded), offset - (_storage & 0x0F)));
                        offset += copied;
                        loaded += copied;
                        if ((_storage & 0x0F) != 0) {
                           offset -= (_storage & 0x0F);
                           _storage = 0;
                        }

                        if (offset >= _value.length()) {
                            offset = 0;
                        }
                    }
                }

                return (loaded);
            }

            uint16_t Deserialize(const uint8_t stream[], const uint16_t maxLength, uint32_t& offset) override
            {
                uint16_t loaded = 0;
                if (offset == 0) {
                    _value.clear();
                    if (stream[loaded] == IMessagePack::NullValue) {
                        _flagsAndCounters |= NullBit;
                        loaded++;
                    } else if ((stream[loaded] & 0xA0) == 0xA0) {
                        _storage = stream[loaded] & 0x1F;
                        offset = 3;
                        loaded++;
                    } else if (stream[loaded] == 0xD9) {
                        _storage = 0;
                        offset = 2;
                        loaded++;
                    } else if (stream[loaded] == 0xDA) {
                        _storage = 0;
                        offset = 1;
                        loaded++;
                    } else {
                        loaded = maxLength;
                    }
                }

                if (offset != 0) {
                    while ((loaded < maxLength) && (offset < 3)) {
                        _storage = (_storage << 8) + stream[loaded++];
                        offset++;
                    }

                    while ((loaded < maxLength) && ((offset - 3) < static_cast<uint16_t>(_storage))) {
                        _value += static_cast<char>(stream[loaded++]);
                        offset++;
                    }

                    if ((offset >= 3) && (static_cast<uint16_t>(offset - 3) == _storage)) {
                        offset = 0;
                        _flagsAndCounters |= ((_flagsAndCounters & QuoteFoundBit) ? SetBit : (_value == NullTag ? NullBit : SetBit));
                    }
                }

                return (loaded);
            }

        private:
            bool InScope(const ScopeBracket mode) {
                bool added = false;
                uint8_t depth = (_flagsAndCounters & 0x1F);

                if ( ((depth != 0) || (_value.empty() == true)) && ((depth + 1) <= 31) ) {
                    _storage <<= 1;
                    _storage |= static_cast<uint8_t>(mode);
                    _flagsAndCounters++;
                    added = true;
                }
                return (added);
            }
            bool OutScope(const ScopeBracket mode) {
                bool succcesfull = false;
                ScopeBracket bracket = static_cast<ScopeBracket>(_storage & 0x1);
                uint8_t depth = (_flagsAndCounters & 0x1F);
                if ((depth > 0) && (bracket == mode)) {
                    _storage >>= 1;
                    _flagsAndCounters--;
                    succcesfull = true;
                }
                return (succcesfull);
            }


        private:
            std::string _default;
            std::string _value;

            mutable uint32_t _storage;

            // The value stores the following BITS:
            // | 8 | 2 |  3  |  3  |
            //   F   U   LLL   III
            // Where:
            // F are flags bits (See statics at the beginning of the class)
            // U is unused
            // L Length of the bytes under process (8)
            // I Index to the written bytes (8).
            mutable uint16_t _flagsAndCounters;
        };

        class EXTERNAL Buffer : public IElement, public IMessagePack {
        private:
            enum modus {
                SET = 0x20,
                ERROR = 0x40,
                UNDEFINED = 0x80
            };

        public:
            Buffer()
                : _state(0)
                , _lastStuff(0)
                , _index(0)
                , _length(0)
                , _maxLength(255)
                , _buffer(reinterpret_cast<uint8_t*>(::malloc(_maxLength)))
            {
            }

            Buffer(Buffer&& move) noexcept
                : _state(std::move(move._state))
                , _lastStuff(std::move(move._lastStuff))
                , _index(std::move(move._index))
                , _length(std::move(move._length))
                , _maxLength(std::move(move._maxLength))
                , _buffer(std::move(move._buffer))
            {
                move._buffer = nullptr;
            }

            Buffer(const Buffer& copy)
                : _state(copy._state)
                , _lastStuff(copy._lastStuff)
                , _index(copy._index)
                , _length(copy._length)
                , _maxLength(copy._maxLength)
                , _buffer(reinterpret_cast<uint8_t*>(::malloc(_maxLength)))
            {
                ASSERT(_length <= _maxLength);
                ASSERT(_buffer != nullptr);

                if (_buffer != nullptr) {
                    ::memcpy(_buffer, copy._buffer, _length);
                }
            }

           ~Buffer() override
            {
                if (_buffer != nullptr) {
                    ::free(_buffer);
                }
            }

            Buffer& operator= (Buffer&& move) noexcept {
                _state = std::move(move._state);
                _lastStuff = std::move(move._lastStuff);
                _index = std::move(move._index);
                _length = std::move(move._length);
                _maxLength = std::move(move._maxLength);
                _buffer = std::move(move._buffer);

                move._buffer = nullptr;

                return (*this);
            }

            Buffer& operator=(const Buffer& copy) {
                _state = copy._state;
                _lastStuff = copy._lastStuff;
                _index = copy._index;
                _length = copy._length;
                _maxLength = copy._maxLength;
                _buffer = reinterpret_cast<uint8_t*>(::malloc(_maxLength));

                ASSERT(_length <= _maxLength);
                ASSERT(_buffer != nullptr);

                if (_buffer != nullptr) {
                    ::memcpy(_buffer, copy._buffer, _length);
                }

                return (*this);
            }

            void Null(const bool enabled)
            {
                if (enabled == true)
                    _state |= UNDEFINED;
                else
                    _state &= ~UNDEFINED;
            }

            // IElement and IMessagePack iface:
            bool IsSet() const override
            {
                return ((_length > 0) && ((_state & SET) != 0));
            }

            bool IsNull() const
            {
                return ((_state & UNDEFINED) != 0);
            }

            void Clear() override
            {
                _state = 0;
                _length = 0;
            }

            // IElement iface:
            uint16_t Serialize(char stream[], const uint16_t maxLength, uint32_t& offset) const override
            {
                static const TCHAR base64_chars[] = "ABCDEFGHIJKLMNOPQRSTUVWXYZ"
                                                    "abcdefghijklmnopqrstuvwxyz"
                                                    "0123456789+/";

                uint16_t loaded = 0;

                if (offset == 0) {
                    _state = 0;
                    _index = 0;
                    _lastStuff = 0;
                    offset = 1;
                    stream[loaded++] = ((_state & UNDEFINED) == 0 ? '\"' : 'n');
                }

                if ((_state & UNDEFINED) == 0) {
                    while ((loaded < maxLength) && (offset < 4)) {
                        stream[loaded++] = IElement::NullTag[offset++];
                    }
                    if (offset == 4) {
                        offset = 0;
                    }
                } else {
                    while ((loaded < maxLength) && (_index < _length)) {
                        if (_state == 0) {
                            stream[loaded++] = base64_chars[((_buffer[_index] & 0xFC) >> 2)];
                            _lastStuff = ((_buffer[_index] & 0x03) << 4);
                            _state = 1;
                            _index++;
                        } else if (_state == 1) {
                            stream[loaded++] += base64_chars[(((_buffer[_index] & 0xF0) >> 4) | _lastStuff)];
                            _lastStuff = ((_buffer[_index] & 0x0F) << 2);
                            _index++;
                            _state = 2;
                        } else if (_state == 2) {
                            stream[loaded++] += base64_chars[(((_buffer[_index] & 0xC0) >> 6) | _lastStuff)];
                            _state = 3;
                        } else {
                            ASSERT(_state == 3);
                            stream[loaded++] += base64_chars[(_buffer[_index] & 0x3F)];
                            _state = 0;
                            _index++;
                        }
                    }

                    if ((loaded < maxLength) && (_index == _length)) {
                        if (_state != 0) {
                            stream[loaded++] = base64_chars[_lastStuff];
                            _state = 0;
                        }
                        if (loaded < maxLength) {
                            stream[loaded++] = '\"';
                            offset = 0;
                        }
                    }
                }
                return (loaded);
            }

            uint16_t Deserialize(const char stream[], const uint16_t maxLength, uint32_t& offset, Core::OptionalType<Error>& error) override
            {
                uint16_t loaded = 0;

                if (offset == 0) {
                    _state = 0xFF;
                    _index = 0;
                    _lastStuff = 0;
                    _length = 0;
                    offset = 1;
                }

                if (_state == 0xFF) {

                    while ((loaded < maxLength) && ((stream[loaded] != '\"') && (stream[loaded] != 'n'))) {
                        loaded++;
                    }

                    if (loaded < maxLength) {

                        loaded++;
                        _state = (stream[loaded] == 'n' ? UNDEFINED : 0);
                    }
                }

                if (_state != 0xFF) {
                    if ((_state & UNDEFINED) != 0) {
                        while ((loaded < maxLength) && (offset != 0) && (offset < 4)) {
                            if (stream[loaded] != IElement::NullTag[offset]) {
                                error = Error{ "Only base64 characters or null supported." };
                                _state = ERROR;
                                offset = 0;
                            } else {
                                offset++;
                                loaded++;
                            }
                        }
                    } else if ((_state & SET) == 0) {
                        while (loaded < maxLength) {
                            uint8_t converted;
                            TCHAR current = stream[loaded++];

                            if ((current >= 'A') && (current <= 'Z')) {
                                converted = (current - 'A');
                            } else if ((current >= 'a') && (current <= 'z')) {
                                converted = (current - 'a' + 26);
                            } else if ((current >= '0') && (current <= '9')) {
                                converted = (current - '0' + 52);
                            } else if (current == '+') {
                                converted = 62;
                            } else if (current == '/') {
                                converted = 63;
                            } else if (::isspace(current)) {
                                continue;
                            } else if (current == '\"') {
                                _state |= SET;
                                break;
                            } else {
                                error = Error{ "Only base64 characters or null supported." };
                                _state = ERROR;
                                offset = 0;
                                break;
                            }

                            // See if we can still add a character
                            if (_index == _maxLength) {
                                uint16_t maxLength = (2 * _maxLength);
                                uint8_t* newBuffer = reinterpret_cast<uint8_t*>(::realloc(_buffer, maxLength));
                                if (newBuffer != nullptr) {
                                    _buffer = newBuffer;
                                    _maxLength = maxLength;
                                }
                            }

                            if (_index >= _maxLength) {
                                TRACE_L1("Out of memory !!!!");
                            }
                            else {
                                if (_state == 0) {
                                    _lastStuff = converted << 2;
                                    _state = 1;
                                }
                                else if (_state == 1) {
                                    _buffer[_index++] = (((converted & 0x30) >> 4) | _lastStuff);
                                    _lastStuff = ((converted & 0x0F) << 4);
                                    _state = 2;
                                }
                                else if (_state == 2) {
                                    _buffer[_index++] = (((converted & 0x3C) >> 2) | _lastStuff);
                                    _lastStuff = ((converted & 0x03) << 6);
                                    _state = 3;
                                }
                                else if (_state == 3) {
                                    _buffer[_index++] = ((converted & 0x3F) | _lastStuff);
                                    _state = 0;
                                }

                            }
                        }

                        if (((_state & SET) == SET) && ((_state & 0xF) != 0)) {

                            if (_index == _maxLength) {
                                uint16_t maxLength = (_maxLength + 0xFF);
                                uint8_t* newBuffer = reinterpret_cast<uint8_t*>(::realloc(_buffer, maxLength));
                                if (newBuffer != nullptr) {
                                    _buffer = newBuffer;
                                    _maxLength = maxLength;
                                }
                            }
                            if (_index < _maxLength) {
                                _buffer[_index++] = _lastStuff;
                            }
                            else {
                                TRACE_L1("Out of Memory!!!!");
                            }
                        }
                    }
                }

                return (loaded);
            }

            // IMessagePack iface:
            uint16_t Serialize(uint8_t stream[], const uint16_t maxLength, uint32_t& offset) const override
            {
                uint16_t loaded = 0;
                if (offset == 0) {
                    if ((_state & UNDEFINED) != 0) {
                        stream[loaded++] = IMessagePack::NullValue;
                    } else if (_length <= 0xFF) {
                        _index = 0;
                        stream[loaded++] = 0xC4;
                        offset = 2;
                    } else {
                        _index = 0;
                        stream[loaded++] = 0xC5;
                        offset = 1;
                    }
                }

                if (offset != 0) {
                    while ((loaded < maxLength) && (offset < 3)) {
                        stream[loaded++] = static_cast<uint8_t>((_length >> (8 * (2 - offset))) & 0xFF);
                        offset++;
                    }

                    while ((loaded < maxLength) && (_index < _length)) {
                        stream[loaded++] = _buffer[_index++];
                    }
                    offset = (_index == _length);
                }

                return (loaded);
            }

            uint16_t Deserialize(const uint8_t stream[], const uint16_t maxLength, uint32_t& offset) override
            {
                uint16_t loaded = 0;
                if (offset == 0) {
                    _state = 0;
                    _length = 0;
                    _index = 0;

                    if (stream[loaded] == IMessagePack::NullValue) {
                        _state = UNDEFINED;
                        loaded++;
                    } else if (stream[loaded] == 0xC4) {
                        offset = 2;
                        loaded++;
                    } else if (stream[loaded] == 0xC5) {
                        offset = 1;
                        loaded++;
                    } else {
                        _state = ERROR;
                    }
                }

                if (offset != 0) {
                    while ((loaded < maxLength) && (offset < 3)) {
                        _length = (_length << 8) + stream[loaded++];
                        offset++;
                    }

                    if (offset == 3) {
                        if (_length > _maxLength) {
                            _maxLength = _length;
                            ::free(_buffer);
                            _buffer = reinterpret_cast<uint8_t*>(::malloc(_maxLength));
                        }
                        offset = 4;
                    }

                    while ((loaded < maxLength) && (_index < _length)) {
                        _buffer[_index++] = stream[loaded++];
                    }

                    if (_index == _length) {
                        offset = 0;
                    }
                }

                return (loaded);
            }

        private:
            mutable uint8_t _state;
            mutable uint8_t _lastStuff;
            mutable uint16_t _index;
            uint16_t _length;
            uint16_t _maxLength;
            uint8_t* _buffer;
        };

        template <typename ENUMERATE>
        class EnumType : public IElement, public IMessagePack {
        private:
            enum status {
                SET = 0x01,
                ERROR = 0x02,
                UNDEFINED = 0x04
            };

        public:
            EnumType()
                : _state(0)
                , _value()
                , _default(static_cast<ENUMERATE>(0))
            {
            }

            EnumType(const ENUMERATE Value)
                : _state(0)
                , _value()
                , _default(Value)
            {
            }

            EnumType(EnumType<ENUMERATE>&& move) noexcept
                : _state(std::move(move._state))
                , _value(std::move(move._value))
                , _default(std::move(move._default))
            {
            }

            EnumType(const EnumType<ENUMERATE>& copy)
                : _state(copy._state)
                , _value(copy._value)
                , _default(copy._default)
            {
            }

            ~EnumType() override = default;

            EnumType<ENUMERATE>& operator=(EnumType<ENUMERATE>&& move)
            {
                _value = std::move(move._value);
                _state = std::move(move._state);
                return (*this);
            }

            EnumType<ENUMERATE>& operator=(const EnumType<ENUMERATE>& RHS)
            {
                _value = RHS._value;
                _state = RHS._state;
                return (*this);
            }

            EnumType<ENUMERATE>& operator=(const ENUMERATE& RHS)
            {
                _value = RHS;
                _state = SET;

                return (*this);
            }

            inline const ENUMERATE Default() const
            {
                return (_default);
            }

            inline const ENUMERATE Value() const
            {
                return (((_state & (SET | UNDEFINED)) == SET) ? _value : _default);
            }

            inline operator const ENUMERATE() const
            {
                return Value();
            }

            const TCHAR* Data() const
            {
                return (Core::EnumerateType<ENUMERATE>(Value()).Data());
            }

            void Null(const bool enabled)
            {
                if (enabled == true)
                    _state |= (UNDEFINED|SET);
                else
                    _state &= ~(UNDEFINED|SET);
            }

            bool IsSet() const override
            {
                return ((_state & SET) != 0);
            }

            bool IsNull() const override
            {
                return ((_state & UNDEFINED) != 0);
            }

            void Clear() override
            {
                _state = 0;
            }

            // IElement iface:
            uint16_t Serialize(char stream[], const uint16_t maxLength, uint32_t& offset) const override
            {
                if (offset == 0) {
                    if ((_state & UNDEFINED) != 0) {
                        _parser.Null(true);
                    } else {
                        _parser = Core::EnumerateType<ENUMERATE>(Value()).Data();
                    }
                }
                return (static_cast<const IElement&>(_parser).Serialize(stream, maxLength, offset));
            }

            uint16_t Deserialize(const char stream[], const uint16_t maxLength, uint32_t& offset, Core::OptionalType<Error>& error) override
            {
                uint16_t result = static_cast<IElement&>(_parser).Deserialize(stream, maxLength, offset, error);

                if (offset == 0) {

                    if (_parser.IsNull() == true) {
                        _state = (UNDEFINED|SET);
                    } else if (_parser.IsSet() == true) {
                        // Looks like we parsed the value. Lets see if we can find it..
                        Core::EnumerateType<ENUMERATE> converted(_parser.Value().c_str(), false);

                        if (converted.IsSet() == true) {
                            _value = converted.Value();
                            _state = SET;
                        } else {
                            _state = (SET|UNDEFINED);
                            TRACE_L1(_T("Unknown enum value: %s"), _parser.Value().c_str());
                            error = Error{ "Unknown enum value: " +  _parser.Value()};
                        }
                    } else {
                        error = Error{ "Invalid enum" };
                        _state = ERROR;
                    }
                }

                return (result);
            }

            // IMessagePack iface:
            uint16_t Serialize(uint8_t stream[], const uint16_t maxLength, uint32_t& offset) const override
            {
                uint16_t loaded = 0;

                if (offset == 0) {
                    if ((_state & UNDEFINED) != 0) {
                        stream[loaded++] = IMessagePack::NullValue;
                    } else {
                        _package = static_cast<uint32_t>(Value());
                    }
                }

                return (loaded == 0 ? static_cast<const IMessagePack&>(_package).Serialize(stream, maxLength, offset) : loaded);
            }

            uint16_t Deserialize(const uint8_t stream[], const uint16_t maxLength, uint32_t& offset) override
            {
                uint16_t result = 0;

                if ((offset == 0) && (stream[0] == IMessagePack::NullValue)) {
                    _state = UNDEFINED;
                    result = 1;
                } else {
                    result = static_cast<IMessagePack&>(_package).Deserialize(stream, maxLength, offset);
                }

                if ((offset == 0) && (_state != UNDEFINED)) {
                    if (_package.IsSet() == true) {
                        _value = static_cast<ENUMERATE>(_package.Value());
                    } else {
                        _state = ERROR;
                    }
                }

                return (result);
            }

        private:
            uint8_t _state;
            ENUMERATE _value;
            ENUMERATE _default;
            mutable String _parser;
            mutable NumberType<uint32_t, FALSE, BASE_HEXADECIMAL> _package;
        };

        template <typename ELEMENT>
        class ArrayType : public IElement, public IMessagePack {
        private:
            enum modus : uint8_t {
                ERROR = 0x80,
                SET = 0x20,
                UNDEFINED = 0x40
            };

            static constexpr uint16_t FIND_MARKER = 0;
            static constexpr uint16_t BEGIN_MARKER = 1;
            static constexpr uint16_t END_MARKER = 2;
            static constexpr uint16_t SKIP_BEFORE = 3;
            static constexpr uint16_t SKIP_AFTER = 4;
            static constexpr uint16_t PARSE = 5;

        public:
            template <typename ARRAYELEMENT>
            class ConstIteratorType {
            private:
                typedef std::list<ARRAYELEMENT> ArrayContainer;
                enum State {
                    AT_BEGINNING,
                    AT_ELEMENT,
                    AT_END
                };

            public:
                ConstIteratorType()
                    : _container(nullptr)
                    , _iterator()
                    , _state(AT_BEGINNING)
                {
                }

                ConstIteratorType(const ArrayContainer& container)
                    : _container(&container)
                    , _iterator(_container->begin())
                    , _state(AT_BEGINNING)
                {
                }

                ConstIteratorType(ConstIteratorType<ARRAYELEMENT>&& move)
                    : _container(std::move(move._container))
                    , _iterator(std::move(move._iterator))
                    , _state(std::move(move._state))
                {
                }

                ConstIteratorType(const ConstIteratorType<ARRAYELEMENT>& copy)
                    : _container(copy._container)
                    , _iterator(copy._iterator)
                    , _state(copy._state)
                {
                }

                ~ConstIteratorType() = default;

                ConstIteratorType<ARRAYELEMENT>& operator=(ConstIteratorType<ARRAYELEMENT>&& move)
                {
                    _container = std::move(move._container);
                    _iterator = std::move(move._iterator);
                    _state = std::move(move._state);

                    return (*this);
                }

                ConstIteratorType<ARRAYELEMENT>& operator=(const ConstIteratorType<ARRAYELEMENT>& RHS)
                {
                    _container = RHS._container;
                    _iterator = RHS._iterator;
                    _state = RHS._state;

                    return (*this);
                }

            public:
                inline bool IsValid() const
                {
                    return (_state == AT_ELEMENT);
                }

                inline bool Reset(const uint32_t index = ~0)
                {
                    _state = AT_BEGINNING;

                    if (_container != nullptr) {
                        _iterator = _container->begin();

                        if (index != static_cast<uint32_t>(~0)) {
                            uint32_t position = (index + 1);
                            while (position > 0) {
                                while ((_iterator != _container->end()) && (_iterator->IsSet() == false)) {
                                    _iterator++;
                                }

                                if (_iterator == _container->end()) {
                                    position = 0;
                                }
                                else if (--position != 0) {
                                    _iterator++;
                                }
                            }
                            _state = (_iterator != _container->end() ? AT_ELEMENT : AT_END);
                        }
                    }

                    return (_state == AT_ELEMENT);
                }

                inline bool Next()
                {
                    if (_container != nullptr) {
                        if (_state != AT_END) {
                            if (_state != AT_BEGINNING) {
                                _iterator++;
                            }

                            while ((_iterator != _container->end()) && (_iterator->IsSet() == false)) {
                                _iterator++;
                            }

                            _state = (_iterator != _container->end() ? AT_ELEMENT : AT_END);
                        }
                    } else {
                        _state = AT_END;
                    }
                    return (_state == AT_ELEMENT);
                }

                const ARRAYELEMENT& Current() const
                {
                    ASSERT(_state == AT_ELEMENT);

                    return (*_iterator);
                }

                inline uint32_t Count() const
                {
                    return (_container == nullptr ? 0 : static_cast<uint32_t>(_container->size()));
                }

            private:
                const ArrayContainer* _container;
                typename ArrayContainer::const_iterator _iterator;
                State _state;
            };

            template <typename ARRAYELEMENT>
            class IteratorType {
            private:
                typedef std::list<ARRAYELEMENT> ArrayContainer;
                enum State {
                    AT_BEGINNING,
                    AT_ELEMENT,
                    AT_END
                };

            public:
                IteratorType()
                    : _container(nullptr)
                    , _iterator()
                    , _state(AT_BEGINNING)
                {
                }

                IteratorType(ArrayContainer& container)
                    : _container(&container)
                    , _iterator(container.begin())
                    , _state(AT_BEGINNING)
                {
                }

                IteratorType(IteratorType<ARRAYELEMENT>&& move) noexcept
                    : _container(std::move(move._container))
                    , _iterator(std::move(move._iterator))
                    , _state(std::move(move._state))
                {
                }

                IteratorType(const IteratorType<ARRAYELEMENT>& copy)
                    : _container(copy._container)
                    , _iterator(copy._iterator)
                    , _state(copy._state)
                {
                }

                ~IteratorType() = default;

                IteratorType<ARRAYELEMENT>& operator=(IteratorType<ARRAYELEMENT>&& move) noexcept
                {
                    _container = std::move(move._container);
                    _iterator = std::move(move._iterator);
                    _state = std::move(move._state);

                    return (*this);
                }

                IteratorType<ARRAYELEMENT>& operator=(const IteratorType<ARRAYELEMENT>& RHS)
                {
                    _container = RHS._container;
                    _iterator = RHS._iterator;
                    _state = RHS._state;

                    return (*this);
                }

            public:
                inline bool IsValid() const
                {
                    return (_state == AT_ELEMENT);
                }

                bool Reset(const uint32_t index = ~0)
                {
                    _state = AT_BEGINNING;

                    if (_container != nullptr) {
                        _iterator = _container->begin();
                        if (index != static_cast<uint32_t>(~0)) {
                            uint32_t position = (index + 1);
                            while (position > 0) {
                                while ((_iterator != _container->end()) && (_iterator->IsSet() == false)) {
                                    _iterator++;
                                }

                                if (_iterator == _container->end()) {
                                    position = 0;
                                }
                                else if (--position != 0) {
                                    _iterator++;
                                }
                            }
                            _state = (_iterator != _container->end() ? AT_ELEMENT : AT_END);
                        }
                    }

                    return (_state == AT_ELEMENT);
                }

                bool Next()
                {
                    if (_container != nullptr) {
                        if (_state != AT_END) {
                            if (_state != AT_BEGINNING) {
                                _iterator++;
                            }

                            while ((_iterator != _container->end()) && (_iterator->IsSet() == false)) {
                                _iterator++;
                            }

                            _state = (_iterator != _container->end() ? AT_ELEMENT : AT_END);
                        }
                    } else {
                        _state = AT_END;
                    }
                    return (_state == AT_ELEMENT);
                }

                IElement* Element()
                {
                    ASSERT(_state == AT_ELEMENT);

                    return (&(*_iterator));
                }

                ARRAYELEMENT& Current()
                {
                    ASSERT(_state == AT_ELEMENT);

                    return (*_iterator);
                }

                inline uint32_t Count() const
                {
                    return (_container == nullptr ? 0 : static_cast<uint32_t>(_container->size()));
                }

            private:
                ArrayContainer* _container;
                typename ArrayContainer::iterator _iterator;
                State _state;
            };

            typedef IteratorType<ELEMENT> Iterator;
            typedef ConstIteratorType<ELEMENT> ConstIterator;

        public:
            ArrayType()
                : _state(0)
                , _count(0)
                , _data()
                , _iterator(_data)
            {
            }

            ArrayType(ArrayType<ELEMENT>&& move) noexcept
                : _state(std::move(move._state))
                , _count(std::move(move._count))
                , _data(std::move(move._data))
                , _iterator(std::move(move._iterator))
            {
            }

            ArrayType(const ArrayType<ELEMENT>& copy)
                : _state(copy._state)
                , _count(copy._count)
                , _data(copy._data)
                , _iterator(_data)
            {
            }

            ~ArrayType() override = default;

            ArrayType<ELEMENT>& operator=(ArrayType<ELEMENT>&& move)
            {
                _state = std::move(move._state);
                _data = std::move(move._data);
                _iterator = IteratorType<ELEMENT>(_data);

                return (*this);
            }

            ArrayType<ELEMENT>& operator=(const ArrayType<ELEMENT>& RHS)
            {
                _state = RHS._state;
                _data = RHS._data;
                _iterator = IteratorType<ELEMENT>(_data);

                return (*this);
            }

        public:
            // IElement and IMessagePack iface:
            bool IsSet() const override
            {
                return ( (Length() > 0) || ((_state & modus::SET) != 0) );
            }

            bool IsNull() const override
            {
                //TODO: Implement null for Arrays
                return ((_state & UNDEFINED) != 0);
            }

            void Set(const bool enabled)
            {
                if (enabled == true) {
                    _state |= (modus::SET);
                }
                else {
                    _state &= (~modus::SET);
                }
            }

            void Clear() override
            {
                _state = 0;
                _data.clear();
            }

            inline uint16_t Length() const
            {
                return static_cast<uint16_t>(_data.size());
            }

            inline ELEMENT& Add()
            {
                _data.push_back(ELEMENT());

                return (_data.back());
            }

            inline ELEMENT& Add(const ELEMENT& element)
            {
                _data.push_back(element);

                return (_data.back());
            }

            ELEMENT& operator[](const uint32_t index)
            {
                uint32_t skip = index;
                ASSERT(index < Length());

                typename std::list<ELEMENT>::iterator locator = _data.begin();

                while (skip != 0) {
                    locator++;
                    skip--;
                }

                ASSERT(locator != _data.end());

                return (*locator);
            }

            const ELEMENT& operator[](const uint32_t index) const
            {
                uint32_t skip = index;
                ASSERT(index < Length());

                typename std::list<ELEMENT>::const_iterator locator = _data.begin();

                while (skip != 0) {
                    locator++;
                    skip--;
                }

                ASSERT(locator != _data.end());

                return (*locator);
            }

            const ELEMENT& Get(const uint32_t index) const
            {
                return operator[](index);
            }

            inline Iterator Elements()
            {
                return (Iterator(_data));
            }

            inline ConstIterator Elements() const
            {
                return (ConstIterator(_data));
            }

            inline operator string() const
            {
                string result;
                ToString(result);
                return (result);
            }

            inline ArrayType<ELEMENT>& operator=(const string& RHS)
            {
                FromString(RHS);
                return (*this);
            }

            template<typename ENUM, typename std::enable_if<std::is_same<ELEMENT, EnumType<ENUM>>::value, int>::type = 0>
            inline ArrayType<ELEMENT>& operator=(const ENUM& RHS)
            {
                using T = typename std::underlying_type<ENUM>::type;
                T value(static_cast<T>(RHS));
                T bit(1);

                Clear();

                while (value != 0) {
                    if ((value & bit) != 0) {
                        Add() = static_cast<ENUM>(bit);
                        value &= ~bit;
                    }

                    bit <<= 1;
                }

                return (*this);
            }

            template<typename ENUM, typename std::enable_if<std::is_same<ELEMENT, EnumType<ENUM>>::value, int>::type = 0>
            inline operator const ENUM() const
            {
                using T = typename std::underlying_type<ENUM>::type;
                T value{};

                for (const EnumType<ENUM>& item : _data) {
                    if (item.IsSet() == true) {
                        const T& element = static_cast<const T>(item.Value());
                        ASSERT((element == 0) || ((element & (element - 1)) == 0));

                        value |= element;
                    }
                }

                return (static_cast<const ENUM>(value));
            }

            // IElement iface:
            uint16_t Serialize(char stream[], const uint16_t maxLength, uint32_t& offset) const override
            {
                uint16_t loaded = 0;

                if (offset == FIND_MARKER) {
                    _iterator.Reset();
                    stream[loaded++] = '[';
                    offset = (_iterator.Next() == false ? ~0 : PARSE);
                } else if (offset == END_MARKER) {
                    offset = ~0;
                }
                while ((loaded < maxLength) && (offset != static_cast<uint32_t>(~0))) {
                    if (offset >= PARSE) {
                        offset -= PARSE;
                        loaded += static_cast<const IElement&>(_iterator.Current()).Serialize(&(stream[loaded]), maxLength - loaded, offset);
                        offset = (offset != FIND_MARKER ? offset + PARSE : (_iterator.Next() == true ? BEGIN_MARKER : ~0));
                    } else if (offset == BEGIN_MARKER) {
                        stream[loaded++] = ',';
                        offset = PARSE;
                    }
                }
                if (offset == static_cast<uint32_t>(~0)) {
                    if (loaded < maxLength) {
                        stream[loaded++] = ']';
                        offset = FIND_MARKER;
                    } else {
                        offset = END_MARKER;
                    }
                }

                return (loaded);
            }

            uint16_t Deserialize(const char stream[], const uint16_t maxLength, uint32_t& offset, Core::OptionalType<Error>& error) override
            {
                uint16_t loaded = 0;
                // Run till we find opening bracket..
                if (offset == FIND_MARKER) {
                    while ((loaded < maxLength) && ::isspace(stream[loaded])) {
                        loaded++;
                    }
                }

                if (loaded == maxLength) {
                    offset = FIND_MARKER;
                } else if (offset == FIND_MARKER) {
                    ValueValidity valid = stream[loaded] != '[' ? IsNullValue(stream, maxLength, offset, loaded) : ValueValidity::VALID;
                    offset = FIND_MARKER;
                    switch (valid) {
                    default:
                        // fall through
                    case ValueValidity::UNKNOWN:
                        break;
                    case ValueValidity::IS_NULL:
                        _state = UNDEFINED;
                        break;
                    case ValueValidity::INVALID:
                        error = Error{ "Invalid value.\"null\" or \"[\" expected." };
                        break;
                    case ValueValidity::VALID:
                        offset = SKIP_BEFORE;
                        loaded++;
                        break;
                    }
                }

                while ((offset != FIND_MARKER) && (loaded < maxLength)) {
                    if ((offset == SKIP_BEFORE) || (offset == SKIP_AFTER)) {
                        // Run till we find a character not a whitespace..
                        while ((loaded < maxLength) && (::isspace(stream[loaded]))) {
                            loaded++;
                        }

                        if (loaded < maxLength) {
                            switch (stream[loaded]) {
                            case ']':
                                offset = FIND_MARKER;
                                loaded++;
                                break;
                            case ',':
                                if (offset == SKIP_BEFORE) {
                                    _state = ERROR;
                                    error = Error{ "Expected new element, \",\" found." };
                                    offset = FIND_MARKER;
                                } else {
                                    offset = SKIP_BEFORE;
                                }
                                loaded++;
                                break;
                            default:
                                if (offset == SKIP_AFTER) {
                                    error = Error{ "Unexpected character \"" + std::string(1, stream[loaded]) + "\". Expected either \",\" or \"]\"" };
                                    offset = FIND_MARKER;
                                    ++loaded;
                                } else {
                                    offset = PARSE;
                                    _data.push_back(ELEMENT());
                                }
                                break;
                            }
                        }
                    }

                    if (offset >= PARSE) {
                        offset = (offset - PARSE);
                        loaded += static_cast<IElement&>(_data.back()).Deserialize(&(stream[loaded]), maxLength - loaded, offset, error);
                        offset = (offset == FIND_MARKER ? SKIP_AFTER : offset + PARSE);
                    }

                    if (error.IsSet() == true)
                        break;
                }

                return (loaded);
            }

            // IMessagePack iface:
            uint16_t Serialize(uint8_t stream[], const uint16_t maxLength, uint32_t& offset) const override
            {
                uint16_t loaded = 0;

                if (offset == 0) {
                    _iterator.Reset();
                    if (_data.size() <= 15) {
                        stream[loaded++] = (0x90 | static_cast<uint8_t>(_data.size()));
                        if (_data.size() > 0) {
                            offset = PARSE;
                        }
                    } else {
                        stream[loaded++] = 0xDC;
                        offset = 1;
                    }
                    _iterator.Next();
                }
                while ((loaded < maxLength) && (offset > 0) && (offset < PARSE)) {
                    if (offset == 1) {
                        stream[loaded++] = (_data.size() >> 8) & 0xFF;
                        offset = 2;
                    } else if (offset == 2) {
                        stream[loaded++] = _data.size() & 0xFF;
                        offset = PARSE;
                    }
                }
                while ((loaded < maxLength) && (offset >= PARSE)) {
                    offset -= PARSE;
                    loaded += static_cast<const IMessagePack&>(_iterator.Current()).Serialize(&(stream[loaded]), maxLength - loaded, offset);
                    offset += PARSE;
                    if ((offset == PARSE) && (_iterator.Next() != true)) {
                        offset = 0;
                    }
                }

                return (loaded);
            }

            uint16_t Deserialize(const uint8_t stream[], const uint16_t maxLength, uint32_t& offset) override
            {
                uint16_t loaded = 0;

                if (offset == 0) {
                    if (stream[0] == IMessagePack::NullValue) {
                        _state = UNDEFINED;
                        loaded = 1;
                    } else if ((stream[0] & 0xF0) == 0x90) {
                        _count = (stream[0] & 0x0F);
                        offset = PARSE;
                    } else if (stream[0] & 0xDC) {
                        offset = 1;
                    }
                }

                while ((loaded < maxLength) && (offset > 0) && (offset < PARSE)) {
                    if (offset == 1) {
                        _count = (_count << 8) | stream[loaded++];
                        offset = 2;
                    } else if (offset == 2) {
                        _count = (_count << 8) | stream[loaded++];
                        offset = PARSE;
                    }
                }

                while ((loaded < maxLength) && (offset >= PARSE)) {

                    if (offset == PARSE) {
                        if (_count > 0) {
                            _count--;
                            _data.emplace_back(ELEMENT());
                        } else {
                            offset = 0;
                        }
                    }
                    if (offset >= PARSE) {
                        offset -= PARSE;
                        loaded += static_cast<IMessagePack&>(_data.back()).Deserialize(stream, maxLength, offset);
                        offset += PARSE;
                    }
                }

                return (loaded);
            }

        private:
            uint8_t _state;
            uint16_t _count;
            std::list<ELEMENT> _data;
            mutable IteratorType<ELEMENT> _iterator;
        };

        class EXTERNAL Container : public IElement, public IMessagePack {
        private:
            enum modus : uint8_t {
                ERROR = 0x80,
                UNDEFINED = 0x40,
                COMPLETE = 0x20
            };

            static constexpr uint16_t FIND_MARKER = 0;
            static constexpr uint16_t BEGIN_MARKER = 1;
            static constexpr uint16_t END_MARKER = 2;
            static constexpr uint16_t SKIP_BEFORE = 3;
            static constexpr uint16_t SKIP_BEFORE_VALUE = 4;
            static constexpr uint16_t SKIP_AFTER = 5;
            static constexpr uint16_t SKIP_AFTER_KEY = 6;
            static constexpr uint16_t PARSE = 7;

            typedef std::pair<const TCHAR*, IElement*> JSONLabelValue;
            typedef std::list<JSONLabelValue> JSONElementList;

            class Iterator {
            private:
                enum State {
                    AT_BEGINNING,
                    AT_ELEMENT,
                    AT_END
                };

            private:
                Iterator();
                Iterator(Iterator&&);
                Iterator(const Iterator&);
                Iterator& operator=(Iterator&&);
                Iterator& operator=(const Iterator&);

            public:
                Iterator(Container& parent, JSONElementList& container)
                    : _parent(parent)
                    , _container(container)
                    , _iterator(container.begin())
                    , _state(AT_BEGINNING)
                {
                }

                ~Iterator() = default;

            public:
                void Reset()
                {
                    _iterator = _container.begin();
                    _state = AT_BEGINNING;
                }

                bool Next()
                {
                    if (_state != AT_END) {
                        if (_state != AT_BEGINNING) {
                            _iterator++;
                        }

                        _state = (_iterator != _container.end() ? AT_ELEMENT : AT_END);
                    }
                    return (_state == AT_ELEMENT);
                }

                const TCHAR* Label() const
                {
                    ASSERT(_state == AT_ELEMENT);

                    return (*_iterator).first;
                }

                IElement* Element()
                {
                    ASSERT(_state == AT_ELEMENT);
                    ASSERT((*_iterator).second != nullptr);

                    return ((*_iterator).second);
                }

            private:
                Container& _parent;
                JSONElementList& _container;
                JSONElementList::iterator _iterator;
                State _state;
            };

        public:
            Container(Container&&) = delete;
            Container(const Container&) = delete;
            Container& operator=(Container&&) = delete;
            Container& operator=(const Container&) = delete;

            Container()
                : _state(0)
                , _count(0)
                , _data()
                , _iterator()
                , _fieldName(true)
            {
                ::memset(&_current, 0, sizeof(_current));
            }
            ~Container() override = default;

        public:
            bool IsComplete() const {
                return ( (_state & modus::COMPLETE) != 0);
            }
            bool HasLabel(const string& label) const
            {
                JSONElementList::const_iterator index(_data.begin());

                while ((index != _data.end()) && (index->first != label)) {
                    index++;
                }

                return (index != _data.end());
            }

            // IElement and IMessagePack iface:
            bool IsSet() const override
            {
                JSONElementList::const_iterator index = _data.begin();
                // As long as we did not find a set element, continue..
                while ((index != _data.end()) && (index->second->IsSet() == false)) {
                    index++;
                }

                return (index != _data.end());
            }

            bool IsNull() const override
            {
                // TODO: Implement null for conrtainers
                return ((_state & UNDEFINED) != 0);
            }

            void Clear() override
            {
                JSONElementList::const_iterator index = _data.begin();

                // As long as we did not find a set element, continue..
                while (index != _data.end()) {
                    index->second->Clear();
                    index++;
                }
                _state = 0;
            }

            void Add(const TCHAR label[], IElement* element)
            {
                _data.push_back(JSONLabelValue(label, element));
            }

            void Remove(const TCHAR label[])
            {
                JSONElementList::iterator index(_data.begin());

                while ((index != _data.end()) && (index->first != label)) {
                    index++;
                }

                if (index != _data.end()) {
                    _data.erase(index);
                }
            }

            // IElement iface:
            uint16_t Serialize(char stream[], const uint16_t maxLength, uint32_t& offset) const override
            {
                uint16_t loaded = 0;

                if (offset == FIND_MARKER) {
                    _iterator = _data.begin();
                    stream[loaded++] = '{';

                    offset = (_iterator == _data.end() ? ~0 : ((_iterator->second->IsSet() == false) && (FindNext() == false)) ? ~0 : BEGIN_MARKER);
                    if (offset == BEGIN_MARKER) {
                        _fieldName = string(_iterator->first);
                        _current.json = &_fieldName;
                        offset = PARSE;
                    }
                } else if (offset == END_MARKER) {
                    offset = ~0;
                }

                while ((loaded < maxLength) && (offset != static_cast<uint32_t>(~0))) {
                    if (offset >= PARSE) {
                        offset -= PARSE;
                        loaded += _current.json->Serialize(&(stream[loaded]), maxLength - loaded, offset);
                        offset = (offset == FIND_MARKER ? BEGIN_MARKER : offset + PARSE);
                    } else if (offset == BEGIN_MARKER) {
                        if (_current.json == &_fieldName) {
                            stream[loaded++] = ':';
                            _current.json = _iterator->second;
                            offset = PARSE;
                        } else {
                            if (FindNext() != false) {
                                stream[loaded++] = ',';
                                _fieldName = string(_iterator->first);
                                _current.json = &_fieldName;
                                offset = PARSE;
                            } else {
                                offset = ~0;
                            }
                        }
                    }
                }
                if (offset == static_cast<uint32_t>(~0)) {
                    if (loaded < maxLength) {
                        stream[loaded++] = '}';
                        offset = FIND_MARKER;
                        _fieldName.Clear();
                    } else {
                        offset = END_MARKER;
                    }
                }

                return (loaded);
            }

            uint16_t Deserialize(const char stream[], const uint16_t maxLength, uint32_t& offset, Core::OptionalType<Error>& error) override
            {
                uint16_t loaded = 0;
                // Run till we find opening bracket..
                if (offset == FIND_MARKER) {
                    while ((loaded < maxLength) && (::isspace(stream[loaded]))) {
                        loaded++;
                    }
                }

                if (loaded == maxLength) {
                    offset = FIND_MARKER;
                } else if (offset == FIND_MARKER) {
                    ValueValidity valid = stream[loaded] != '{' ? IsNullValue(stream, maxLength, offset, loaded) : ValueValidity::VALID;
                    offset = FIND_MARKER;
                    switch (valid) {
                    default:
                        // fall through
                    case ValueValidity::UNKNOWN:
                        break;
                    case ValueValidity::IS_NULL:
                        _state = UNDEFINED;
                        break;
                    case ValueValidity::INVALID:
                        error = Error{ "Invalid value.\"null\" or \"{\" expected." };
                        break;
                    case ValueValidity::VALID:
                        loaded++;
                        _fieldName.Clear();
                        offset = SKIP_BEFORE;
                        break;
                    }
                }

                while ((offset != FIND_MARKER) && (loaded < maxLength)) {
                    if ((offset == SKIP_BEFORE) || (offset == SKIP_AFTER) || offset == SKIP_BEFORE_VALUE || offset == SKIP_AFTER_KEY) {
                        // Run till we find a character not a whitespace..
                        while ((loaded < maxLength) && (::isspace(stream[loaded]))) {
                            loaded++;
                        }

                        if (loaded < maxLength) {
                            switch (stream[loaded]) {
                            case '}':
                                if (offset == SKIP_BEFORE && !_data.empty()) {
                                    _state = ERROR;
                                    error = Error{ "Expected new element, \"}\" found." };
                                } else if (offset == SKIP_BEFORE_VALUE || offset == SKIP_AFTER_KEY) {
                                    _state = ERROR;
                                    error = Error{ "Expected value, \"}\" found." };
                                }
                                offset = FIND_MARKER;
                                _state |= modus::COMPLETE;
                                loaded++;
                                break;
                            case ',':
                                if (offset == SKIP_BEFORE) {
                                    _state = ERROR;
                                    error = Error{ "Expected new element \",\" found." };
                                    offset = FIND_MARKER;
                                } else if (offset == SKIP_BEFORE_VALUE || offset == SKIP_AFTER_KEY) {
                                    _state = ERROR;
                                    error = Error{ "Expected value, \",\" found." };
                                    offset = FIND_MARKER;
                                } else {
                                    offset = SKIP_BEFORE;
                                }
                                loaded++;
                                break;
                            case ':':
                                if (offset == SKIP_BEFORE || offset == SKIP_BEFORE_VALUE) {
                                    _state = ERROR;
                                    error = Error{ "Expected " + std::string{ offset == SKIP_BEFORE_VALUE ? "value" : "new element" } + ", \":\" found." };
                                    offset = FIND_MARKER;
                                } else if (_fieldName.IsSet() == false) {
                                    _state = ERROR;
                                    error = Error{ "Expected \"}\" or \",\", \":\" found." };
                                    offset = FIND_MARKER;
                                } else {
                                    offset = SKIP_BEFORE_VALUE;
                                }
                                loaded++;
                                break;
                            default:
                                if (_fieldName.IsSet() == true) {
                                    if (_current.json != nullptr) {
                                        _state = ERROR;
                                        // This is not a critical error. It happens when config contains more/different
                                        // things as the one "registered".
                                        // error = Error{"Internal parser error."};
                                        // offset = 0;
                                        // break;
                                    } else if (offset != SKIP_BEFORE_VALUE) {
                                        _state = ERROR;
                                        error = Error{ "Colon expected." };
                                        offset = FIND_MARKER;
                                        ++loaded;
                                        break;
                                    }
                                    _current.json = Find(_fieldName.Value().c_str());

                                    _fieldName.Clear();

                                    if (_current.json == nullptr) {
                                        _current.json = &_fieldName;
                                    }
                                } else {
                                    if (offset == SKIP_AFTER || offset == SKIP_AFTER_KEY) {
                                        _state = ERROR;
                                        error = Error{ "Expected either \",\" or \"}\", \"" + std::string(1, stream[loaded]) + "\" found." };
                                        offset = FIND_MARKER;
                                        ++loaded;
                                        break;
                                    }
                                    _current.json = nullptr;
                                }
                                offset = PARSE;
                                break;
                            }
                        }
                    }

                    if (offset >= PARSE) {
                        offset = (offset - PARSE);
                        uint16_t skip = SKIP_AFTER;
                        if (_current.json == nullptr) {
                            loaded += static_cast<IElement&>(_fieldName).Deserialize(&(stream[loaded]), maxLength - loaded, offset, error);
                            if (_fieldName.IsQuoted() == false) {
                                error = Error{ "Key must be properly quoted." };
                            }
                            skip = SKIP_AFTER_KEY;
                        } else {
                            loaded += _current.json->Deserialize(&(stream[loaded]), maxLength - loaded, offset, error);
                            // It could be that the field name was used, as we are not interested in this field, if so,
                            // do not forget to reset the field name..
                            _fieldName.Clear();
                        }
                        offset = (offset == FIND_MARKER ? skip : offset + PARSE);
                    }

                    if (error.IsSet() == true)
                        break;
                }

                // This is done for containers only using the fact the top most JSON element is a container.
                // This make sure the parsing error at any level results in an empty C++ objects and context
                // is as full as possible.
                if (error.IsSet() == true) {
                    Clear();
                    error.Value().Context(stream, maxLength, loaded);
                }

                return (loaded);
            }

            // IMessagePack iface:
            uint16_t Serialize(uint8_t stream[], const uint16_t maxLength, uint32_t& offset) const override
            {
                uint16_t loaded = 0;

                uint16_t elementSize = Size();
                if (offset == 0) {
                    _iterator = _data.begin();
                    if (elementSize <= 15) {
                        stream[loaded++] = (0x80 | static_cast<uint8_t>(Size()));
                        if (_iterator != _data.end()) {
                            offset = PARSE;
                        }
                    } else {
                        stream[loaded++] = 0xDE;
                        offset = 1;
                    }
                    if (offset != 0) {
                        if ((_iterator->second->IsSet() == false) && (FindNext() == false)) {
                            offset = 0;
                        } else {
                            _fieldName = string(_iterator->first);
                        }
                    }
                }
                while ((loaded < maxLength) && (offset > 0) && (offset < PARSE)) {
                    if (offset == 1) {
                        stream[loaded++] = (elementSize >> 8) & 0xFF;
                        offset = 2;
                    } else if (offset == 2) {
                        stream[loaded++] = elementSize & 0xFF;
                        offset = PARSE;
                    }
                }
                while ((loaded < maxLength) && (offset >= PARSE)) {
                    offset -= PARSE;
                    if (_fieldName.IsSet() == true) {
                        loaded += static_cast<const IMessagePack&>(_fieldName).Serialize(&(stream[loaded]), maxLength - loaded, offset);
                        if (offset == 0) {
                            _fieldName.Clear();
                        }
                        offset += PARSE;
                    } else {
                        const IMessagePack* element = dynamic_cast<const IMessagePack*>(_iterator->second);
                        if (element != nullptr) {
                            loaded += element->Serialize(&(stream[loaded]), maxLength - loaded, offset);
                            if (offset == 0) {
                                _fieldName.Clear();
                            }
                        } else {
                            stream[loaded++] = IMessagePack::NullValue;
                        }
                        offset += PARSE;
                        if (offset == PARSE) {
                            if (FindNext() != false) {
                                _fieldName = string(_iterator->first);
                            } else {
                               offset = 0;
                               _fieldName.Clear();
                            }
                        }
                    }
                }

                return (loaded);
            }

            uint16_t Deserialize(const uint8_t stream[], const uint16_t maxLength, uint32_t& offset) override
            {
                uint16_t loaded = 0;

                if (offset == 0) {
                    if (stream[0] == IMessagePack::NullValue) {
                        _state = UNDEFINED;
                    } else if ((stream[0] & 0x80) == 0x80) {
                        _count = (stream[0] & 0x0F);
                        offset = (_count > 0 ? PARSE : 0);
                    } else if (stream[0] & 0xDE) {
                        offset = 1;
                    }
                    loaded = 1;
                }

                while ((loaded < maxLength) && (offset > 0) && (offset < PARSE)) {
                    if (offset == 1) {
                        _count = (_count << 8) | stream[loaded++];
                        offset = 2;
                    } else if (offset == 2) {
                        _count = (_count << 8) | stream[loaded++];
                        offset = (_count > 0 ? PARSE : 0);
                    }
                }

                while ((loaded < maxLength) && (offset >= PARSE)) {

                    if (_fieldName.IsSet() == true) {
                        if (_current.pack != nullptr) {
                            offset -= PARSE;
                            loaded += _current.pack->Deserialize(&stream[loaded], maxLength - loaded, offset);
                            offset += PARSE;
                            if (offset == PARSE) {
                                _fieldName.Clear();
                            // Seems like another field is completed. Reduce the count
                                _count--;
                                if (_count == 0) {
                                    offset = 0;
                                }
                            }
                        } else {
                            _current.pack = dynamic_cast<IMessagePack*>(Find(_fieldName.Value().c_str()));
                            if (_current.pack == nullptr) {
                                _current.pack = &(static_cast<IMessagePack&>(_fieldName));
                            }
                        }
                    } else {
                        offset -= PARSE;
                        loaded += static_cast<IMessagePack&>(_fieldName).Deserialize(&stream[loaded], maxLength - loaded, offset);
                        offset += PARSE;
                        _current.pack = nullptr;
                    }
                }

                return (loaded);
            }

        protected:
            void Reset()
            {
                _data.clear();
            }

            IElement* Find(const char label[])
            {
                IElement* result = nullptr;

                JSONElementList::iterator index = _data.begin();

                while ((index != _data.end()) && (strcmp(label, index->first) != 0)) {
                    index++;
                }

                if (index != _data.end()) {
                    result = index->second;
                }
                else if (Request(label) == true) {
                    index = _data.end();

                    while ((result == nullptr) && (index != _data.begin())) {
                        index--;
                        if (strcmp(label, index->first) == 0) {
                            result = index->second;
                        }
                    }
                }
                return (result);
            }

            bool FindNext() const
            {
                _iterator++;
                while ((_iterator != _data.end()) && (_iterator->second->IsSet() == false)) {
                    _iterator++;
                }
                return (_iterator != _data.end());
            }

            uint16_t Size() const
            {
                uint16_t count = 0;
                if (_data.size() > 0) {
                    JSONElementList::const_iterator iterator = _data.begin();
                    while (iterator != _data.end()) {
                        if (iterator->second->IsSet() != false) {
                            count++;
                        }
                        iterator++;
                    }
                }
                return count;
            }

            virtual bool Request(const TCHAR [])
            {
                return (false);
            }

        private:
            uint8_t _state;
            uint16_t _count;
            union {
                mutable IElement* json;
                mutable IMessagePack* pack;
            } _current;
            JSONElementList _data;
            mutable JSONElementList::const_iterator _iterator;
            mutable String _fieldName;
        };

        class VariantContainer;

        class EXTERNAL Variant : public JSON::String {
        public:
            enum class type {
                EMPTY,
                BOOLEAN,
                NUMBER,
                STRING,
                ARRAY,
                OBJECT,
                FLOAT,
                DOUBLE
            };

        public:
            Variant()
                : JSON::String(false)
                , _type(type::EMPTY)
            {
                String::operator=("null");
            }

            Variant(const int32_t value)
                : JSON::String(false)
                , _type(type::NUMBER)
            {
                String::operator=(Core::NumberType<int32_t, true, NumberBase::BASE_DECIMAL>(value).Text());
            }

            Variant(const int64_t value)
                : JSON::String(false)
                , _type(type::NUMBER)
            {
                String::operator=(Core::NumberType<int64_t, true, NumberBase::BASE_DECIMAL>(value).Text());
            }

            Variant(const uint32_t value)
                : JSON::String(false)
                , _type(type::NUMBER)
            {
                String::operator=(Core::NumberType<uint32_t, false, NumberBase::BASE_DECIMAL>(value).Text());
            }

            Variant(const uint64_t value)
                : JSON::String(false)
                , _type(type::NUMBER)
            {
                String::operator=(Core::NumberType<uint64_t, false, NumberBase::BASE_DECIMAL>(value).Text());
            }

            Variant(const float value)
                : JSON::String(false)
                , _type(type::FLOAT)
            {
                string result;
                JSON::Float(value).ToString(result);
                String::operator=(result);
            }

            Variant(const double value)
                : JSON::String(false)
                , _type(type::DOUBLE)
            {
                string result;
                JSON::Double(value).ToString(result);
                String::operator=(result);
            }

            Variant(const bool value)
                : JSON::String(false)
                , _type(type::BOOLEAN)
            {
                String::operator=(value ? _T("true") : _T("false"));
            }

            Variant(const string& text)
                : JSON::String(true)
                , _type(type::STRING)
            {
                String::operator=(text);
            }

            Variant(const TCHAR* text)
                : JSON::String(true)
                , _type(type::STRING)
            {
                String::operator=(text);
            }

            Variant(Variant&& move) noexcept
                : JSON::String(std::move(move))
                , _type(std::move(move._type))
            {
            }
            Variant(const Variant& copy)
                : JSON::String(copy)
                , _type(copy._type)
            {
            }


            Variant(const VariantContainer& object);

            ~Variant() override = default;

            Variant& operator=(Variant&& move) noexcept
            {
                JSON::String::operator=(std::move(move));
                _type = std::move(move._type);
                return (*this);
            }

            Variant& operator=(const Variant& RHS)
            {
                JSON::String::operator=(RHS);
                _type = RHS._type;
                return (*this);
            }

        public:
            type Content() const
            {
                return _type;
            }

            bool Boolean() const
            {
                bool result = false;
                if (_type == type::BOOLEAN) {
                    result = (Value() == "true");
                }
                return result;
            }

            int64_t Number() const
            {
                int64_t result = 0;
                if (_type == type::NUMBER) {
                    result = Core::NumberType<int64_t>(Value().c_str(), static_cast<uint32_t>(Value().length()));
                } else if (_type == type::FLOAT) {
                    result = static_cast<int64_t>(Float());
                } else if (_type == type::DOUBLE) {
                    result = static_cast<int64_t>(Double());
                }
                return result;
            }

            float Float() const
            {
                float result = 0.0f;
                if (_type == type::NUMBER) {
                    result = static_cast<float>(Number());
                } else if (_type == type::FLOAT) {
                    JSON::Float value;
                    if (value.FromString(Value())) {
                        result = value.Value();
                    }
                } else if (_type == type::DOUBLE) {
                    result = static_cast<float>(Double());
                }
                return result;
            }

            double Double() const
            {
                double result = 0.0;
                if (_type == type::NUMBER) {
                    result = static_cast<double>(Number());
                } else if (_type == type::FLOAT) {
                    result = static_cast<double>(Float());
                } else if (_type == type::DOUBLE) {
                    JSON::Double value;
                    if (value.FromString(Value())) {
                        result = value.Value();
                    }
                }
                return result;
            }

            const string String() const
            {
                return Value();
            }

            ArrayType<Variant> Array() const
            {
                ArrayType<Variant> result;

                result.FromString(Value());

                return result;
            }

            inline VariantContainer Object() const;

            void Boolean(const bool value)
            {
                _type = type::BOOLEAN;
                String::SetQuoted(false);
                String::operator=(value ? _T("true") : _T("false"));
            }

            template <typename TYPE>
            void Number(const TYPE value)
            {
                _type = type::NUMBER;
                String::SetQuoted(false);
                String::operator=(Core::NumberType<TYPE>(value).Text());
            }

            void Number(const float value)
            {
                _type = type::FLOAT;
                String::SetQuoted(false);
                string result;
                JSON::Float(value).ToString(result);
                String::operator=(result);
            }

            void Number(const double value)
            {
                _type = type::DOUBLE;
                String::SetQuoted(false);
                string result;
                JSON::Double(value).ToString(result);
                String::operator=(result);
            }

            void String(const TCHAR* value)
            {
                _type = type::STRING;
                String::SetQuoted(true);
                String::operator=(value);
            }

            void Array(const ArrayType<Variant>& value)
            {
                _type = type::ARRAY;
                string data;
                value.ToString(data);
                String::SetQuoted(false);
                String::operator=(data);
            }

            inline void Object(const VariantContainer& object);

            template <typename VALUE>
            Variant& operator=(const VALUE& value)
            {
                Number(value);
                return (*this);
            }

            Variant& operator=(const bool& value)
            {
                Boolean(value);
                return (*this);
            }

            Variant& operator=(const string& value)
            {
                String(value.c_str());
                return (*this);
            }

            Variant& operator=(const TCHAR value[])
            {
                String(value);
                return (*this);
            }

            Variant& operator=(const ArrayType<Variant>& value)
            {
                Array(value);
                return (*this);
            }

            Variant& operator=(const VariantContainer& value)
            {
                Object(value);
                return (*this);
            }

            inline void ToString(string& result) const;

            // IElement and IMessagePack iface:
            bool IsSet() const override
            {
                return String::IsSet();
            }

            string GetDebugString(const TCHAR name[], int indent = 0, int arrayIndex = -1) const;

        private:
            // IElement iface:
            uint16_t Deserialize(const char stream[], const uint16_t maxLength, uint32_t& offset, Core::OptionalType<Error>& error) override;

            static uint16_t FindEndOfScope(const char stream[], uint16_t maxLength)
            {
                ASSERT(maxLength > 0 && (stream[0] == '{' || stream[0] == '['));
                char charOpen = stream[0];
                char charClose = charOpen == '{' ? '}' : ']';
                uint16_t stack = 1;
                uint16_t endIndex = 0;
                bool insideQuotes = false;
                for (uint16_t i = 1; i < maxLength; ++i) {
                    if ((stream[i] == '\"') && ((stream[i - 1] != '\\') || ((stream[i - 1] == '\\') && (stream[i - 2] == '\\')))) {
                        insideQuotes = !insideQuotes;
                    }
                    if (!insideQuotes) {
                        if (stream[i] == charClose)
                            stack--;
                        else if (stream[i] == charOpen)
                            stack++;
                        if (stack == 0) {
                            endIndex = i;
                            break;
                        }
                    }
                }
                return endIndex;
            }

        private:
            type _type;
        };

        class EXTERNAL VariantContainer : public Container {
        private:
            using Elements = std::unordered_map<string, WPEFramework::Core::JSON::Variant>;

        public:
            class Iterator {
            public:
                Iterator()
                    : _container(nullptr)
                    , _index()
                    , _start(true)
                {
                }

                Iterator(const Elements& container)
                    : _container(&container)
                    , _index(_container->begin())
                    , _start(true)
                {
                }

                Iterator(Iterator&& move) noexcept
                    : _container(std::move(move._container))
                    , _index(std::move(move._index))
                    , _start(std::move(move._start))
                {
                    if (_container != nullptr) {
                        _index = _container->begin();
                    }
                }

                Iterator(const Iterator& copy)
                    : _container(copy._container)
                    , _index()
                    , _start(true)
                {
                    if (_container != nullptr) {
                        _index = _container->begin();
                    }
                }

                ~Iterator() = default;

                Iterator& operator=(Iterator&& move) noexcept
                {
                    _container = std::move(move._container);
                    _index = std::move(move._index);
                    _start = std::move(move._start);

                    return (*this);
                }

                Iterator& operator=(const Iterator& rhs)
                {
                    _container = rhs._container;
                    _index = rhs._index;
                    _start = rhs._start;

                    return (*this);
                }


            public:
                bool IsValid() const
                {
                    return ((_container != nullptr) && (_start == false) && (_index != _container->end()));
                }

                void Reset()
                {
                    if (_container != nullptr) {
                        _start = true;
                        _index = _container->begin();
                    }
                }

                bool Next()
                {
                    if (_container != nullptr) {
                        if (_start == true) {
                            _start = false;
                        } else if (_index != _container->end()) {
                            _index++;
                        }
                        return (_index != _container->end());
                    }

                    return (false);
                }

                const TCHAR* Label() const
                {
                    return (_index->first.c_str());
                }

                const JSON::Variant& Current() const
                {
                    return (_index->second);
                }

            private:
                const Elements* _container;
                Elements::const_iterator _index;
                bool _start;
            };

        public:
            VariantContainer()
                : Container()
                , _elements()
            {
            }

            VariantContainer(const TCHAR serialized[])
                : Container()
                , _elements()
            {
                Container::FromString(serialized);
            }

            VariantContainer(const string& serialized)
                : Container()
                , _elements()
            {
                Container::FromString(serialized);
            }

            VariantContainer(VariantContainer&& move) noexcept
                : Container()
                , _elements(std::move(move._elements))
            {
                Elements::iterator index(_elements.begin());

                while (index != _elements.end()) {
                    ASSERT (HasLabel(index->first.c_str()));
                    Container::Add(index->first.c_str(), &(index->second));
                    index++;
                }
            }

            VariantContainer(const VariantContainer& copy)
                : Container()
                , _elements(copy._elements)
            {
                Elements::iterator index(_elements.begin());

                while (index != _elements.end()) {
                   if (copy.HasLabel(index->first.c_str())) {
                        Container::Add(index->first.c_str(), &(index->second));
                    }
                    index++;
                }
            }

            VariantContainer(const Elements& values)
                : Container()
            {
                Elements::const_iterator index(values.begin());

                while (index != values.end()) {
                    Elements::iterator loop = _elements.emplace(std::piecewise_construct,
                        std::forward_as_tuple(index->first),
                        std::forward_as_tuple(index->second)).first;
                    Container::Add(loop->first.c_str(), &(loop->second));
                    index++;
                }
            }

            ~VariantContainer() override = default;

        public:
            VariantContainer& operator=(const VariantContainer& rhs)
            {
                // combine the labels
                Elements::iterator index(_elements.begin());

                // First copy all existing ones over, if the rhs does not have a value, remove the entry.
                while (index != _elements.end()) {
                    // Check if the rhs, has these..
                    Elements::const_iterator rhs_index(rhs.Find(index->first.c_str()));

                    if (rhs_index != rhs._elements.end()) {
                        // This is a valid element, copy the value..
                        index->second = rhs_index->second;
                        index++;
                    } else {
                        // This element does not exist on the other side..
                        Container::Remove(index->first.c_str());
                        index = _elements.erase(index);
                    }
                }

                Elements::const_iterator rhs_index(rhs._elements.begin());

                // Now add the ones we are missing from the RHS
                while (rhs_index != rhs._elements.end()) {
                    if (Find(rhs_index->first.c_str()) == _elements.end()) {
                        index = _elements.emplace(std::piecewise_construct,
                            std::forward_as_tuple(rhs_index->first),
                            std::forward_as_tuple(rhs_index->second)).first;
                        Container::Add(index->first.c_str(), &index->second);
                    }
                    rhs_index++;
                }

                return (*this);
            }



            void Set(const TCHAR fieldName[], const JSON::Variant& value)
            {
                Elements::iterator index(Find(fieldName));
                if (index != _elements.end()) {
                    index->second = value;
                } else {
                    index = _elements.emplace(std::piecewise_construct,
                        std::forward_as_tuple(fieldName),
                        std::forward_as_tuple(value)).first;
                    Container::Add(index->first.c_str(), &(index->second));
                }
            }

            Variant Get(const TCHAR fieldName[]) const
            {
                JSON::Variant result;

                Elements::const_iterator index(Find(fieldName));

                if (index != _elements.end()) {
                    result = index->second;
                }

                return (result);
            }

            JSON::Variant& operator[](const TCHAR fieldName[])
            {
                Elements::iterator index(Find(fieldName));

                if (index == _elements.end()) {
                    index = _elements.emplace(std::piecewise_construct,
                        std::forward_as_tuple(fieldName),
                        std::forward_as_tuple()).first;
                    Container::Add(index->first.c_str(), &(index->second));
                }

                return (index->second);
            }

            const JSON::Variant& operator[](const TCHAR fieldName[]) const
            {
                static const JSON::Variant emptyVariant;

                Elements::const_iterator index(Find(fieldName));

                return (index == _elements.end() ? emptyVariant : index->second);
            }

            bool HasLabel(const TCHAR labelName[]) const
            {
                return (Find(labelName) != _elements.end());
            }

            Iterator Variants() const
            {
                return (Iterator(_elements));
            }

            void Clear()
            {
                Reset();
                _elements.clear();
            }
            string GetDebugString(int indent = 0) const;

        private:
            Elements::iterator Find(const TCHAR fieldName[])
            {
                return (_elements.find(fieldName));
            }

            Elements::const_iterator Find(const TCHAR fieldName[]) const
            {
                return (_elements.find(fieldName));
            }

            // Container iface:
            bool Request(const TCHAR label[]) override
            {
                // Whetever comes in and has no counter part, we need to create a Variant for it, so
                // it can be filled.
                Elements::iterator  index = _elements.emplace(std::piecewise_construct,
                    std::forward_as_tuple(label),
                    std::forward_as_tuple()).first;

                Container::Add(index->first.c_str(), &(index->second));

                return (true);
            }

        private:
            Elements _elements;
        };

        inline Variant::Variant(const VariantContainer& object)
            : JSON::String(false)
            , _type(type::OBJECT)
        {
            string value;
            object.ToString(value);
            String::operator=(value);
        }

        inline void Variant::Object(const VariantContainer& object)
        {
            _type = type::OBJECT;
            string value;
            object.ToString(value);
            String::operator=(value);
        }

        inline VariantContainer Variant::Object() const
        {
            VariantContainer result;
            result.FromString(Value());
            return (result);
        }

        inline uint16_t Variant::Deserialize(const char stream[], const uint16_t maxLength, uint32_t& offset, Core::OptionalType<Error>& error)
        {
            uint16_t result = 0;
            if (stream[0] == '{' || stream[0] == '[') {
                uint16_t endIndex = FindEndOfScope(stream, maxLength);
                if (endIndex > 0 && endIndex < maxLength) {
                    result = endIndex + 1;
                    SetQuoted(false);
                    string str(stream, endIndex + 1);
                    if (stream[0] == '{') {
                        _type = type::OBJECT;
                        String::operator=(str);
                    } else {
                        _type = type::ARRAY;
                        String::operator=(str);
                    }
                }
            }
            if (result == 0) {
                result = String::Deserialize(stream, maxLength, offset, error);

                _type = type::STRING;

                // If we are complete, try to guess what it was that we received...
                if (offset == 0) {
                    bool quoted = IsQuoted();
                    SetQuoted(quoted);
                    // If it is not quoted, it can be a boolean or a number...
                    if (quoted == false) {
                        if ((Value() == _T("true")) || (Value() == _T("false"))) {
                            _type = type::BOOLEAN;
                        } else if (IsNull() == false) {
                            _type = type::NUMBER;
                        }
                    }
                }
            }
            return (result);
        }

        template <uint16_t SIZE, typename INSTANCEOBJECT>
        class Tester {
        private:
            using ThisClass = Tester<SIZE, INSTANCEOBJECT>;

        public:
            Tester(Tester<SIZE, INSTANCEOBJECT>&&) = delete;
            Tester(const Tester<SIZE, INSTANCEOBJECT>&) = delete;
            Tester<SIZE, INSTANCEOBJECT>& operator=(Tester<SIZE, INSTANCEOBJECT>&&) = delete;
            Tester<SIZE, INSTANCEOBJECT>& operator=(const Tester<SIZE, INSTANCEOBJECT>&) = delete;

            Tester() = default;
            ~Tester() = default;

            bool FromString(const string& value, Core::ProxyType<INSTANCEOBJECT>& receptor)
            {
                uint16_t fillCount = 0;
                uint32_t offset = 0;
                uint16_t size, loaded;

                receptor->Clear();
                Core::OptionalType<Error> error;

                do {
                    size = static_cast<uint16_t>((value.size() - fillCount) < SIZE ? (value.size() - fillCount) : SIZE);

                    // Prepare the deserialize buffer
                    memcpy(_buffer, &(value.data()[fillCount]), size);

                    fillCount += size;

                    loaded = static_cast<IElement&>(*receptor).Deserialize(_buffer, size, offset, error);

                    ASSERT(loaded <= size);

                } while ((loaded == size) && (offset != 0));

                return (error.IsSet() == false);
            }

            bool ToString(const Core::ProxyType<INSTANCEOBJECT>& receptor, string& value)
            {
                uint32_t offset = 0;
                uint16_t loaded;

                // Serialize object
                do {

                    loaded = static_cast<Core::JSON::IElement&>(*receptor).Serialize(_buffer, SIZE, offset);

                    ASSERT(loaded <= SIZE);

                    value += string(_buffer, loaded);

                } while ((loaded == SIZE) && (offset != 0));

                return (offset == 0);
            }

        private:
            char _buffer[SIZE];
        };

        template <typename JSONOBJECT>
        class LabelType : public JSONOBJECT {
        public:
            LabelType(LabelType<JSONOBJECT>&&) = delete;
            LabelType(const LabelType<JSONOBJECT>&) = delete;
            LabelType<JSONOBJECT>& operator=(LabelType<JSONOBJECT>&&) = delete;
            LabelType<JSONOBJECT>& operator=(const LabelType<JSONOBJECT>&) = delete;

            LabelType()
                : JSONOBJECT()
            {
            }
            ~LabelType() override = default;

        public:
            static const char* Id()
            {
                return (__ID<JSONOBJECT>());
            }
            virtual const char* Label() const
            {
                return (LabelType<JSONOBJECT>::Id());
            }
            void Clear() {
                __Clear();
            }

        private:
            IS_MEMBER_AVAILABLE(Id, hasID);

            template <typename TYPE = JSONOBJECT>
            static inline typename Core::TypeTraits::enable_if<hasID<TYPE, const char*>::value, const char*>::type __ID()
            {
                return (JSONOBJECT::Id());
            }

            template <typename TYPE = JSONOBJECT>
            static inline typename Core::TypeTraits::enable_if<!hasID<TYPE, const char*>::value, const char*>::type __ID()
            {
                static std::string className = (Core::ClassNameOnly(typeid(JSONOBJECT).name()).Text());

                return (className.c_str());
            }

            // -----------------------------------------------------
            // Check for Clear method on Object
            // -----------------------------------------------------
            IS_MEMBER_AVAILABLE_INHERITANCE_TREE(Clear, hasClear);

            template <typename TYPE = JSONOBJECT>
            inline typename Core::TypeTraits::enable_if<hasID<TYPE, void>::value, void>::type
                __Clear()
            {
                TYPE::Clear();
            }
            template <typename TYPE = JSONOBJECT>
            inline typename Core::TypeTraits::enable_if<!hasID<TYPE, void>::value, void>::type
                __Clear()
            {
            }
        };

    } // namespace JSON
} // namespace Core
} // namespace WPEFramework

using JsonObject = WPEFramework::Core::JSON::VariantContainer;
using JsonValue = WPEFramework::Core::JSON::Variant;
using JsonArray = WPEFramework::Core::JSON::ArrayType<JsonValue>;

#endif // __JSON_H<|MERGE_RESOLUTION|>--- conflicted
+++ resolved
@@ -1948,14 +1948,9 @@
                         } else if (current == '\"') {
                             // We are done! leave this element.
                             finished = true;
-<<<<<<< HEAD
                         } else if (current >= 0x0 && current <= 0x1F) {
                             error = Error{ "Unescaped control character detected" };
-			} else {
-=======
-                        }
-                        else {
->>>>>>> 8a5f831d
+                        } else {
                             // Just copy and onto the next;
                             _value += current;
                         }
