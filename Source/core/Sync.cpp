 /*
 * If not stated otherwise in this file or this component's LICENSE file the
 * following copyright and licenses apply:
 *
 * Copyright 2020 Metrological
 *
 * Licensed under the Apache License, Version 2.0 (the "License");
 * you may not use this file except in compliance with the License.
 * You may obtain a copy of the License at
 *
 * http://www.apache.org/licenses/LICENSE-2.0
 *
 * Unless required by applicable law or agreed to in writing, software
 * distributed under the License is distributed on an "AS IS" BASIS,
 * WITHOUT WARRANTIES OR CONDITIONS OF ANY KIND, either express or implied.
 * See the License for the specific language governing permissions and
 * limitations under the License.
 */
 
// ===========================================================================
//
// Filename:    sync.cpp
//
// Description: Implementation file for for the CriticalSection,
//              CBinarySemahore, CountingSemaphore and the Event
//              synchronisation classes.
//
// History
//
// Author        Reason                                             Date
// ---------------------------------------------------------------------------
// P. Wielders   Initial creation                                   2002/05/24
// M. Fransen    Switched to monotonic clock where possible         2018/08/22
//
// ===========================================================================

#include "Sync.h"
#include "ProcessInfo.h"
#include "Trace.h"

#ifdef __CORE_CRITICAL_SECTION_LOG__
#include "Thread.h"
#endif

#if defined(__LINUX__) && !defined(__APPLE__)
#include <asm/errno.h>
#include <time.h>
#include <unistd.h>
#endif
<<<<<<< HEAD
#ifdef __APPLE__
#include <mach/host_info.h>
#include <mach/mach_host.h>
#include <mach/mach_time.h>
#include <mach/mach.h>
#include <mach/clock.h>
#endif
=======
>>>>>>> f35e3a56
//----------------------------------------------------------------------------
//----------------------------------------------------------------------------
// GLOBAL INTERLOCKED METHODS
//----------------------------------------------------------------------------
//----------------------------------------------------------------------------

#if BUILD_TESTS
// TODO: What is going on here??
//  https://github.com/google/googletest/issues/2328
#include <cxxabi.h>
__gnu_cxx::recursive_init_error::~recursive_init_error()
{
}
#endif

namespace Thunder {
namespace Core {

#ifdef __WINDOWS__
    uint32_t
    InterlockedIncrement(
        volatile uint32_t& a_Number)
    {
        return (::InterlockedIncrement(&a_Number));
    }

    uint32_t
    InterlockedDecrement(
        volatile uint32_t& a_Number)
    {
        return (::InterlockedDecrement(&a_Number));
    }

    uint32_t
    InterlockedIncrement(
        volatile int& a_Number)
    {
        return (::InterlockedIncrement(reinterpret_cast<volatile unsigned int*>(&a_Number)));
    }

    uint32_t
    InterlockedDecrement(
        volatile int& a_Number)
    {
        return (::InterlockedDecrement(reinterpret_cast<volatile unsigned int*>(&a_Number)));
    }

#else

    uint32_t
    InterlockedIncrement(
        volatile uint32_t& a_Number)
    {
        return (__sync_fetch_and_add(&a_Number, 1) + 1);
    }

    uint32_t
    InterlockedDecrement(
        volatile uint32_t& a_Number)
    {
        return (__sync_fetch_and_sub(&a_Number, 1) - 1);
    }

    uint32_t
    InterlockedIncrement(
        volatile int& a_Number)
    {
        return (__sync_fetch_and_add(&a_Number, 1) + 1);
    }

    uint32_t
    InterlockedDecrement(
        volatile int& a_Number)
    {
        return (__sync_fetch_and_sub(&a_Number, 1) - 1);
    }

#endif

//----------------------------------------------------------------------------
//----------------------------------------------------------------------------
// CriticalSection class
//----------------------------------------------------------------------------
//----------------------------------------------------------------------------

//----------------------------------------------------------------------------
// CONSTRUCTOR & DESTRUCTOR
//----------------------------------------------------------------------------
#ifdef __WINDOWS__
    CriticalSection::CriticalSection()
    {
        TRACE_L5("Constructor CriticalSection <%p>", (this));

        ::InitializeCriticalSection(&m_syncMutex);
    }
#endif

#ifdef __POSIX__
    CriticalSection::CriticalSection()
    {
        TRACE_L5("Constructor CriticalSection <%p>", (this));

        pthread_mutexattr_t structAttributes;

        // Create a recursive mutex for this process (no named version, use semaphore)
        if (pthread_mutexattr_init(&structAttributes) != 0) {
            // That will be the day, if this fails...
            ASSERT(false);
        } else if (pthread_mutexattr_settype(&structAttributes, PTHREAD_MUTEX_RECURSIVE) != 0) {
            // That will be the day, if this fails...
            ASSERT(false);
        } else if (pthread_mutex_init(&m_syncMutex, &structAttributes) != 0) {
            // That will be the day, if this fails...
            ASSERT(false);
        }
#ifdef __CORE_CRITICAL_SECTION_LOG__
        memset(_UsedStackEntries, 0, sizeof(_UsedStackEntries));
        memset(_LockingStack, 0, sizeof(_LockingStack));
#endif // __CORE_CRITICAL_SECTION_LOG__
    }

#ifdef __CORE_CRITICAL_SECTION_LOG__
    void CriticalSection::TryLock()
    {
        // Wait time in seconds.
        const int nTimeSecs = 5;
        timespec structTime = {0,0};

        clock_gettime(CLOCK_MONOTONIC, &structTime);
        structTime.tv_sec += nTimeSecs;

        // MF2018 please note: sem_timedwait is not compatible with CLOCK_MONOTONIC.
        int result = pthread_mutex_timedlock(&m_syncMutex, &structTime);
        if (result != 0) {
            void* addresses[_AllocatedStackEntries];

            int addressCount = backtrace(addresses, _AllocatedStackEntries);

            // Remove top two frames because we are not interested in Lock+TryLock.
            addressCount = StripStackTop(addresses, addressCount, 2);

            // Lock mutex guarding stderr so no other critical section can dump its deadlock info
            _StdErrDumpMutex.Lock();

            TRACE_L1("Issue on process: <%d>", Core::ProcessInfo().Id());
            TRACE_L1("Probably creating a deadlock situation. <%d>", result);

            fprintf(stderr, "Failing lock:\n");
            backtrace_symbols_fd(addresses, addressCount, fileno(stderr));

            // Only print last entry, use debugger to read all entries to find unmatched lock
            int stackArrayIndex = m_syncMutex.__data.__count - 1;
            ASSERT(stackArrayIndex >= 0);

            fprintf(stderr, "\nLocked location:\n");
            backtrace_symbols_fd(_LockingStack[stackArrayIndex], _UsedStackEntries[stackArrayIndex], fileno(stderr));

            #if defined(THUNDER_BACKTRACE)
            fprintf(stderr, "\nCurrent stack of locking thread:\n");
            addressCount = ::GetCallStack(_LockingThread, addresses, _AllocatedStackEntries);
            backtrace_symbols_fd(addresses, _AllocatedStackEntries, fileno(stderr));
            #endif

            _StdErrDumpMutex.Unlock();

            if (result == ETIMEDOUT && ((result = pthread_mutex_lock(&m_syncMutex)) != 0)) {
                TRACE_L1("After detection, continued to wait. Wait failed with error: <%d>", result);
            }
        } else {
            _LockingThread = pthread_self();

            int stackArrayIndex = m_syncMutex.__data.__count - 1;
            if (stackArrayIndex < _AllocatedStacks) {
                _UsedStackEntries[stackArrayIndex] = backtrace(_LockingStack[stackArrayIndex], _AllocatedStackEntries);

                // Remove top two frames because we are not interested in Lock+TryLock.
                _UsedStackEntries[stackArrayIndex] = StripStackTop(_LockingStack[stackArrayIndex], _UsedStackEntries[0], 2);
            }
        }
    }

    int CriticalSection::StripStackTop(void** stack, int stackEntries, int stripped)
    {
        int newEntryCount = stackEntries - stripped;
        if (newEntryCount < 0) {
            newEntryCount = 0;
            stripped = stackEntries;
        }

        memmove(stack, stack + stripped, sizeof(void*) * newEntryCount);

        // Set rest of buffer to zeroes.
        memset(stack + newEntryCount, 0, sizeof(void*) * stripped);

        return newEntryCount;
    }
#endif // __CORE_CRITICAL_SECTION_LOG__

#endif

    CriticalSection::~CriticalSection()
    {
        TRACE_L5("Destructor CriticalSection <%p>", (this));

#ifdef __POSIX__
        int result = pthread_mutex_destroy(&m_syncMutex);
        if (result != 0) {
            TRACE_L1("Probably trying to delete a used CriticalSection <%d>.", result);
        }
#endif
#ifdef __WINDOWS__
        ::DeleteCriticalSection(&m_syncMutex);
#endif
    }

    //----------------------------------------------------------------------------
    //----------------------------------------------------------------------------
    // BinairySemaphore class
    //----------------------------------------------------------------------------
    //----------------------------------------------------------------------------

    //----------------------------------------------------------------------------
    // CONSTRUCTOR & DESTRUCTOR
    //----------------------------------------------------------------------------

    // This constructor is to be compatible with the WIN32 CSemaphore class which
    // sets the inital count an the maximum count. This way, on platform changes,
    // only the declaration/definition of the synchronisation object has to be defined
    // as being Binairy, not the coding.
    BinairySemaphore::BinairySemaphore(unsigned int nInitialCount, unsigned int nMaxCount)
    {
        DEBUG_VARIABLE(nMaxCount);
        ASSERT((nInitialCount == 0) || (nInitialCount == 1));

        TRACE_L5("Constructor BinairySemaphore (int, int)  <%p>", (this));

#ifdef __POSIX__
        m_blLocked = (nInitialCount == 0);

        pthread_condattr_t attr;

        if (0 != pthread_condattr_init(&attr)) {
            ASSERT(false);
        }

#ifndef __APPLE__
        if (0 != pthread_condattr_setclock(&attr, CLOCK_MONOTONIC)) {
            ASSERT(false);
        }
#endif

        if (pthread_mutex_init(&m_syncAdminLock, nullptr) != 0) {
            // That will be the day, if this fails...
            ASSERT(false);
        }

        if (pthread_cond_init(&m_syncCondition, &attr) != 0) {
            // That will be the day, if this fails...
            ASSERT(false);
        }
#endif

#ifdef __WINDOWS__
        m_syncMutex = ::CreateMutex(nullptr, (nInitialCount == 0), nullptr);

        ASSERT(m_syncMutex != nullptr);
#endif
    }

    BinairySemaphore::BinairySemaphore(bool blLocked)
#ifdef __POSIX__
        : m_blLocked(blLocked)
#endif
    {
        TRACE_L5("Constructor BinairySemaphore <%p>", (this));

#ifdef __POSIX__
        pthread_condattr_t attr;

        if (0 != pthread_condattr_init(&attr)) {
            ASSERT(false);
        }

#ifndef __APPLE__
        if (0 != pthread_condattr_setclock(&attr, CLOCK_MONOTONIC)) {
            ASSERT(false);
        }
#endif
        if (pthread_mutex_init(&m_syncAdminLock, nullptr) != 0) {
            // That will be the day, if this fails...
            ASSERT(false);
        }

        if (pthread_cond_init(&m_syncCondition, &attr) != 0) {
            // That will be the day, if this fails...
            ASSERT(false);
        }
#endif

#ifdef __WINDOWS__
        m_syncMutex = ::CreateMutex(nullptr, blLocked, nullptr);

        ASSERT(m_syncMutex != nullptr);
#endif
    }

    BinairySemaphore::~BinairySemaphore()
    {
        TRACE_L5("Destructor BinairySemaphore <%p>", (this));

#ifdef __POSIX__
        // If we really create it, we really have to destroy it.
        pthread_mutex_destroy(&m_syncAdminLock);
        pthread_cond_destroy(&m_syncCondition);
#endif

#ifdef __WINDOWS__
        ::CloseHandle(m_syncMutex);
#endif
    }

    //----------------------------------------------------------------------------
    // PUBLIC METHODS
    //----------------------------------------------------------------------------

    uint32_t
    BinairySemaphore::Lock()
    {

#ifdef __WINDOWS__
        return (::WaitForSingleObjectEx(m_syncMutex, Core::infinite, FALSE) == WAIT_OBJECT_0 ? Core::ERROR_NONE : Core::ERROR_GENERAL);
#else
        int nResult = Core::ERROR_NONE;

        // See if we can check the state.
        pthread_mutex_lock(&m_syncAdminLock);

        // We are not busy Setting the flag, so we can check it.
        if (m_blLocked != false) {
            do {
                // Oops it seems that we are not allowed to pass.
                nResult = pthread_cond_wait(&m_syncCondition, &m_syncAdminLock);

                if (nResult != 0) {
                    // Something went wrong, so assume...
                    TRACE_L5("Error waiting for event <%d>.", nResult);
                    nResult = Core::ERROR_GENERAL;
                }

                // For some reason the documentation says that we have to double check on
                // the condition variable to see if we are allowed to fall through, so we
                // do (Guide to DEC threads, March 1996 ,page pthread-56, paragraph 4)
            } while ((m_blLocked == true) && (nResult == Core::ERROR_NONE));
        }

        if (nResult == Core::ERROR_NONE) {
            // Seems like we have the token, So the object is locked now.
            m_blLocked = true;
        }

        // Done with the internals of the binairy semphore, everyone can access it again.
        pthread_mutex_unlock(&m_syncAdminLock);

        // Wait forever so...
        return (nResult);
#endif
    }

    uint32_t
    BinairySemaphore::Lock(unsigned int nTime)
    {
#ifdef __WINDOWS__
        return (::WaitForSingleObjectEx(m_syncMutex, nTime, FALSE) == WAIT_OBJECT_0 ? Core::ERROR_NONE : Core::ERROR_TIMEDOUT);
#else
        uint32_t nResult = Core::ERROR_NONE;
        if (nTime == Core::infinite) {
            return (Lock());
        } else {

            // See if we can check the state.
            pthread_mutex_lock(&m_syncAdminLock);

            // We are not busy Setting the flag, so we can check it.
            if (m_blLocked == true) {
                struct timespec structTime;

#ifdef __APPLE__
                clock_gettime(CLOCK_REALTIME, &structTime);
#elif defined(__LINUX__)
                clock_gettime(CLOCK_MONOTONIC, &structTime);
#endif
                structTime.tv_nsec += ((nTime % 1000) * 1000 * 1000); /* remainder, milliseconds to nanoseconds */
                structTime.tv_sec += (nTime / 1000) + (structTime.tv_nsec / 1000000000); /* milliseconds to seconds */
                structTime.tv_nsec = structTime.tv_nsec % 1000000000;

                do {
                    // Oops it seems that we are not allowed to pass.
                    nResult = pthread_cond_timedwait(&m_syncCondition, &m_syncAdminLock, &structTime);

                    if (nResult == ETIMEDOUT) {
                        // Som/ething went wrong, so assume...
                        TRACE_L5("Timed out waiting for event <%d>.", nTime);
                        nResult = Core::ERROR_TIMEDOUT;
                    } else if (nResult != 0) {
                        // Something went wrong, so assume...
                        TRACE_L5("Waiting on semaphore failed. Error code <%d>", nResult);
                        nResult = Core::ERROR_GENERAL;
                    }

                    // For some reason the documentation says that we have to double check on
                    // the condition variable to see if we are allowed to fall through, so we
                    // do (Guide to DEC threads, March 1996 ,page pthread-56, paragraph 4)
                } while ((m_blLocked == true) && (nResult == Core::ERROR_NONE));
            }

            if (nResult == Core::ERROR_NONE) {
                // Seems like we have the token, So the object is locked now.
                m_blLocked = true;
            }

            // Done with the internals of the binairy semphore, everyone can access it again.
            pthread_mutex_unlock(&m_syncAdminLock);
        }

        // Timed out or did we get the token ?
        return (nResult);
#endif
    }

    void
    BinairySemaphore::Unlock()
    {

#ifdef __POSIX__
        // See if we can get access to the data members of this object.
        pthread_mutex_lock(&m_syncAdminLock);

        // Yep, that's it we are no longer locked. Signal the change.
        m_blLocked = false;

        // O.K. that is arranged, Now we should at least signal the first
        // waiting process that is waiting for this condition to occur.
        pthread_cond_signal(&m_syncCondition);

        // Now that we are done with the variablegive other threads access
        // to the object again.
        pthread_mutex_unlock(&m_syncAdminLock);
#endif

#ifdef __WINDOWS__
        ::ReleaseMutex(m_syncMutex);
#endif
    }

    //----------------------------------------------------------------------------
    //----------------------------------------------------------------------------
    // CountingSemaphore class
    //----------------------------------------------------------------------------
    //----------------------------------------------------------------------------

    //----------------------------------------------------------------------------
    // CONSTRUCTOR & DESTRUCTOR
    //----------------------------------------------------------------------------

    CountingSemaphore::CountingSemaphore(
        unsigned int nInitialCount,
        unsigned int nMaxCount)
#ifdef __POSIX__
        : m_syncMinLimit(false)
        , m_syncMaxLimit(false)
        , m_nCounter(nInitialCount)
        , m_nMaxCount(nMaxCount)
#endif
    {
        TRACE_L5("Constructor CountingSemaphore <%p>", (this));

#ifdef __POSIX__

        if (pthread_mutex_init(&m_syncAdminLock, nullptr) != 0) {
            // That will be the day, if this fails...
            ASSERT(false);
        }

        // Well that is it, see if one of the Limit locks should be taken ?
        if (m_nCounter == 0) {
            // This should be possible since we created them Not Locked.
            m_syncMinLimit.Lock();
        }

        // Or maybe we are at the upper limit ?
        if (m_nCounter == m_nMaxCount) {
            // This should be possible since we created them Not Locked.
            m_syncMaxLimit.Lock();
        }
#endif

#ifdef __WINDOWS__
        m_syncSemaphore = ::CreateSemaphore(nullptr, nInitialCount, nMaxCount, nullptr);

        ASSERT(m_syncSemaphore != nullptr);
#endif
    }

    CountingSemaphore::~CountingSemaphore()
    {
        TRACE_L5("Destructor CountingSemaphore <%p>", (this));

#ifdef __POSIX__
        // O.K. Destroy all the semaphores used by this class.
        pthread_mutex_destroy(&m_syncAdminLock);
#endif

#ifdef __WINDOWS__
        ::CloseHandle(m_syncSemaphore);
#endif
    }

    //----------------------------------------------------------------------------
    // PUBLIC METHODS
    //----------------------------------------------------------------------------

    uint32_t
    CountingSemaphore::Lock()
    {
#ifdef __WINDOWS__
        return (::WaitForSingleObjectEx(m_syncSemaphore, Core::infinite, FALSE) == WAIT_OBJECT_0 ? Core::ERROR_NONE : Core::ERROR_GENERAL);
#else
        // First see if we could still decrease the count..
        uint32_t nResult = m_syncMinLimit.Lock();

        // See that we were able to get the semaphore.
        if (nResult == Core::ERROR_NONE) {
            // If we have this semaphore, no Other lock can take place
            // now make sure that the counter is handled atomic. Get the
            // administration lock (unlock can still access it).
            pthread_mutex_lock(&m_syncAdminLock);

            // Now we are in the clear, Lock cannot access this (blocked
            // on MinLimit) and unlock cannot access the counter (blocked on
            // m_syncAdminLock). Work the Semaphore counter. It's safe.

            // If we leave the absolute max position, make sure we release
            // the MaxLimit synchronisation.
            if (m_nCounter == m_nMaxCount) {
                m_syncMaxLimit.Unlock();
            }

            // Now update the counter.
            m_nCounter--;

            // See if the counter can still be decreased.
            if (m_nCounter != 0) {
                m_syncMinLimit.Unlock();
            }

            // Now we are completely done with the counter and it's logic. Free all
            // waiting threads for this resource.
            pthread_mutex_unlock(&m_syncAdminLock);
        }

        return (nResult);
#endif
    }

    uint32_t
    CountingSemaphore::Lock(unsigned int nMilliSeconds)
    {
#ifdef __WINDOWS__
        return (::WaitForSingleObjectEx(m_syncSemaphore, nMilliSeconds, FALSE) == WAIT_OBJECT_0 ? Core::ERROR_NONE : Core::ERROR_TIMEDOUT);
#else
        // First see if we could still decrease the count..
        uint32_t nResult = m_syncMinLimit.Lock(nMilliSeconds);

        // See that we were able to get the semaphore.
        if (nResult == Core::ERROR_NONE) {
            // If we have this semaphore, no Other lock can take place
            // now make sure that the counter is handled atomic. Get the
            // administration lock (unlock can still access it).
            pthread_mutex_lock(&m_syncAdminLock);

            // Now we are in the clear, Lock cannot access this (blocked
            // on MinLimit) and unlock cannot access the counter (blocked on
            // m_syncAdminLock). Work the Semaphore counter. It's safe.

            // If we leave the absolute max position, make sure we release
            // the MaxLimit synchronisation.
            if (m_nCounter == m_nMaxCount) {
                m_syncMaxLimit.Unlock();
            }

            // Now update the counter.
            m_nCounter--;

            // See if the counter can still be decreased.
            if (m_nCounter != 0) {
                m_syncMinLimit.Unlock();
            }

            // Now we are completely done with the counter and it's logic. Free all
            // waiting threads for this resource.
            pthread_mutex_unlock(&m_syncAdminLock);
        }

        return (nResult);
#endif
    }

    uint32_t
    CountingSemaphore::Unlock(unsigned int nCount)
    {
        ASSERT(nCount != 0);

#ifdef __POSIX__
        // First see if we could still increase the count..
        uint32_t nResult = m_syncMaxLimit.Lock(Core::infinite);

        // See that we were able to get the semaphore.
        if (nResult == Core::ERROR_NONE) {
            // If we have this semaphore, no Other lock can take place
            // now make sure that the counter is handled atomic. Get the
            // administration lock (unlock can still access it).
            pthread_mutex_lock(&m_syncAdminLock);

            // Now we are in the clear, Unlock cannot access this (blocked on
            // MaxLimit) and Lock cannot access the counter (blocked on
            // m_syncAdminLock). Work the Semaphore counter. It's safe.

            // If we leave the absolute min position (0), make sure we signal
            // the Lock proCess, give the MinLimit synchronisation free.
            if (m_nCounter == 0) {
                m_syncMinLimit.Unlock();
            }

            // See if the given count
            m_nCounter += nCount;

            // See if we reached or overshot the max ?
            if (m_nCounter > m_nMaxCount) {
                // Release the Admin Semephore so the Lock on the max limit
                //  can proceed.
                pthread_mutex_unlock(&m_syncAdminLock);

                // Seems like we added more than allowed, so wait till the Max
                // mutex get's unlocked by the Lock process.
                m_syncMaxLimit.Lock(Core::infinite);

                // Before we continue processing, Get the administrative lock
                // again.
                pthread_mutex_lock(&m_syncAdminLock);
            }

            // See if we are still allowed to increase the counter.
            if (m_nCounter != m_nMaxCount) {
                m_syncMaxLimit.Unlock();
            }

            // Now we are completely done with the counter and it's logic. Free all
            // waiting threads for this resource.
            pthread_mutex_unlock(&m_syncAdminLock);
        }
#endif

#ifdef __WINDOWS__
        uint32_t nResult = Core::ERROR_NONE;

        if (::ReleaseSemaphore(m_syncSemaphore, nCount, nullptr) == FALSE) {
            // Could not give all tokens.
            ASSERT(false);
        }
#endif

        return (nResult);
    }

#ifdef __POSIX__
    uint32_t CountingSemaphore::TryUnlock(unsigned int nMilliSeconds)
#else
    uint32_t CountingSemaphore::TryUnlock(unsigned int /* nMilliSeconds */)
#endif
    {
#ifdef __POSIX__
        // First see if we could still increase the count..
        uint32_t nResult = m_syncMaxLimit.Lock(nMilliSeconds);

        // See that we were able to get the semaphore.
        if (nResult == Core::ERROR_NONE) {
            // If we have this semaphore, no Other lock can take place
            // now make sure that the counter is handled atomic. Get the
            // administration lock (unlock can still access it).
            pthread_mutex_lock(&m_syncAdminLock);

            // Now we are in the clear, Unlock cannot access this (blocked on
            // MaxLimit) and Lock cannot access the counter (blocked on
            // m_syncAdminLock). Work the Semaphore counter. It's safe.

            // If we leave the absolute min position (0), make sure we signal
            // the Lock process, give the MinLimit synchronisation free.
            if (m_nCounter == 0) {
                m_syncMinLimit.Unlock();
            }

            // Now update the counter.
            m_nCounter++;

            // See if we are still allowed to increase the counter.
            if (m_nCounter != m_nMaxCount) {
                m_syncMaxLimit.Unlock();
            }

            // Now we are completely done with the counter and it's logic. Free all
            // waiting threads for this resource.
            pthread_mutex_unlock(&m_syncAdminLock);
        }
#endif

#ifdef __WINDOWS__
        uint32_t nResult = Core::ERROR_NONE;

        if (::ReleaseSemaphore(m_syncSemaphore, 1, nullptr) == FALSE) {
            // Wait for the given time to see if we can "give" the lock.
            // To be Coded.
            ASSERT(false);
        }

#endif

        return (nResult);
    }

    //----------------------------------------------------------------------------
    //----------------------------------------------------------------------------
    // Event class (AVAILABLE WITHIN PROCESS SPACE)
    //----------------------------------------------------------------------------
    //----------------------------------------------------------------------------

    //----------------------------------------------------------------------------
    // CONSTRUCTOR & DESTRUCTOR
    //----------------------------------------------------------------------------

    Event::Event(bool blSet, bool blManualReset)
        : m_blManualReset(blManualReset)
#ifdef __POSIX__
        , m_blCondition(blSet)
#endif
    {
        TRACE_L5("Constructor Event <%p>", (this));

#ifdef __POSIX__
        pthread_condattr_t attr;

        if (0 != pthread_condattr_init(&attr)) {
            ASSERT(false);
        }
#ifndef __APPLE__
        if (0 != pthread_condattr_setclock(&attr, CLOCK_MONOTONIC)) {
            ASSERT(false);
        }
#endif

        if (pthread_mutex_init(&m_syncAdminLock, nullptr) != 0) {
            // That will be the day, if this fails...
            ASSERT(false);
        }

        if (pthread_cond_init(&m_syncCondition, &attr) != 0) {
            // That will be the day, if this fails...
            ASSERT(false);
        }
#endif

#ifdef __WINDOWS__
        m_syncEvent = ::CreateEvent(nullptr, TRUE, blSet, nullptr);

        ASSERT(m_syncEvent != nullptr);
#endif
    }

    Event::~Event()
    {

#ifdef __POSIX__
        TRACE_L5("Destructor Event <%p>", (this));

        // If we really create it, we really have to destroy it.
        pthread_mutex_destroy(&m_syncAdminLock);
        pthread_cond_destroy(&m_syncCondition);
#endif

#ifdef __WINDOWS__
        ::CloseHandle(m_syncEvent);
#endif
    }

    //----------------------------------------------------------------------------
    // PUBLIC METHODS
    //----------------------------------------------------------------------------

    uint32_t
    Event::Lock()
    {
#ifdef __WINDOWS__
        return (::WaitForSingleObjectEx(m_syncEvent, Core::infinite, FALSE) == WAIT_OBJECT_0 ? Core::ERROR_NONE : Core::ERROR_GENERAL);
#else
        int nResult = Core::ERROR_NONE;
        // See if we can check the state.
        pthread_mutex_lock(&m_syncAdminLock);

        // We are not busy Setting the flag, so we can check it.
        if (m_blCondition == false) {
            do {
                // Oops it seems that we are not allowed to pass.
                nResult = (pthread_cond_wait(&m_syncCondition, &m_syncAdminLock) == 0 ? Core::ERROR_NONE : Core::ERROR_GENERAL);

                // For some reason the documentation says that we have to double check on
                // the condition variable to see if we are allowed to fall through, so we
                // do (Guide to DEC threads, March 1996 ,page pthread-56, paragraph 4)
            } while ((m_blCondition == false) && (nResult == Core::ERROR_NONE));

            if (nResult != 0) {
                // Something went wrong, so assume...
                TRACE_L5("Error waiting for event <%d>.", nResult);
            }
        }

        // Seems that the event is triggered, lets continue. but
        // do not forget to give back the flag..
        pthread_mutex_unlock(&m_syncAdminLock);

        // Wait forever so...
        return (nResult);
#endif
    }

    bool
    Event::IsSet() const
    {
#ifdef __POSIX__
        return (m_blCondition);
#endif

#ifdef __WINDOWS__
        return (::WaitForSingleObjectEx(m_syncEvent, 0, FALSE) == WAIT_OBJECT_0);
#endif
    }

    uint32_t
    Event::Lock(unsigned int nTime)
    {
#ifdef __WINDOWS__
        return (::WaitForSingleObjectEx(m_syncEvent, nTime, FALSE) == WAIT_OBJECT_0 ? Core::ERROR_NONE : Core::ERROR_TIMEDOUT);
#else
        if (nTime == Core::infinite) {
            return (Lock());
        } else {
            int nResult = Core::ERROR_NONE;

            // See if we can check the state.
            pthread_mutex_lock(&m_syncAdminLock);

            // We are not busy Setting the flag, so we can check it.
            if (m_blCondition == false) {
                struct timespec structTime;

#ifdef __APPLE__
                clock_gettime(CLOCK_REALTIME, &structTime);
#elif defined(__LINUX__)
                clock_gettime(CLOCK_MONOTONIC, &structTime);
#endif
                structTime.tv_nsec += ((nTime % 1000) * 1000 * 1000); /* remainder, milliseconds to nanoseconds */
                structTime.tv_sec += (nTime / 1000) + (structTime.tv_nsec / 1000000000); /* milliseconds to seconds */
                structTime.tv_nsec = structTime.tv_nsec % 1000000000;

                do {
                    // Oops it seems that we are not allowed to pass.
                    nResult = pthread_cond_timedwait(&m_syncCondition, &m_syncAdminLock, &structTime);

                    if (nResult == ETIMEDOUT) {
                        // Something went wrong, so assume...
<<<<<<< HEAD
                        TRACE_L1("Timed out waiting for event <%d>.", nTime);
                        nResult = Core::ERROR_TIMEDOUT;
                    } else if (nResult != 0) {
                        // Something went wrong, so assume...
                        TRACE_L1("Waiting on semaphore failed. Error code <%d>", nResult);
=======
                        TRACE_L5("Timed out waiting for event <%d>.", nTime);
                        nResult = Core::ERROR_TIMEDOUT;
                    } else if (nResult != 0) {
                        // Something went wrong, so assume...
                        TRACE_L5("Waiting on semaphore failed. Error code <%d>", nResult);
>>>>>>> f35e3a56
                        nResult = Core::ERROR_GENERAL;
                    }

                    // For some reason the documentation says that we have to double check on
                    // the condition variable to see if we are allowed to fall through, so we
                    // do (Guide to DEC threads, March 1996 ,page pthread-56, paragraph 4)
                } while ((m_blCondition == false) && (nResult == Core::ERROR_NONE));

               if (nResult != 0) {
                    // Something went wrong, so assume...
                    TRACE_L5("Timed out waiting for event <%d>!", nResult);
                }
            }
            // Seems that the event is triggered, lets continue. but
            // do not forget to give back the flag..
            pthread_mutex_unlock(&m_syncAdminLock);

            return (nResult);
        }
#endif
    }

    uint32_t
    Event::Unlock()
    {
        uint32_t nResult = Core::ERROR_NONE;

#ifdef __POSIX__
        // See if we can get access to the data members of this object.
        pthread_mutex_lock(&m_syncAdminLock);

        // Yep, that's it we are no longer locked. Signal the change.
        m_blCondition = true;

        // O.K. that is arranged, Now we should at least signal the first
        // waiting process that is waiting for this condition to occur.
        pthread_cond_signal(&m_syncCondition);

        // Now that we are done with the variablegive other threads access
        // to the object again.
        pthread_mutex_unlock(&m_syncAdminLock);
#endif

#ifdef __WINDOWS__
        ::SetEvent(m_syncEvent);
#endif

        return (nResult);
    }

    void
    Event::ResetEvent()
    {
#ifdef __POSIX__
        // See if we can check the state.
        pthread_mutex_lock(&m_syncAdminLock);

        // We are the onlyones who can access the data, time to update it.
        m_blCondition = false;

        // Done changing the data, free other threads so the can use this
        // object again
        pthread_mutex_unlock(&m_syncAdminLock);
#endif

#ifdef __WINDOWS__
        ::ResetEvent(m_syncEvent);
#endif
    }

    void
    Event::SetEvent()
    {
#ifdef __POSIX__
        // See if we can get access to the data members of this object.
        pthread_mutex_lock(&m_syncAdminLock);

        // Yep, that's it we are signalled, Broadcast the change.
        m_blCondition = true;

        // O.K. that is arranged, Now we should at least signal waiting
        // process that the event has occured.
        pthread_cond_broadcast(&m_syncCondition);

        // All waiting threads are now in the running mode again. See
        // if the event should be cleared manually again.
        if (m_blManualReset == false) {
            // Make sure all threads are in running mode, place our request
            // for sync at the end of the FIFO-queue for syncConditionMutex.
            pthread_mutex_unlock(&m_syncAdminLock);
            std::this_thread::yield();
            pthread_mutex_lock(&m_syncAdminLock);

            // They all had a change to continue so, now it is over, we can
            // not wait forever......
            m_blCondition = false;
        }

        // Now that we are done with the variablegive other threads access
        // to the object again.
        pthread_mutex_unlock(&m_syncAdminLock);
#endif

#ifdef __WINDOWS__
        if (m_blManualReset == true) {
            ::SetEvent(m_syncEvent);
        }
        else {
            ::PulseEvent(m_syncEvent);
        }
#endif
    }

#ifndef __WINDOWS__
#if defined(__CORE_CRITICAL_SECTION_LOG__)
    CriticalSection CriticalSection::_StdErrDumpMutex;
#endif
#endif

}
} // namespace Solution::Core<|MERGE_RESOLUTION|>--- conflicted
+++ resolved
@@ -47,16 +47,6 @@
 #include <time.h>
 #include <unistd.h>
 #endif
-<<<<<<< HEAD
-#ifdef __APPLE__
-#include <mach/host_info.h>
-#include <mach/mach_host.h>
-#include <mach/mach_time.h>
-#include <mach/mach.h>
-#include <mach/clock.h>
-#endif
-=======
->>>>>>> f35e3a56
 //----------------------------------------------------------------------------
 //----------------------------------------------------------------------------
 // GLOBAL INTERLOCKED METHODS
@@ -935,19 +925,11 @@
 
                     if (nResult == ETIMEDOUT) {
                         // Something went wrong, so assume...
-<<<<<<< HEAD
-                        TRACE_L1("Timed out waiting for event <%d>.", nTime);
-                        nResult = Core::ERROR_TIMEDOUT;
-                    } else if (nResult != 0) {
-                        // Something went wrong, so assume...
-                        TRACE_L1("Waiting on semaphore failed. Error code <%d>", nResult);
-=======
                         TRACE_L5("Timed out waiting for event <%d>.", nTime);
                         nResult = Core::ERROR_TIMEDOUT;
                     } else if (nResult != 0) {
                         // Something went wrong, so assume...
                         TRACE_L5("Waiting on semaphore failed. Error code <%d>", nResult);
->>>>>>> f35e3a56
                         nResult = Core::ERROR_GENERAL;
                     }
 
