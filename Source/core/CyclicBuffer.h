/*
 * If not stated otherwise in this file or this component's LICENSE file the
 * following copyright and licenses apply:
 *
 * Copyright 2020 Metrological
 *
 * Licensed under the Apache License, Version 2.0 (the "License");
 * you may not use this file except in compliance with the License.
 * You may obtain a copy of the License at
 *
 * http://www.apache.org/licenses/LICENSE-2.0
 *
 * Unless required by applicable law or agreed to in writing, software
 * distributed under the License is distributed on an "AS IS" BASIS,
 * WITHOUT WARRANTIES OR CONDITIONS OF ANY KIND, either express or implied.
 * See the License for the specific language governing permissions and
 * limitations under the License.
 */

#ifndef __CYCLICBUFFER_H
#define __CYCLICBUFFER_H

// ---- Include system wide include files ----

// ---- Include local include files ----
#include "Module.h"
#include "DataElementFile.h"

#ifndef __WINDOWS__
#include <semaphore.h>
#endif

#include <limits>

// ---- Referenced classes and types ----

// ---- Helper types and constants ----

namespace Thunder {

namespace Core {
    // Rationale:
    // This class allows to share data over process boundaries. Private access can be arranged by taking a lock.
    // The lock is also Process Wide.
    // Whoever holds the lock, can privately read or write from the buffer.
    class EXTERNAL CyclicBuffer {
    public:
        CyclicBuffer() = delete;
        CyclicBuffer(const CyclicBuffer&) = delete;
        CyclicBuffer& operator=(const CyclicBuffer&) = delete;

        CyclicBuffer(const string& fileName, const uint32_t mode, const uint32_t bufferSize, const bool overwrite);
        CyclicBuffer(Core::DataElementFile& buffer, const bool initiator, const uint32_t offset, const uint32_t bufferSize, const bool overwrite);
        virtual ~CyclicBuffer();

    protected:
        class Cursor {
        public:
            Cursor(CyclicBuffer& parent, uint32_t tail, uint32_t requiredSize)
                : _Parent(parent)
                , _Tail(tail)
                , _Size(requiredSize)
                , _Offset(0)
            {
            }

            template <typename ArgType>
            void Peek(ArgType& buffer) const
            {
                ASSERT(_Parent._administration != nullptr);

                uint32_t startIndex = _Tail & _Parent._administration->_tailIndexMask;
                startIndex += _Offset;
                startIndex %= _Parent._administration->_size;

                uint8_t* bytePtr = reinterpret_cast<uint8_t*>(&buffer);

                for (uint32_t i = 0; i < sizeof(buffer); i++) {
                    uint32_t index = (startIndex + i) % _Parent._administration->_size;
                    bytePtr[i] = _Parent._realBuffer[index];
                }
            }

            uint32_t Size() const
            {
                return _Size;
            }

            uint32_t Offset() const
            {
                return _Offset;
            }

            void Forward(uint32_t byteCount)
            {
                _Offset += byteCount;
            }

            uint32_t GetCompleteTail(uint32_t offset) const
            {
<<<<<<< HEAD
                ASSERT(_Parent._administration != nullptr);
                ASSERT(_Parent._administration->_tailIndexMask < std::numeric_limits<uint32_t>::max());
=======
                ASSERT(_Parent._administration->_tailIndexMask < static_cast<uint32_t>(~0));
>>>>>>> 56f9e4aa

                uint32_t oldTail = _Tail;
                uint32_t roundCount = oldTail / (1 + _Parent._administration->_tailIndexMask);
                oldTail &= _Parent._administration->_tailIndexMask;

                uint32_t completeTail = oldTail + offset;
                completeTail %= _Parent._administration->_size;
                if (completeTail < oldTail) {
                    // Add one round, but prevent overflow.
                    roundCount = (roundCount + 1) % _Parent._administration->_roundCountModulo;
                }

                completeTail |= roundCount * (1 + _Parent._administration->_tailIndexMask);
                return completeTail;
            }

        private:
            uint32_t GetCurrentTail() const
            {
                return GetCompleteTail(_Offset);
            }

            uint32_t GetRemainingRequired() const
            {
                return (_Size - _Offset);
            }

            CyclicBuffer& _Parent;
            uint32_t _Tail;

            uint32_t _Size;
            uint32_t _Offset;
        };

        inline uint32_t Used(uint32_t head, uint32_t tail) const
        {
            ASSERT(_administration != nullptr);

            uint32_t output = (head >= tail ? head - tail : _administration->_size - (tail - head));
            return output;
        }

        inline uint32_t Free(uint32_t head, uint32_t tail) const
        {
            ASSERT(_administration != nullptr);

            uint32_t result = (head >= tail ? _administration->_size - (head - tail) : tail - head);
            return result;
        }

    public:
        inline void Flush()
        {
            ASSERT(_administration != nullptr);

            std::atomic_store_explicit(&(_administration->_tail), (std::atomic_load(&(_administration->_head))), std::memory_order_relaxed);
        }
        inline bool Overwritten() const
        {
            ASSERT(_administration != nullptr);

            bool overwritten((std::atomic_load(&(_administration->_state)) & OVERWRITTEN) == OVERWRITTEN);

            // Now clear the flag.
            std::atomic_fetch_and(&(_administration->_state), static_cast<uint16_t>(~OVERWRITTEN));

            return (overwritten);
        }
        inline uint32_t ErrorCode() const
        {
            return (_buffer.ErrorCode());
        }
        inline const string& Name() const
        {
            return (_buffer.Storage().Name());
        }
        inline uint32_t User(const string& userName) const
        {
            return (_buffer.User(userName));
        }
        inline uint32_t Group(const string& groupName) const
        {
            return (_buffer.Group(groupName));
        }
        inline uint32_t Permission(uint16_t mode) const
        {
            return (_buffer.Permission(mode));
        }
        inline bool IsLocked() const
        {
            ASSERT(_administration != nullptr);

            return ((std::atomic_load(&(_administration->_state)) & LOCKED) == LOCKED);
        }
        inline uint32_t LockPid() const
        {
            ASSERT(_administration != nullptr);

            return (_administration->_lockPID);
        }
        inline bool IsOverwrite() const
        {
            ASSERT(_administration != nullptr);

            return ((std::atomic_load(&(_administration->_state)) & OVERWRITE) == OVERWRITE);
        }
        inline bool IsValid() const
        {
            return (_administration != nullptr);
        }
        inline const File& Storage() const
        {
            return (_buffer.Storage());
        }
        inline uint32_t Used() const
        {
            ASSERT(_administration != nullptr);

            uint32_t head(_administration->_head);
            uint32_t tail(_administration->_tail & _administration->_tailIndexMask);

            return Used(head, tail);
        }
        inline uint32_t Free() const
        {
            ASSERT(_administration != nullptr);

            uint32_t head(_administration->_head);
            uint32_t tail(_administration->_tail & _administration->_tailIndexMask);

            return Free(head, tail);
        }
        inline uint32_t Size() const
        {
            ASSERT(_administration != nullptr);

            return (_administration->_size);
        }        
        bool Open();
        void Close();
      
        // THREAD SAFE
        // If there are threads blocked in the Lock, they can be relinquised by
        // calling this method. This method, will un-block, all blocking calls
        // on the lock.
        void Alert();

        // THREAD SAFE
        // Give system wide, so over process boundaries, access to the cyclic buffer.
        // This is a blocking call. The call is blocked untill  no other requestor has
        // the lock, or there is DataPresent (if dataPresent parameter is set to true).
        uint32_t Lock(bool dataPresent = false, const uint32_t waitTime = Core::infinite);
        uint32_t Unlock();

        // Extract data from the cyclic buffer. Peek, is nondestructive. The cyclic
        // tail pointer is not progressed.
        uint32_t Peek(uint8_t buffer[], const uint32_t length) const;
        // Extract data from the cyclic buffer. Read, is destructive. The cyclic tail
        // pointer is progressed by the amount of data being inserted.
        uint32_t Read(uint8_t buffer[], const uint32_t length, bool partialRead = false);

        // Insert data into the cyclic buffer. By definition the head pointer is
        // progressed after the write.
        uint32_t Write(const uint8_t buffer[], const uint32_t length);

        // Move the tail out of the way so at least we can write "length" bytes.
        // The head will only be moved once all data is written.
        // This allows for writes of partial buffers without worrying about
        //    readers seeing incomplete data.
        uint32_t Reserve(const uint32_t length);
        uint32_t ReservedRemaining() const;

        virtual void DataAvailable();

    protected:
        inline bool Unlink()
        {
            _administration = nullptr;
            return (_buffer.Unlink());
        }
        inline bool Destroy()
        {
            _administration = nullptr;
            return (_buffer.Destroy());
        }
 
    private:
        // If the write occures, this method is called to determine the amount of spaces
        // that should be cleared out. The returned number of bytes must be equal to, or
        // larger than the minimumBytesToOverwrite. This method allows for skipping frames
        // if they are prefixed by a size, for example.
        virtual uint32_t GetOverwriteSize(Cursor& cursor);

        // If the read occures, this method is called to determine the amount of data
        // that should really be read. The returned number of bytes must be equal to, or
        // less than the CursorSize. This method allows for creating user length data in
        // a generic cyclic buffer file.
        virtual uint32_t GetReadSize(Cursor& cursor);

        // Makes sure "required" is available. If not, tail is moved in a smart way.
        void AssureFreeSpace(const uint32_t required);

        void AdminLock();
        void AdminUnlock();
        void Reevaluate();
        uint32_t SignalLock(const uint32_t waitTime);

    private:
        enum state {
            UNLOCKED = 0x00,
            LOCKED = 0x01,
            OVERWRITE = 0x02,
            OVERWRITTEN = 0x04,
            INITIALIZED = 0x08 //  simplified signal for non-creator mutex and condition variable are initialized
        };

        Core::DataElementFile _buffer;
        uint8_t* _realBuffer;
        bool _alert;

// Synchronisation over Process boundaries
#ifdef __WINDOWS__
        HANDLE _mutex;
        HANDLE _signal;
        HANDLE _event;
#endif

    public:
        // Shared data over the processes...
        struct control {
#ifndef __WINDOWS__
            pthread_mutex_t _mutex;
            pthread_cond_t _signal;

#endif

            std::atomic<uint32_t> _head;
            std::atomic<uint32_t> _tail;
            uint32_t _tailIndexMask; // Bitmask of index in buffer, rest is round count.
            uint32_t _roundCountModulo; // Value with which to mod round count to prevent overflow.
            std::atomic<uint32_t> _agents;
            std::atomic<uint16_t> _state;
            uint32_t _size;
            uint32_t _lockPID;

            // Keeps track of how much has been reserved for writing and by whom.
            uint32_t _reserved; // How much reserved in total.
            uint32_t _reservedWritten; // How much has already been written.
#ifndef __WINDOWS__
            std::atomic<pid_t> _reservedPID; // What process made the reservation.
#else
            std::atomic<DWORD> _reservedPID; // What process made the reservation.
#endif

        } * _administration;
    };
}
} // Core

#endif // __CYCLICBUFFER_H<|MERGE_RESOLUTION|>--- conflicted
+++ resolved
@@ -98,12 +98,8 @@
 
             uint32_t GetCompleteTail(uint32_t offset) const
             {
-<<<<<<< HEAD
                 ASSERT(_Parent._administration != nullptr);
                 ASSERT(_Parent._administration->_tailIndexMask < std::numeric_limits<uint32_t>::max());
-=======
-                ASSERT(_Parent._administration->_tailIndexMask < static_cast<uint32_t>(~0));
->>>>>>> 56f9e4aa
 
                 uint32_t oldTail = _Tail;
                 uint32_t roundCount = oldTail / (1 + _Parent._administration->_tailIndexMask);
