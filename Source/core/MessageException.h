 /*
 * If not stated otherwise in this file or this component's LICENSE file the
 * following copyright and licenses apply:
 *
 * Copyright 2020 Metrological
 *
 * Licensed under the Apache License, Version 2.0 (the "License");
 * you may not use this file except in compliance with the License.
 * You may obtain a copy of the License at
 *
 * http://www.apache.org/licenses/LICENSE-2.0
 *
 * Unless required by applicable law or agreed to in writing, software
 * distributed under the License is distributed on an "AS IS" BASIS,
 * WITHOUT WARRANTIES OR CONDITIONS OF ANY KIND, either express or implied.
 * See the License for the specific language governing permissions and
 * limitations under the License.
 */
 
#ifndef EXCEPTION_H
#define EXCEPTION_H

#include <exception> // For exception class
#include <errno.h>

#include "Module.h"
#include "Portability.h"
#include "TextFragment.h"
#include "Serialization.h"

namespace Thunder {
namespace Core {

<<<<<<< HEAD
    class EXTERNAL MessageException : public std::exception {
    private:
        MessageException();

    public:
        MessageException(const string& message, bool inclSysMsg = false) noexcept(true);
        ~MessageException() noexcept(true);

        const TCHAR* Message() const noexcept(true);
=======
    class  MessageException : public std::exception {
    public:
        MessageException() = delete;
        MessageException(const MessageException&) = delete;
        MessageException(MessageException&&) = delete;
        MessageException& operator=(const MessageException&) = delete;
        MessageException& operator=(MessageException&&) = delete;

PUSH_WARNING(DISABLE_WARNING_DEPRECATED_USE)
        inline explicit MessageException(const string& message) noexcept(true) : MessageException(message, false)
        {
        }

        inline explicit MessageException(const string& message, bool inclSysMsg) noexcept(true)
            : m_Message(message)
        {
            if (inclSysMsg) {
                m_Message.append(_T(": "));
                m_Message.append(Core::ToString(strerror(errno)));
            }
        }
POP_WARNING()

        inline ~MessageException() noexcept(true)
        {
        }

        inline const TCHAR* Message() const noexcept(true)
        {
            return m_Message.c_str();
        }
>>>>>>> 5466cf91

    private:
        string m_Message; // Exception message
    };
}
} // namespace Exceptions

#endif // EXCEPTION_H<|MERGE_RESOLUTION|>--- conflicted
+++ resolved
@@ -31,17 +31,6 @@
 namespace Thunder {
 namespace Core {
 
-<<<<<<< HEAD
-    class EXTERNAL MessageException : public std::exception {
-    private:
-        MessageException();
-
-    public:
-        MessageException(const string& message, bool inclSysMsg = false) noexcept(true);
-        ~MessageException() noexcept(true);
-
-        const TCHAR* Message() const noexcept(true);
-=======
     class  MessageException : public std::exception {
     public:
         MessageException() = delete;
@@ -73,7 +62,6 @@
         {
             return m_Message.c_str();
         }
->>>>>>> 5466cf91
 
     private:
         string m_Message; // Exception message
