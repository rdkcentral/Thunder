--- conflicted
+++ resolved
@@ -69,13 +69,7 @@
             _adminLock->Unlock();
         }
         else {
-<<<<<<< HEAD
-            ::fprintf(stderr, "%s%s\n", metadata.ToString(Core::Messaging::MessageInfo::abbreviate::FULL).c_str(), message.Data().c_str());
-            ::fflush(stderr);
-=======
-            _adminLock->Unlock();
             fprintf(stderr, "%s%s\n", metadata.ToString(Core::Messaging::MessageInfo::abbreviate::FULL).c_str(), message.Data().c_str());
->>>>>>> 32c9f5c3
         }
     }
 
