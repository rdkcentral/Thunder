/*
 * If not stated otherwise in this file or this component's LICENSE file the
 * following copyright and licenses apply:
 *
 * Copyright 2020 Metrological
 *
 * Licensed under the Apache License, Version 2.0 (the "License");
 * you may not use this file except in compliance with the License.
 * You may obtain a copy of the License at
 *
 * http://www.apache.org/licenses/LICENSE-2.0
 *
 * Unless required by applicable law or agreed to in writing, software
 * distributed under the License is distributed on an "AS IS" BASIS,
 * WITHOUT WARRANTIES OR CONDITIONS OF ANY KIND, either express or implied.
 * See the License for the specific language governing permissions and
 * limitations under the License.
 */
 
#ifndef __PORTABILITY_H
#define __PORTABILITY_H

#ifdef __APPLE__
#if !defined(SOL_IP)
#define SOL_IP IPPROTO_IP /* SOL_IP is not defined on OSX Lion */
#endif /* TARGET_DARWIN && !SOL_IP */
#define CBR_110 110
#define CBR_300 300
#define CBR_600 600
#define CBR_1200 1200
#define CBR_2400 2400
#define CBR_4800 4800
#define CBR_9600 9600
#define CBR_14400 14400
#define CBR_19200 19200
#define CBR_38400 38400
#define CBR_56000 56000
#define CBR_57600 57600
#define CBR_115200 115200
#define CBR_128000 128000
#define CBR_256000 256000

#define B0 0
#define B110 110
#define B300 300
#define B600 600
#define B1200 1200
#define B2400 2400
#define B4800 4800
#define B9600 9600
#define B19200 19200
#define B38400 38400
#define B57600 57600
#define B115200 115200
#define B500000 500000
#define B1000000 1000000
#define B1152000 1152000
#define B1500000 1500000
#define B2000000 2000000
#define B2500000 2500000
#define B3000000 3000000
#define B3500000 3500000
#define B4000000 4000000
#endif

#if defined(WIN32) || defined(_WINDOWS) || defined (__CYGWIN__) || defined(_WIN64)
    #ifdef __GNUC__
        #define EXTERNAL        __attribute__ ((dllimport))
        #define EXTERNAL_EXPORT __attribute__ ((dllexport))
    #else
        #define EXTERNAL        __declspec(dllimport) 
        #define EXTERNAL_EXPORT __declspec(dllexport)
    #endif

    #if defined(CORE_EXPORTS)
    #undef EXTERNAL
    #define EXTERNAL EXTERNAL_EXPORT
    #endif

    #define EXTERNAL_HIDDEN
    #define __WINDOWS__
#else
  #if __GNUC__ >= 4 && !defined(__mips__)
    #define EXTERNAL_HIDDEN __attribute__ ((visibility ("hidden")))
    #define EXTERNAL_EXPORT __attribute__ ((visibility ("default")))
    #define EXTERNAL EXTERNAL_EXPORT        
#else
    #define EXTERNAL
    #define EXTERNAL_HIDDEN
    #define EXTERNAL_EXPORT 
  #endif
#endif

#if defined(__GNUC__)
    #pragma GCC system_header
#elif defined(__clang__)
    #pragma clang system_header
#endif

#ifdef __WINDOWS__
    #define DO_PRAGMA(x) __pragma(x)

    #define PUSH_WARNING_ DO_PRAGMA(warning(push))
    #define PUSH_WARNING_ARG_(WARNING) DO_PRAGMA(warning(disable: WARNING))
    #define POP_WARNING_ DO_PRAGMA(warning(pop))

#else
    #define DO_PRAGMA(x) _Pragma(#x)

    #if defined(__clang__)
        #define PUSH_WARNING_ _Pragma("clang diagnostic push")
        #define PUSH_WARNING_ARG_(WARNING) DO_PRAGMA(clang diagnostic ignored WARNING)
        #define POP_WARNING_ _Pragma("clang diagnostic pop")

    #elif (__GNUC__ >= 4)
        #define PUSH_WARNING_ _Pragma("GCC diagnostic push")
        #define PUSH_WARNING_ARG_(WARNING) DO_PRAGMA(GCC diagnostic ignored WARNING)
        #define POP_WARNING_ _Pragma("GCC diagnostic pop")

    #else
        #define PUSH_WARNING_(WARNING)
        #define PUSH_WARNING_ARG_
        #define POP_WARNING_
    #endif
#endif

#define DEFINE_STRING_1(parameter) #parameter
#define DEFINE_STRING(parameter) DEFINE_STRING_1(parameter)
#define CONCAT_STRINGS_1(ARG1, ARG2)  ARG1##ARG2
#define CONCAT_STRINGS(ARG1, ARG2)  CONCAT_STRINGS_1(ARG1,ARG2)
#define PUSH_WARNING_ROLL_1(WARNING, ...) WARNING
#define PUSH_WARNING_ROLL_2(WARNING, ...) WARNING PUSH_WARNING_ROLL_1(__VA_ARGS__)
#define PUSH_WARNING_ROLL_3(WARNING, ...) WARNING PUSH_WARNING_ROLL_2(__VA_ARGS__)
#define PUSH_WARNING_ROLL_4(WARNING, ...) WARNING PUSH_WARNING_ROLL_3(__VA_ARGS__)
#define PUSH_WARNING_ROLL_5(WARNING, ...) WARNING PUSH_WARNING_ROLL_4(__VA_ARGS__)

// Seems to be a MSVC issue, see: https://stackoverflow.com/questions/9183993/msvc-variadic-macro-expansion
#define PUSH_RETURN_ARG_COUNT(_1_, _2_, _3_, _4_, _5_, _6_, _7_, _8_, count, ...) count
#define PUSH_EXPAND_ARGS(args) PUSH_RETURN_ARG_COUNT args
#define PUSH_COUNT_ARGS(...) PUSH_EXPAND_ARGS((__VA_ARGS__, 8, 7, 6, 5, 4, 3, 2, 1, 0))

#define PUSH_WARNING_ARG(N, ...) CONCAT_STRINGS(PUSH_WARNING_ROLL_, N)(__VA_ARGS__)
#define PUSH_WARNING(...) \
    PUSH_WARNING_ PUSH_WARNING_ARG(PUSH_COUNT_ARGS(__VA_ARGS__), __VA_ARGS__)

#define POP_WARNING() POP_WARNING_

#ifdef __WINDOWS__
// W4 -- Make sure the "conditional expression is constant"
#define DISABLE_WARNING_CONDITIONAL_EXPRESSION_IS_CONSTANT PUSH_WARNING_ARG_(4127)
// W4 -- Nonstandard extension used : zero-sized array in struct/union
#define DISABLE_WARNING_NON_STANDARD_EXTENSION_USED PUSH_WARNING_ARG_(4200)
// W3 -- Make sure the "clas 'xxxx' needs to have dll-interface to be used by clients of class 'xxxx'"
#define DISABLE_WARNING_DLL_INTERFACE_UNAVAILABLE PUSH_WARNING_ARG_(4251)
// W3 -- C++ exception specification ignored except to indicate a function is not __declspec(nothrow)
#define DISABLE_WARNING_EXCEPTION_SPECIFICATION PUSH_WARNING_ARG_(4290)
// W3 -- No matching operator delete found; memory will not be freed if initialization throws an exception
#define DISABLE_WARNING_NO_MATCHING_OPERATOR_DELETE PUSH_WARNING_ARG_(4291)
// W2 -- Conversion : truncation from 'type 1' to 'type 2'
#define DISABLE_WARNING_CONVERSION_TRUNCATION PUSH_WARNING_ARG_(4302)
// W1 -- Variable : pointer truncation from 'type' to 'type'
#define DISABLE_WARNING_POINTER_TRUNCATION PUSH_WARNING_ARG_(4311)
// W1 -- Operation : conversion from 'type1' to 'type2' of greater size
#define DISABLE_WARNING_CONVERSION_TO_GREATERSIZE PUSH_WARNING_ARG_(4312)
// W1 & 4 -- The 'this' pointer : used in base member initializer list
#define DISABLE_WARNING_THIS_IN_MEMBER_INITIALIZER_LIST PUSH_WARNING_ARG_(4355)
// W3 -- Make sure the "C++ exception handler used, but unwind semantics are not enabled. Specify /EHsc"
#define DISABLE_WARNING_UNWIND_SEMANTICS_NOT_ENABLED PUSH_WARNING_ARG_(4530)
// W1 -- 'class1' : base-class 'class2' is already a base-class of 'class3'.
#define DISABLE_WARNING_MULTPILE_INHERITENCE_OF_BASE_CLASS PUSH_WARNING_ARG_(4584)
// W1 -- Discarding return value of function with 'nodiscard' attribute
#define DISABLE_WARNING_DISCARD_RETURN_VALUE_FOR_NONDISCARD_FUNCTION PUSH_WARNING_ARG_(4834)
// W3 -- Code uses a function, class member, variable, or typedef that's marked deprecated
#define DISABLE_WARNING_DEPRECATED_USE PUSH_WARNING_ARG_(4996)
#define DISABLE_WARNING_MISSING_FIELD_INITIALIZERS
// W3 - 'identifier': unreferenced local variable
#define DISABLE_WARNING_UNUSED_VARIABLES PUSH_WARNING_ARG_(4101)
// W4 - 'identifier': unreferenced formal parameter
#define DISABLE_WARNING_UNUSED_PARAMETERS PUSH_WARNING_ARG_(4100)
// W4 - 'function': unreferenced function with internal linkage has been removed
#define DISABLE_WARNING_UNUSED_FUNCTIONS PUSH_WARNING_ARG_(5242)
#define DISABLE_WARNING_DEPRECATED_COPY
#define DISABLE_WARNING_NON_VIRTUAL_DESTRUCTOR
#define DISABLE_WARNING_UNUSED_RESULT
#define DISABLE_WARNING_TYPE_LIMITS
#define DISABLE_WARNING_STRING_OPERATION_OVERREAD
#define DISABLE_WARNING_PEDANTIC
#define DISABLE_WARNING_OVERLOADED_VIRTUALS

#else
#define DISABLE_WARNING_CONDITIONAL_EXPRESSION_IS_CONSTANT
#define DISABLE_WARNING_NON_STANDARD_EXTENSION_USED
#define DISABLE_WARNING_DLL_INTERFACE_UNAVAILABLE
#define DISABLE_WARNING_EXCEPTION_SPECIFICATION
#define DISABLE_WARNING_NO_MATCHING_OPERATOR_DELETE
#define DISABLE_WARNING_CONVERSION_TRUNCATION
#define DISABLE_WARNING_POINTER_TRUNCATION
#define DISABLE_WARNING_CONVERSION_TO_GREATERSIZE
#define DISABLE_WARNING_THIS_IN_MEMBER_INITIALIZER_LIST
#define DISABLE_WARNING_MULTPILE_INHERITENCE_OF_BASE_CLASS
#define DISABLE_WARNING_DISCARD_RETURN_VALUE_FOR_NONDISCARD_FUNCTION

#if defined(__clang__) || (__GNUC__ >= 4)
#define DISABLE_WARNING_MISSING_FIELD_INITIALIZERS PUSH_WARNING_ARG_("-Wmissing-field-initializers")
#define DISABLE_WARNING_UNUSED_VARIABLES PUSH_WARNING_ARG_("-Wunused-variable")
#define DISABLE_WARNING_UNUSED_PARAMETERS PUSH_WARNING_ARG_("-Wunused-parameter")
#define DISABLE_WARNING_UNUSED_FUNCTIONS PUSH_WARNING_ARG_("-Wunused-function")
#define DISABLE_WARNING_UNUSED_RESULT PUSH_WARNING_ARG_("-Wunused-result")
#define DISABLE_WARNING_DEPRECATED_USE PUSH_WARNING_ARG_("-Wdeprecated-declarations")
#define DISABLE_WARNING_DEPRECATED_COPY PUSH_WARNING_ARG_("-Wdeprecated-copy")
#define DISABLE_WARNING_NON_VIRTUAL_DESTRUCTOR PUSH_WARNING_ARG_("-Wnon-virtual-dtor")
#define DISABLE_WARNING_TYPE_LIMITS PUSH_WARNING_ARG_("-Wtype-limits")
#define DISABLE_WARNING_STRING_OPERATION_OVERREAD PUSH_WARNING_ARG_("-Wstringop-overread")
#define DISABLE_WARNING_PEDANTIC PUSH_WARNING_ARG_("-Wpedantic")
#define DISABLE_WARNING_OVERLOADED_VIRTUALS PUSH_WARNING_ARG("-Woverloaded-virtual")
#endif
#endif

#if defined WIN32 || defined _WINDOWS

PUSH_WARNING( \
    DISABLE_WARNING_EXCEPTION_SPECIFICATION, \
    DISABLE_WARNING_DLL_INTERFACE_UNAVAILABLE, \
    DISABLE_WARNING_UNWIND_SEMANTICS_NOT_ENABLED, \
    DISABLE_WARNING_CONDITIONAL_EXPRESSION_IS_CONSTANT, \
    DISABLE_WARNING_NO_MATCHING_OPERATOR_DELETE)

#ifdef _WIN64
#define __SIZEOF_POINTER__ 8
#else
#ifdef WIN32
#define __SIZEOF_POINTER__ 4
#endif
#endif

#define _WINSOCKAPI_ /* Prevent inclusion of winsock.h in windows.h */
#define WIN32_LEAN_AND_MEAN
#define NOWINRES
//#define NOGDI
#define NOSERVICE
#define NOMCX
#define NOIME
//#include <SDKDDKVer.h>
#include <TCHAR.h>
#include <WinSock2.h>
#include <algorithm>
#include <assert.h>
#include <list>
#include <map>
#include <memory.h>
#include <string>
#include <windows.h>
#include <unordered_map>
#include <atomic>
#include <array>
#include <thread>
#include <stdarg.h> /* va_list, va_start, va_arg, va_end */
#include <inttypes.h>
#include <io.h>

#define AF_NETLINK 16
#define AF_PACKET  17

// template class __declspec(dllexport) std::basic_string<char>;

inline void SleepS(const uint32_t time)
{
    ::Sleep(time * 1000);
}
inline void SleepMs(const uint32_t time)
{
    ::Sleep(time);
}

EXTERNAL void SleepUs(const uint32_t time);

#ifdef _UNICODE
typedef std::wstring string;
#endif

#ifndef _UNICODE
typedef std::string string;
#endif

#define CBR_110 110
#define CBR_300 300
#define CBR_600 600
#define CBR_1200 1200
#define CBR_2400 2400
#define CBR_4800 4800
#define CBR_9600 9600
#define CBR_14400 14400
#define CBR_19200 19200
#define CBR_38400 38400
#define CBR_56000 56000
#define CBR_57600 57600
#define CBR_115200 115200
#define CBR_128000 128000
#define CBR_256000 256000

#define B0 0
#define B110 CBR_110
#define B300 CBR_300
#define B600 CBR_600
#define B1200 CBR_1200
#define B2400 CBR_2400
#define B4800 CBR_4800
#define B9600 CBR_9600
#define B19200 CBR_19200
#define B38400 CBR_38400
#define B57600 CBR_57600
#define B115200 CBR_115200
#define B500000 500000
#define B1000000 1000000
#define B1152000 1152000
#define B1500000 1500000
#define B2000000 2000000
#define B2500000 2500000
#define B3000000 3000000
#define B3500000 3500000
#define B4000000 4000000

#define CS5 5
#define CS6 6
#define CS7 7
#define CS8 8

#define ALLOCA _malloca

#define KEY_LEFTSHIFT VK_LSHIFT
#define KEY_RIGHTSHIFT VK_RSHIFT
#define KEY_LEFTALT VK_LMENU
#define KEY_RIGHTALT VK_RMENU
#define KEY_LEFTCTRL VK_LCONTROL
#define KEY_RIGHTCTRL VK_RCONTROL
#undef INPUT_MOUSE

// This is an HTTP keyword (VERB) Let's undefine it from windows headers..
#define _CRT_SECURE_NO_WARNINGS 1
#define SOCK_CLOEXEC 0
#undef DELETE
#undef min
#undef max
#undef ERROR_NOT_SUPPORTED
#undef ERROR_HIBERNATED
#undef ERROR_INVALID_PARAMETER

//#if _MSC_VER >= 1600
//const std::basic_string<char>::size_type std::basic_string<char>::npos = (std::basic_string<char>::size_type) - 1;
//#endif

#define LITTLE_ENDIAN_PLATFORM 1
#undef ERROR
#define __WINDOWS__
#else
#ifndef __LINUX__
#define __LINUX__
#endif
#endif

#ifdef __LINUX__
#include <cstddef>
#include <cstdint>
#include <cstdio>
#include <cstdlib>
#include <cassert>
#include <string>
#include <sys/time.h>
#include <algorithm>
#include <atomic>
#include <array>
#include <map>
#include <unordered_map>
#include <list>
#include <typeinfo>
#include <cmath>
#include <thread>

#include <string.h>
#include <termios.h>
#include <unistd.h>
#include <stdarg.h> /* va_list, va_start, va_arg, va_end */
#include <alloca.h>
#include <cxxabi.h>
#include <dirent.h>
#include <dlfcn.h>
#include <errno.h>
#include <fcntl.h>
#include <fnmatch.h>
#include <getopt.h>
#include <math.h>
#include <poll.h>
#include <pthread.h>
#include <sched.h>
#include <signal.h>
#include <inttypes.h>

#include <sys/ioctl.h>
#include <sys/resource.h>
#include <sys/stat.h>
#include <sys/time.h>
#include <sys/types.h>
#include <sys/wait.h>
#include <sys/mman.h> // memfd_create in Messaging/ConsoleRedirect.h

#include <arpa/inet.h>

#ifdef __APPLE__
#include <pthread_impl.h>
#define SCHED_BATCH 99
#define MREMAP_MAYMOVE 1
#define KEY_LEFTSHIFT 2
#define KEY_RIGHTSHIFT 3
#define KEY_LEFTALT 4
#define KEY_RIGHTALT 5
#define KEY_LEFTCTRL 6
#define KEY_RIGHTCTRL 7

#define AF_NETLINK 16
#define AF_PACKET  17

<<<<<<< HEAD
#ifndef POLLRDHUP
#define POLLRDHUP 0x2000
#endif

=======
>>>>>>> af03eaa2
#define __APPLE_USE_RFC_3542

extern "C" EXTERNAL void* mremap(void* old_address, size_t old_size, size_t new_size, int flags);
//clock_gettime is available in OSX Darwin >= 10.12
//int clock_gettime(int, struct timespec*);
extern "C" EXTERNAL uint64_t gettid();
#else
#include <linux/input.h>
#include <linux/types.h>
#include <linux/uinput.h>
#include <sys/signalfd.h>

uint64_t htonll(const uint64_t& value);
uint64_t ntohll(const uint64_t& value);
#endif

#define ONESTOPBIT 0
#define TWOSTOPBITS CSTOPB
#define ONE5STOPBITS 3
#define NOPARITY 0
#define EVENPARITY PARENB
#define ODDPARITY (PARENB | PARODD)
#define MARKPARITY  8
#define SPACEPARITY 9

#define INVALID_HANDLE_VALUE -1

#define ESUCCESS 0
#define _Geterrno() errno
#define BYTE unsigned char
#define __POSIX__ 1
#define __UNIX__ 1

#ifdef _UNICODE
#define _T(x) L##x
#define TCHAR wchar_t
#define _tcslen wcslen
#define _tcscmp wcscmp
#define _tcsncmp wcsncmp
#define _tcsicmp wcscasecmp
#define _tcsnicmp wcsncasecmp
#define _tcschr wcschr
#define _tcsrchr wcsrchr
#define _tcsftime wcsftime
#define _stprintf swprintf
#define _tcscpy wcscpy
#define _tcsncpy wcsncpy

#define _tiscntrl iswcntrl
#define _tisprint iswprint
#define _tisspace iswspace
#define _tisblank iswblank
#define _tisgraph iswgraph
#define _tispunct iswpunct
#define _tisalnum iswalnum
#define _tisalpha iswalpha
#define _tisupper iswupper
#define _tislower iswlower
#define _tisdigit iswdigit
#define _tisxdigit iswxdigit
#endif

#ifndef _UNICODE
#define _T(x) x
#define TCHAR char
#define _tcslen strlen
#define _tcscmp strcmp
#define _tcsncmp strncmp
#define _tcsicmp strcasecmp
#define _tcsnicmp strncasecmp
#define _tcschr strchr
#define _tcsrchr strrchr
#define _tcsftime strftime
#define _stprintf sprintf
#define _tcscpy strcpy
#define _tcsncpy strncpy

#define _tiscntrl iscntrl
#define _tisprint isprint
#define _tisspace isspace
#define _tisblank isblank
#define _tisgraph isgraph
#define _tispunct ispunct
#define _tisalnum isalnum
#define _tisalpha isalpha
#define _tisupper isupper
#define _tislower islower
#define _tisdigit isdigit
#define _tisXdigit isxdigit
#endif

#define ALLOCA alloca

extern void EXTERNAL SleepMs(const unsigned int a_Time);
extern void EXTERNAL SleepUs(const unsigned int a_Time);
inline void EXTERNAL SleepS(unsigned int a_Time)
{
    ::SleepMs(a_Time * 1000);
}

#if __BYTE_ORDER__ == __ORDER_LITTLE_ENDIAN__
#define LITTLE_ENDIAN_PLATFORM 1
#elif __BYTE_ORDER__ == __ORDER_BIG_ENDIAN__
#define BIG_ENDIAN_PLATFORM 1
#else
#error "Unknown endianess: please set __BYTE_ORDER__ to proper endianess"
#endif

#endif


#ifdef __GNUC__
#define DEPRECATED __attribute__((deprecated))
#define VARIABLE_IS_NOT_USED __attribute__((unused))
#define WARNING_RESULT_NOT_USED __attribute__((warn_unused_result))
#define PRINTF_FORMAT(fmt, ellipsis) __attribute__ ((format (printf, fmt, ellipsis)))
#elif defined(_MSC_VER)
#define DEPRECATED __declspec(deprecated)
#define VARIABLE_IS_NOT_USED
#define WARNING_RESULT_NOT_USED
#define PRINTF_FORMAT(fmt, ellipsis)
#else
#define DEPRECATED
#define VARIABLE_IS_NOT_USED
#define WARNING_RESULT_NOT_USED
#define PRINTF_FORMAT(fmt, ellipsis)
#endif

#if !defined(NDEBUG)
#if defined(_THUNDER_DEBUG) || !defined(_THUNDER_NDEBUG)
#define __DEBUG__
#ifdef _THUNDER_PRODUCTION
#error "Production and Debug is not a good match. Select Production or Debug, not both !!"
#endif
#endif
#endif

#ifdef __LINUX__
#if !defined(OS_ANDROID) && !defined(OS_NACL) && defined(__GLIBC__) && defined(_THUNDER_CALLSTACK_INFO)
#define THUNDER_BACKTRACE 1
#include <execinfo.h>
#endif
#endif

#include "Config.h"

typedef DEPRECATED unsigned char uint8;
typedef DEPRECATED unsigned short uint16;
typedef DEPRECATED unsigned int uint32;
typedef DEPRECATED unsigned long long uint64;

typedef DEPRECATED signed char sint8;
typedef DEPRECATED signed short sint16;
typedef DEPRECATED signed int sint32;
typedef DEPRECATED signed long long sint64;

#include <cstdint>

#ifndef FALSE
#define FALSE (0)
#endif

#ifndef TRUE
#define TRUE (!FALSE)
#endif

#ifdef __WINDOWS__
#define SYSTEM_SYNC_HANDLE HANDLE
#else
#define SYSTEM_SYNC_HANDLE void*
#endif

#ifndef __WINDOWS__
#define HANDLE int
#endif

template <unsigned int TYPE>
struct TemplateIntToType {
    enum { value = TYPE };
};

extern "C" {

DEPRECATED inline EXTERNAL void* memrcpy(void* _Dst, const void* _Src, size_t _MaxCount)
{
    return (::memmove(_Dst, _Src, _MaxCount));
}


}

#define SLEEPSLOT_POLLING_TIME 100

// ---- Helper types and constants ----
#define _TXT(THETEXT) \
    _T(THETEXT)       \
    , (sizeof(THETEXT) / sizeof(TCHAR)) - 1

#define NUMBER_MAX_BITS(TYPE) (sizeof(TYPE) << 3)
#define NUMBER_MIN_UNSIGNED(TYPE) (static_cast<TYPE>(0))
#define NUMBER_MAX_UNSIGNED(TYPE) (static_cast<TYPE>(~0))
#define NUMBER_MAX_SIGNED(TYPE) (static_cast<TYPE>((((static_cast<TYPE>(1) << (NUMBER_MAX_BITS(TYPE) - 2)) - 1) << 1) + 1))
#define NUMBER_MIN_SIGNED(TYPE) (static_cast<TYPE>(-1 - NUMBER_MAX_SIGNED(TYPE)))

typedef enum {
    BASE_UNKNOWN = 0,
    BASE_OCTAL = 8,
    BASE_DECIMAL = 10,
    BASE_HEXADECIMAL = 16

} NumberBase;

#ifdef __WINDOWS__

#include <TCHAR.h>
#define VARIABLE_IS_NOT_USED

#endif 

#ifdef __LINUX__

#ifdef _UNICODE
#define _T(x) L##x
#define TCHAR wchar_t
#endif

#ifndef _UNICODE
#define _T(x) x
#define TCHAR char
#endif


#endif // __LINUX__
#ifdef _UNICODE
typedef std::wstring string;
#endif

#ifndef _UNICODE
typedef std::string string;
#endif

#define STRLEN(STATIC_TEXT) ((sizeof(STATIC_TEXT) / sizeof(TCHAR)) - 1)
#define EMPTY_STRING _T("")

#ifdef __LINUX__
typedef pthread_t ThreadId;
#else
typedef DWORD ThreadId;
#endif

#define QUOTE(str) #str
#define EXPAND_AND_QUOTE(str) QUOTE(str)

#if !defined(__DEBUG)
#define DEBUG_VARIABLE(X) (void)(X)
#else
#define DEBUG_VARIABLE(x)
#endif

namespace WPEFramework {

namespace Core {

    #if defined(__CORE_INSTANCE_BITS__) && (__CORE_INSTANCE_BITS__ != 0)
    #if __CORE_INSTANCE_BITS__ <= 8
    typedef uint8_t instance_id;
    #elif __CORE_INSTANCE_BITS__ <= 16
    typedef uint16_t instance_id;
    #elif __CORE_INSTANCE_BITS__ <= 32 
    typedef uint32_t instance_id;
    #elif __CORE_INSTANCE_BITS__ <= 64
    typedef uint64_t instance_id;
    #endif
    #else
    #if defined(__SIZEOF_POINTER__) && (__SIZEOF_POINTER__ == 8) 
    typedef uint64_t instance_id;
    #else
    typedef uint32_t instance_id;
    #endif
    #endif

    typedef uint32_t hresult;

    struct callstack_info {
        void*    address;
        string   module;
        string   function;
        uint32_t line;
    };


    inline void* Alignment(size_t alignment, void* incoming)
    {
        const auto basePtr = reinterpret_cast<uintptr_t>(incoming);
        return reinterpret_cast<void*>((basePtr - 1u + alignment) & ~(alignment - 1));
    }

    inline uint8_t* PointerAlign(uint8_t* pointer)
    {
        uintptr_t addr = reinterpret_cast<uintptr_t>(pointer);
        addr = (addr + (sizeof(void*) - 1)) & ~(sizeof(void*) - 1); // Round up to align-byte boundary
        return reinterpret_cast<uint8_t*>(addr);
    }

    inline const uint8_t* PointerAlign(const uint8_t* pointer)
    {
        uintptr_t addr = reinterpret_cast<uintptr_t>(pointer);
        addr = (addr + (sizeof(void*) - 1)) & ~(sizeof(void*) - 1); // Round up to align-byte boundary
        return reinterpret_cast<const uint8_t*>(addr);
    }

#ifdef _UNICODE
    typedef std::wstring string;
#endif

#ifndef _UNICODE
    typedef std::string string;
#endif

    inline void ToUpper(const string& input, string& output)
    {
        // Copy string to output, so we know memory is allocated.
        output = input;

        std::transform(input.begin(), input.end(), output.begin(), ::toupper);
    }

    inline void ToUpper(string& inplace)
    {
        std::transform(inplace.begin(), inplace.end(), inplace.begin(), ::toupper);
    }

    inline void ToLower(const string& input, string& output)
    {
        output = input;

        std::transform(input.begin(), input.end(), output.begin(), ::tolower);
    }

    inline void ToLower(string& inplace)
    {
        std::transform(inplace.begin(), inplace.end(), inplace.begin(), ::tolower);
    }

    string EXTERNAL Format(const TCHAR formatter[], ...) PRINTF_FORMAT(1, 2);
    void EXTERNAL Format(string& dst, const TCHAR format[], ...) PRINTF_FORMAT(2, 3);
    void EXTERNAL Format(string& dst, const TCHAR format[], va_list ap);

    const uint32_t infinite = -1;
    static const string emptyString;

    class Void {
    public:
        template <typename... Args>
        inline Void(Args&&...) {}
        inline Void(const Void&) = default;
        inline Void(Void&&) = default;
        inline ~Void() = default;

        inline Void& operator=(const Void&) = default;
    };

    struct EXTERNAL IReferenceCounted {
        virtual ~IReferenceCounted() = default;
        virtual uint32_t AddRef() const = 0;
        virtual uint32_t Release() const = 0;
    };

    struct EXTERNAL IUnknown : public IReferenceCounted  {

        enum : uint32_t {
            ID_OFFSET_INTERNAL  = 0x00000000,
            ID_OFFSET_PUBLIC    = 0x00000040,
            ID_OFFSET_CUSTOM    = 0x80000000
        };

        enum { ID = (ID_OFFSET_INTERNAL + 0x0000) };

        ~IUnknown() override = default;

        virtual void* QueryInterface(const uint32_t interfaceNumber) = 0;

        template <typename REQUESTEDINTERFACE>
        REQUESTEDINTERFACE* QueryInterface()
        {
            void* baseInterface(QueryInterface(REQUESTEDINTERFACE::ID));

            if (baseInterface != nullptr) {
                return (reinterpret_cast<REQUESTEDINTERFACE*>(baseInterface));
            }

            return (nullptr);
        }

        template <typename REQUESTEDINTERFACE>
        const REQUESTEDINTERFACE* QueryInterface() const
        {
            const void* baseInterface(const_cast<IUnknown*>(this)->QueryInterface(REQUESTEDINTERFACE::ID));

            if (baseInterface != nullptr) {
                return (reinterpret_cast<const REQUESTEDINTERFACE*>(baseInterface));
            }

            return (nullptr);
        }
    };

    namespace memory_order {
    #ifdef __WINDOWS__
        static constexpr std::memory_order memory_order_relaxed = std::memory_order::memory_order_relaxed;
        static constexpr std::memory_order memory_order_consume = std::memory_order::memory_order_seq_cst;
        static constexpr std::memory_order memory_order_acquire = std::memory_order::memory_order_seq_cst;
        static constexpr std::memory_order memory_order_release = std::memory_order::memory_order_release;
        static constexpr std::memory_order memory_order_acq_rel = std::memory_order::memory_order_seq_cst;
        static constexpr std::memory_order memory_order_seq_cst = std::memory_order::memory_order_seq_cst;
    #else
        static constexpr std::memory_order memory_order_relaxed = std::memory_order::memory_order_relaxed;
        static constexpr std::memory_order memory_order_consume = std::memory_order::memory_order_consume;
        static constexpr std::memory_order memory_order_acquire = std::memory_order::memory_order_acquire;
        static constexpr std::memory_order memory_order_release = std::memory_order::memory_order_release;
        static constexpr std::memory_order memory_order_acq_rel = std::memory_order::memory_order_acq_rel;
        static constexpr std::memory_order memory_order_seq_cst = std::memory_order::memory_order_seq_cst;
    #endif
    }

    #define COM_ERROR (0x80000000)

    #define ERROR_CODES \
        ERROR_CODE(ERROR_NONE, 0) \
        ERROR_CODE(ERROR_GENERAL, 1) \
        ERROR_CODE(ERROR_UNAVAILABLE, 2) \
        ERROR_CODE(ERROR_ASYNC_FAILED, 3) \
        ERROR_CODE(ERROR_ASYNC_ABORTED, 4) \
        ERROR_CODE(ERROR_ILLEGAL_STATE, 5) \
        ERROR_CODE(ERROR_OPENING_FAILED, 6) \
        ERROR_CODE(ERROR_ACCEPT_FAILED, 7) \
        ERROR_CODE(ERROR_PENDING_SHUTDOWN, 8) \
        ERROR_CODE(ERROR_ALREADY_CONNECTED, 9) \
        ERROR_CODE(ERROR_CONNECTION_CLOSED, 10) \
        ERROR_CODE(ERROR_TIMEDOUT, 11) \
        ERROR_CODE(ERROR_INPROGRESS, 12) \
        ERROR_CODE(ERROR_COULD_NOT_SET_ADDRESS, 13) \
        ERROR_CODE(ERROR_INCORRECT_HASH, 14) \
        ERROR_CODE(ERROR_INCORRECT_URL, 15) \
        ERROR_CODE(ERROR_INVALID_INPUT_LENGTH, 16) \
        ERROR_CODE(ERROR_DESTRUCTION_SUCCEEDED, 17) \
        ERROR_CODE(ERROR_DESTRUCTION_FAILED, 18) \
        ERROR_CODE(ERROR_CLOSING_FAILED, 19) \
        ERROR_CODE(ERROR_PROCESS_TERMINATED, 20) \
        ERROR_CODE(ERROR_PROCESS_KILLED, 21) \
        ERROR_CODE(ERROR_UNKNOWN_KEY, 22) \
        ERROR_CODE(ERROR_INCOMPLETE_CONFIG, 23) \
        ERROR_CODE(ERROR_PRIVILIGED_REQUEST, 24) \
        ERROR_CODE(ERROR_RPC_CALL_FAILED, 25) \
        ERROR_CODE(ERROR_UNREACHABLE_NETWORK, 26) \
        ERROR_CODE(ERROR_REQUEST_SUBMITTED, 27) \
        ERROR_CODE(ERROR_UNKNOWN_TABLE, 28) \
        ERROR_CODE(ERROR_DUPLICATE_KEY, 29) \
        ERROR_CODE(ERROR_BAD_REQUEST, 30) \
        ERROR_CODE(ERROR_PENDING_CONDITIONS, 31) \
        ERROR_CODE(ERROR_SURFACE_UNAVAILABLE, 32) \
        ERROR_CODE(ERROR_PLAYER_UNAVAILABLE, 33) \
        ERROR_CODE(ERROR_FIRST_RESOURCE_NOT_FOUND, 34) \
        ERROR_CODE(ERROR_SECOND_RESOURCE_NOT_FOUND, 35) \
        ERROR_CODE(ERROR_ALREADY_RELEASED, 36) \
        ERROR_CODE(ERROR_NEGATIVE_ACKNOWLEDGE, 37) \
        ERROR_CODE(ERROR_INVALID_SIGNATURE, 38) \
        ERROR_CODE(ERROR_READ_ERROR, 39) \
        ERROR_CODE(ERROR_WRITE_ERROR, 40) \
        ERROR_CODE(ERROR_INVALID_DESIGNATOR, 41) \
        ERROR_CODE(ERROR_UNAUTHENTICATED, 42) \
        ERROR_CODE(ERROR_NOT_EXIST, 43) \
        ERROR_CODE(ERROR_NOT_SUPPORTED, 44) \
        ERROR_CODE(ERROR_INVALID_RANGE, 45) \
        ERROR_CODE(ERROR_HIBERNATED, 46) \
        ERROR_CODE(ERROR_INPROC, 47) \
        ERROR_CODE(ERROR_FAILED_REGISTERED, 48) \
        ERROR_CODE(ERROR_FAILED_UNREGISTERED, 49) \
        ERROR_CODE(ERROR_PARSE_FAILURE, 50) \
        ERROR_CODE(ERROR_PRIVILIGED_DEFERRED, 51) \
        ERROR_CODE(ERROR_INVALID_ENVELOPPE, 52) \
        ERROR_CODE(ERROR_UNKNOWN_METHOD, 53) \
        ERROR_CODE(ERROR_INVALID_PARAMETER, 54) \
        ERROR_CODE(ERROR_INTERNAL_JSONRPC, 55) \
        ERROR_CODE(ERROR_PARSING_ENVELOPPE, 56) \
        ERROR_CODE(ERROR_COMPOSIT_OBJECT, 57) \

    #define ERROR_CODE(CODE, VALUE) CODE = VALUE,

    enum ErrorCodes {
        ERROR_CODES
        ERROR_COUNT
    };

    #undef ERROR_CODE

    // Convert error enumerations to string

    template<uint32_t N>
    inline const TCHAR* _Err2Str()
    {
        return _T("");
    };

    #define ERROR_CODE(CODE, VALUE) \
        template<> inline const TCHAR* _Err2Str<VALUE>() { return _T(#CODE); }

    ERROR_CODES;

    template<uint32_t N = (ERROR_COUNT - 1)>
    inline const TCHAR* _bogus_ErrorToString(uint32_t code)
    {
        return (code == N? _Err2Str<N>() : _bogus_ErrorToString<N-1>(code));
    };

    template<>
    inline const TCHAR* _bogus_ErrorToString<0u>(uint32_t code)
    {
        return (code == 0? _Err2Str<0u>() : _Err2Str<~0u>());
    };

    inline const TCHAR* ErrorToString(uint32_t code)
    {
        return _bogus_ErrorToString<>(code);
    }

    #undef ERROR_CODE
}
}

extern "C" {

#ifdef __WINDOWS__
extern int EXTERNAL inet_aton(const char* cp, struct in_addr* inp);
extern void EXTERNAL usleep(const uint32_t value);
#endif

void EXTERNAL DumpCallStack(const ThreadId threadId, std::list<WPEFramework::Core::callstack_info>& stack);
uint32_t EXTERNAL GetCallStack(const ThreadId threadId, void* addresses[], const uint32_t bufferSize);

}


#ifndef BUILD_REFERENCE
#define BUILD_REFERENCE engineering_build_for_debug_purpose_only
#endif

#ifdef __GNUC__
#if __GNUC__ < 4 || (__GNUC__ == 4 && (__GNUC_MINOR__ < 9 || (__GNUC_MINOR__ == 9 && __GNUC_PATCHLEVEL__ < 3)))
//defining atomic_init: see https://gcc.gnu.org/bugzilla/show_bug.cgi?id=64658"
namespace std {
  template<typename _ITp>
    inline void
    atomic_init(atomic<_ITp>* __a, _ITp __i) noexcept
    {
       __a->store(__i, memory_order_relaxed);
    }
}
#endif
#endif

#define THUNDER_VERSION 5

#endif // __PORTABILITY_H<|MERGE_RESOLUTION|>--- conflicted
+++ resolved
@@ -419,13 +419,10 @@
 #define AF_NETLINK 16
 #define AF_PACKET  17
 
-<<<<<<< HEAD
 #ifndef POLLRDHUP
 #define POLLRDHUP 0x2000
 #endif
 
-=======
->>>>>>> af03eaa2
 #define __APPLE_USE_RFC_3542
 
 extern "C" EXTERNAL void* mremap(void* old_address, size_t old_size, size_t new_size, int flags);
