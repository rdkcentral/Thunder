--- conflicted
+++ resolved
@@ -859,13 +859,11 @@
         ERROR_CODE(ERROR_NOT_EXIST, 43) \
         ERROR_CODE(ERROR_NOT_SUPPORTED, 44) \
         ERROR_CODE(ERROR_INVALID_RANGE, 45) \
-<<<<<<< HEAD
         ERROR_CODE(ERROR_HIBERNATED, 46) \
-        ERROR_CODE(ERROR_INPROC, 47)
-=======
-        ERROR_CODE(ERROR_FAILED_REGISTERED, 46) \
-        ERROR_CODE(ERROR_FAILED_UNREGISTERED, 47) 
->>>>>>> 981c5c56
+        ERROR_CODE(ERROR_INPROC, 47) \
+        ERROR_CODE(ERROR_FAILED_REGISTERED, 48) \
+        ERROR_CODE(ERROR_FAILED_UNREGISTERED, 49) 
+
 
     #define ERROR_CODE(CODE, VALUE) CODE = VALUE,
 
