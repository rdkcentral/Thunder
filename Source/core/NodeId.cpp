--- conflicted
+++ resolved
@@ -280,11 +280,7 @@
             m_hostName = RawName(m_structInfo);
         }
     }
-<<<<<<< HEAD
-
-=======
-#endif
->>>>>>> af03eaa2
+#endif
     NodeId::NodeId(const char interfaceName[], const uint16_t protocol, const uint8_t pkgType, const uint8_t haType, const uint8_t length, const uint8_t* address)
         : NodeId(::if_nametoindex(interfaceName), protocol, pkgType, haType, length, address)
     {
