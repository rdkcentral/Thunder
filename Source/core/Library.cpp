--- conflicted
+++ resolved
@@ -105,11 +105,6 @@
             _refCountedHandle = new RefCountedHandle;
             _refCountedHandle->_referenceCount = 1;
             _refCountedHandle->_handle = handle;
-<<<<<<< HEAD
-            if(fileName != nullptr) {
-                _refCountedHandle->_name = fileName;
-            }
-=======
 
             if(fileName != nullptr) {
                 _refCountedHandle->_name = fileName;
@@ -121,7 +116,6 @@
             }
 
             TRACE_L1("Loaded library: %s", fileName);
->>>>>>> 93fb0f91
         } else {
 #ifdef __LINUX__
             _error = dlerror();
