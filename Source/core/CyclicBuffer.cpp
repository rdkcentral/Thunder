--- conflicted
+++ resolved
@@ -265,13 +265,7 @@
             AdminLock();
 
             if (pthread_cond_timedwait(&(_administration->_signal), &(_administration->_mutex), &structTime) != 0) {
-<<<<<<< HEAD
-                AdminUnlock();
-
-                struct timespec nowTime;
-=======
                 struct timespec nowTime = {0,0};
->>>>>>> 7f9f9949
 
                 clock_gettime(CLOCK_MONOTONIC, &nowTime);
                 if (nowTime.tv_nsec > structTime.tv_nsec) {
