/*
 * If not stated otherwise in this file or this component's LICENSE file the
 * following copyright and licenses apply:
 *
 * Copyright 2020 Metrological
 *
 * Licensed under the Apache License, Version 2.0 (the "License");
 * you may not use this file except in compliance with the License.
 * You may obtain a copy of the License at
 *
 * http://www.apache.org/licenses/LICENSE-2.0
 *
 * Unless required by applicable law or agreed to in writing, software
 * distributed under the License is distributed on an "AS IS" BASIS,
 * WITHOUT WARRANTIES OR CONDITIONS OF ANY KIND, either express or implied.
 * See the License for the specific language governing permissions and
 * limitations under the License.
 */

#include "CyclicBuffer.h"
#include "ProcessInfo.h"
#include "Thread.h"

namespace Thunder {
namespace Core {

    namespace {
        //only if multiple if power of 2
        int RoundUp(int numToRound, int multiple)
        {
            return (numToRound + multiple - 1) & -multiple;
        }

    }

    CyclicBuffer::CyclicBuffer(const string& fileName, const uint32_t mode, const uint32_t bufferSize, const bool overwrite)
        : _buffer(
              fileName,
              (bufferSize == 0 ? (mode & (~File::CREATE)) | File::USER_WRITE : (mode | File::CREATE | File::USER_WRITE)),
              (bufferSize == 0 ? 0 : (bufferSize + sizeof(const control))))
        , _realBuffer(nullptr)
        , _alert(false)
        , _administration(nullptr)
    {
#ifdef __WINDOWS__
        string strippedName(Core::File::PathName(_buffer.Name()) + Core::File::FileName(_buffer.Name()));
        _mutex = CreateSemaphore(nullptr, 1, 1, (strippedName + ".mutex").c_str());
        _signal = CreateSemaphore(nullptr, 0, 0x7FFFFFFF, (strippedName + ".signal").c_str());
        _event = CreateEvent(nullptr, FALSE, FALSE, (strippedName + ".event").c_str());
#endif

        if (_buffer.IsValid() == true) {
            _administration = reinterpret_cast<struct control*>(_buffer.Buffer());
            _realBuffer = (&(_buffer.Buffer()[sizeof(struct control)]));

            if (bufferSize != 0) {

                #ifndef __WINDOWS__
                pthread_condattr_t cond_attr;

                // default values
                int ret = pthread_condattr_init(&cond_attr);
                ASSERT(ret == 0); DEBUG_VARIABLE(ret);

                ret = pthread_condattr_setpshared(&cond_attr, PTHREAD_PROCESS_SHARED);
                ASSERT(ret == 0); DEBUG_VARIABLE(ret);
<<<<<<< HEAD

                #ifdef __POSIX__
                ret = pthread_condattr_setclock(&cond_attr, CLOCK_MONOTONIC);
                ASSERT(ret == 0); DEBUG_VARIABLE(ret);
                #endif

=======
#ifndef __APPLE__
                ret = pthread_condattr_setclock(&cond_attr, CLOCK_MONOTONIC);
                ASSERT(ret == 0); DEBUG_VARIABLE(ret);
#endif
>>>>>>> 51e7d341
                ret = pthread_cond_init(&(_administration->_signal), &cond_attr);
                ASSERT(ret == 0); DEBUG_VARIABLE(ret);

                pthread_mutexattr_t mutex_attr;

                // default values
                ret = pthread_mutexattr_init(&mutex_attr);
                ASSERT(ret == 0); DEBUG_VARIABLE(ret);

                // enable access for threads, also in different processes
                ret = pthread_mutexattr_setpshared(&mutex_attr, PTHREAD_PROCESS_SHARED);
                ASSERT(ret == 0); DEBUG_VARIABLE(ret);

#ifdef __DEBUG__
                ret = pthread_mutexattr_settype(&mutex_attr, PTHREAD_MUTEX_ERRORCHECK);
                ASSERT(ret == 0); DEBUG_VARIABLE(ret);
#endif

                ret = pthread_mutex_init(&(_administration->_mutex), &mutex_attr);
                ASSERT(ret ==0); DEBUG_VARIABLE(ret);
                #endif

                std::atomic_init(&(_administration->_head), static_cast<uint32_t>(0));
                std::atomic_init(&(_administration->_tail), static_cast<uint32_t>(0));
                std::atomic_init(&(_administration->_agents), static_cast<uint32_t>(0));
                std::atomic_init(&(_administration->_state), static_cast<uint16_t>(state::UNLOCKED /* state::EMPTY */ | (overwrite ? state::OVERWRITE : 0)));
                _administration->_lockPID = 0;
                _administration->_size = static_cast<uint32_t>(_buffer.Size() - sizeof(struct control));

                _administration->_reserved = 0;
                _administration->_reservedWritten = 0;

                std::atomic_init(&(_administration->_reservedPID), static_cast<pid_t>(0));

                _administration->_tailIndexMask = 1;
                _administration->_roundCountModulo = 1L << 31;
                while (_administration->_tailIndexMask < _administration->_size) {
                    _administration->_tailIndexMask = (_administration->_tailIndexMask << 1) + 1;
                    _administration->_roundCountModulo = _administration->_roundCountModulo >> 1;
                }
            }
        }
    }

    CyclicBuffer::CyclicBuffer(Core::DataElementFile& buffer, const bool initiator, const uint32_t offset, const uint32_t bufferSize, const bool overwrite)
        : _buffer(buffer)
        , _realBuffer(nullptr)
        , _alert(false)
        , _administration(nullptr)
    {
        // Adapt the offset to a system aligned pointer value :-)
        uint32_t actual_offset = RoundUp(offset, sizeof(void*));
        uint32_t actual_bufferSize = 0;
        if (bufferSize == 0) {
            actual_bufferSize = actual_offset <= static_cast<uint32_t>(_buffer.Size()) ? static_cast<uint32_t>(_buffer.Size() - actual_offset) : 0;
        } else {
            actual_bufferSize = bufferSize <= _buffer.Size() ? bufferSize : 0;
        }

        if ((actual_offset + actual_bufferSize) <= _buffer.Size()) {
#ifdef __WINDOWS__
            string strippedName(Core::File::PathName(_buffer.Name()) + Core::File::FileName(_buffer.Name()));
            if (actual_offset != 0) {
                strippedName = strippedName + '_' + Core::NumberType<uint32_t>(actual_offset).Text();
            }
            _mutex = CreateSemaphore(nullptr, 1, 1, (strippedName + ".mutex").c_str());
            _signal = CreateSemaphore(nullptr, 0, 0x7FFFFFFF, (strippedName + ".signal").c_str());
            _event = CreateEvent(nullptr, FALSE, FALSE, (strippedName + ".event").c_str());
#endif

            if (_buffer.IsValid() == true) {
                _realBuffer = &(_buffer.Buffer()[sizeof(struct control) + actual_offset]);
                _administration = reinterpret_cast<struct control*>(&(_buffer.Buffer()[actual_offset]));
            }

            if (initiator == true) {

#ifndef __WINDOWS__
                pthread_condattr_t cond_attr;

                // default values
                int ret = pthread_condattr_init(&cond_attr);
                ASSERT(ret == 0); DEBUG_VARIABLE(ret);

                ret = pthread_condattr_setpshared(&cond_attr, PTHREAD_PROCESS_SHARED);
                ASSERT(ret == 0); DEBUG_VARIABLE(ret);

                ret = pthread_cond_init(&(_administration->_signal), &cond_attr);
                ASSERT(ret == 0); DEBUG_VARIABLE(ret);

<<<<<<< HEAD
                #ifdef __POSIX__
                ret = pthread_condattr_setclock(&cond_attr, CLOCK_MONOTONIC);
                ASSERT(ret == 0); DEBUG_VARIABLE(ret);
                #endif
=======
#ifndef __APPLE__
                ret = pthread_condattr_setclock(&cond_attr, CLOCK_MONOTONIC);
                ASSERT(ret == 0); DEBUG_VARIABLE(ret);
#endif
>>>>>>> 51e7d341

                pthread_mutexattr_t mutex_attr;

                // default values
                ret = pthread_mutexattr_init(&mutex_attr);
                ASSERT(ret == 0); DEBUG_VARIABLE(ret);

                // enable access for threads, also in different processes
                ret = pthread_mutexattr_setpshared(&mutex_attr, PTHREAD_PROCESS_SHARED);
                ASSERT(ret == 0); DEBUG_VARIABLE(ret);

#ifdef __DEBUG__
                ret = pthread_mutexattr_settype(&mutex_attr, PTHREAD_MUTEX_ERRORCHECK);
                ASSERT(ret == 0); DEBUG_VARIABLE(ret);
#endif

                ret = pthread_mutex_init(&(_administration->_mutex), &mutex_attr);
                ASSERT(ret == 0); DEBUG_VARIABLE(ret);
#endif

                std::atomic_init(&(_administration->_head), static_cast<uint32_t>(0));
                std::atomic_init(&(_administration->_tail), static_cast<uint32_t>(0));
                std::atomic_init(&(_administration->_agents), static_cast<uint32_t>(0));
                std::atomic_init(&(_administration->_state), static_cast<uint16_t>(state::UNLOCKED /* state::EMPTY */ | (overwrite ? state::OVERWRITE : 0)));
                _administration->_lockPID = 0;
                _administration->_size = static_cast<uint32_t>(actual_bufferSize - sizeof(struct control));

                _administration->_reserved = 0;
                _administration->_reservedWritten = 0;

                std::atomic_init(&(_administration->_reservedPID), static_cast<pid_t>(0));

                _administration->_tailIndexMask = 1;
                _administration->_roundCountModulo = 1L << 31;
                while (_administration->_tailIndexMask < _administration->_size) {
                    _administration->_tailIndexMask = (_administration->_tailIndexMask << 1) + 1;
                    _administration->_roundCountModulo = _administration->_roundCountModulo >> 1;
                }
            }
        }
    }

    CyclicBuffer::~CyclicBuffer()
    {
    }

    bool CyclicBuffer::Open()
    {
        bool loaded = (_administration != nullptr);

        if (loaded == false) {
            loaded = _buffer.Load();
            if (loaded == true) {
                _realBuffer = (&(_buffer.Buffer()[sizeof(struct control)]));
                _administration = reinterpret_cast<struct control*>(_buffer.Buffer());
            }
        }

        return (loaded);
    }

    void CyclicBuffer::Close()
    {
        VARIABLE_IS_NOT_USED bool result = _buffer.Destroy();
        ASSERT(result);
        _realBuffer = nullptr;
        _administration = nullptr;
    }

    void CyclicBuffer::AdminLock()
    {
#ifdef __POSIX__
        int ret = pthread_mutex_lock(&(_administration->_mutex));
        ASSERT(ret == 0); DEBUG_VARIABLE(ret);
#else
#ifdef __DEBUG__
        if (::WaitForSingleObjectEx(_mutex, 2000, FALSE) != WAIT_OBJECT_0) {
            // Seems we did not get the lock within 2S :-(
            ASSERT(false);
        }
#else
        ::WaitForSingleObjectEx(_mutex, INFINITE, FALSE);
#endif
#endif
    }

    // This is in MS...
    uint32_t CyclicBuffer::SignalLock(const uint32_t waitTime)
    {
        // For a succesful 'signal'
        uint32_t result = 0;

        if (waitTime != Core::infinite) {
#ifdef __POSIX__
            auto start = std::chrono::steady_clock::now();
            auto finish = start + std::chrono::milliseconds(waitTime);

            auto nanoseconds = std::chrono::duration_cast<std::chrono::nanoseconds>(finish.time_since_epoch());
            auto seconds = std::chrono::duration_cast<std::chrono::seconds>(finish.time_since_epoch());

            struct timespec structTime = { seconds.count(), (nanoseconds - std::chrono::duration_cast<std::chrono::nanoseconds>(seconds)).count() };

            int retval = 0;

            if ((retval = pthread_cond_timedwait(&(_administration->_signal), &(_administration->_mutex), &structTime)) != 0) {
                auto elapsed = std::chrono::duration_cast<std::chrono::milliseconds>(std::chrono::steady_clock::now() - start);

                // Prevent overflow
                // Prevent trend due to jitter

                using common_t = std::common_type<std::chrono::milliseconds::rep, uint32_t>::type;

                ASSERT(static_cast<common_t>(std::numeric_limits<uint32_t>::max()) >= std::min(static_cast<common_t>(elapsed.count()), static_cast<common_t>(waitTime)));

                result = static_cast<uint32_t>(std::min(static_cast<common_t>(elapsed.count()), static_cast<common_t>(waitTime)));

                TRACE_L1("End wait. %d\n", result);
            }

            ASSERT((retval == 0) || (retval == ETIMEDOUT));
#else
            if (::WaitForSingleObjectEx(_signal, waitTime, FALSE) == WAIT_OBJECT_0) {

                // Calculate the time we used, and subtract it from the waitTime.
                result = 100;
            }
#endif
        } else {
#ifdef __POSIX__
            int retval = pthread_cond_wait(&(_administration->_signal), &(_administration->_mutex));
            ASSERT(retval == 0); DEBUG_VARIABLE(retval);
#else
            ::WaitForSingleObjectEx(_signal, INFINITE, FALSE);
#endif
        }
        return (result);
    }

    void CyclicBuffer::AdminUnlock()
    {
#ifdef __POSIX__
        int ret = pthread_mutex_unlock(&(_administration->_mutex));
        ASSERT(ret == 0); DEBUG_VARIABLE(ret);
#else
        ReleaseSemaphore(_mutex, 1, nullptr);
#endif
    }
    /* virtual */ void CyclicBuffer::DataAvailable()
    {
    }

    void CyclicBuffer::Reevaluate()
    {

        // See if we need to have some interested actor reevaluate its state..
        if (_administration->_agents.load() > 0) {

#ifndef __POSIX__
            ReleaseSemaphore(_signal, _administration->_agents.load(), nullptr);
#endif
            uint8_t count = 0;

            // Wait till all waiters have seen the trigger..
            while (_administration->_agents.load() > 0) {
#ifdef __POSIX__
                int retval = pthread_cond_broadcast(&(_administration->_signal));
                ASSERT(retval == 0); DEBUG_VARIABLE(retval);
#endif
                Core::Thread::Yield(count);
            }
        }
    }

    void CyclicBuffer::Alert()
    {

        // Lock the administrator..
        AdminLock();

        _alert = true;

        AdminUnlock();

        Reevaluate();
    }

    uint32_t CyclicBuffer::Read(uint8_t buffer[], const uint32_t length, bool partialRead)
    {
        ASSERT(length <= _administration->_size);
        ASSERT(IsValid() == true);

        bool foundData = false;
        uint32_t result = 0;
        uint32_t oldTail = 0;
        uint32_t head = 0;
        uint32_t offset = 0;

        ASSERT(length > 0);

        while (!foundData) {
            oldTail = _administration->_tail;
            head = _administration->_head;
            offset = oldTail & _administration->_tailIndexMask;

            result = Used(head, offset);
            if (result == 0) {
                //no data, no need in trying reading
                break;
            }

            Cursor cursor(*this, oldTail, length);
            result = GetReadSize(cursor);

            //data was found if result is greater than 0 and the tail was not moved by the writer.
            //If it was moved, the package size could have been overwritten
            //by random data and can be invalid - we cannot trust it
            if ((result == 0) || (oldTail != _administration->_tail)) {
                foundData = false;
            } else {
                foundData = true;

                ASSERT(result != 0);
                ASSERT((result <= length) || ((result > length) && (partialRead == true)));

                //if does not allow partial read, we found a data, but it is too small to fit
                if ((result <= length) || ((result > length) && (partialRead == true))) {
                    uint32_t bufferLength = std::min(length, result);

                    offset += cursor.Offset();
                    uint32_t roundCount = oldTail / (1 + _administration->_tailIndexMask);
                    if ((offset + result) < _administration->_size) {
                        memcpy(buffer, _realBuffer + offset, bufferLength);

                        uint32_t newTail = offset + result + roundCount * (1 + _administration->_tailIndexMask);
                        if (!_administration->_tail.compare_exchange_weak(oldTail, newTail)) {
                            foundData = false;
                        }
                    } else {
                        uint32_t newOffset = 0;

                        if (_administration->_size < offset) {
                            const uint32_t skip = offset - _administration->_size;
                            newOffset = skip + bufferLength;
                            ::memcpy(buffer, _realBuffer + skip, bufferLength);
                        } else {
                            const uint32_t part1 = _administration->_size - offset;
                            newOffset = result - part1;
                            ::memcpy(buffer, _realBuffer + offset, std::min(part1, bufferLength));

                            if (part1 < bufferLength) {
                                ::memcpy(buffer + part1, _realBuffer, bufferLength - part1);
                            }
                        }

                        // Add one round, but prevent overflow.
                        roundCount = (roundCount + 1) % _administration->_roundCountModulo;
                        uint32_t newTail = newOffset + roundCount * (1 + _administration->_tailIndexMask);
                        if (!_administration->_tail.compare_exchange_weak(oldTail, newTail)) {
                            foundData = false;
                        }
                    }
                }
            }
        }

         return (result);
    }

    uint32_t CyclicBuffer::Write(const uint8_t buffer[], const uint32_t length)
    {
        INTERNAL_ASSERT(length < _administration->_size);
        INTERNAL_ASSERT(IsValid() == true);

        uint32_t head = _administration->_head;
        uint32_t tail = _administration->_tail;
        uint32_t writeStart = head;
        bool shouldMoveHead = true;

        if (_administration->_reservedPID != 0) {
#ifdef __WINDOWS__
            // We are writing because of reservation.
            INTERNAL_ASSERT(_administration->_reservedPID == ::GetCurrentProcessId());
#else
            // We are writing because of reservation.
            INTERNAL_ASSERT(_administration->_reservedPID == ::getpid());
#endif
            // Check if we are not writing more than reserved.
            uint32_t newReservedWritten = _administration->_reservedWritten + length;
            INTERNAL_ASSERT(newReservedWritten <= _administration->_reserved);

            // Set up everything for actual write operation.
            writeStart = (head + _administration->_reservedWritten) % _administration->_size;

            // Update amount written.
            _administration->_reservedWritten = newReservedWritten;

            if (newReservedWritten == _administration->_reserved) {
                // We have all the data that was reserved for, clear reserving PID.
                _administration->_reservedPID = 0;
            } else {
                // Not yet all data, hold off with moving head.
                shouldMoveHead = false;
            }
        } else {
            if ((length >= Size()) || (((_administration->_state.load() & state::OVERWRITE) == 0) && (length >= Free())))
                return 0;

            // A write without reservation, make sure we have the space.
            AssureFreeSpace(length);

            // Just start writing after head.
            writeStart = head;
        }

        // Perform actual copy.
        uint32_t writeEnd = (writeStart + length) % _administration->_size;
        if (writeEnd >= writeStart) {
            // Easy case: one pass.
            memcpy(_realBuffer + writeStart, buffer, length);
        } else {
            // Copying beyond end of buffer, do in two passes.
            uint32_t firstLength = _administration->_size - writeStart;
            uint32_t secondLength = length - firstLength;

            memcpy(_realBuffer + writeStart, buffer, firstLength);
            memcpy(_realBuffer, buffer + firstLength, secondLength);
        }

        if (shouldMoveHead) {
            bool startingEmpty = (Used() == 0);
            _administration->_head = writeEnd;

            if (startingEmpty) {
                // Was empty before, tell observers about new data.
                Reevaluate();

                AdminLock();

                DataAvailable();

                AdminUnlock();
            } else {
                //The tail moved during write which could mean the reader read everything from the buffer
                //and won't be notified about new data coming in, because the writer thinks it is not empty.
                //Make sure the used size (based on the new tail position) is greater than 0
                if ((tail != _administration->_tail) && (Used() > 0)) {
                    DataAvailable();
                }
            }
        }

            return length;
        }

    void CyclicBuffer::AssureFreeSpace(uint32_t required)
    {
        uint32_t oldTail = _administration->_tail;
        uint32_t tail = oldTail & _administration->_tailIndexMask;
        uint32_t free = Free(_administration->_head, tail);

        while (free <= required) {
            uint32_t remaining = (required + 1) - free;
            Cursor cursor(*this, oldTail, remaining);
            uint32_t offset = GetOverwriteSize(cursor);
            ASSERT((offset + free) >= required);

            uint32_t newTail = cursor.GetCompleteTail(offset);

            if (std::atomic_compare_exchange_weak(&(_administration->_tail), &oldTail, newTail) == false) {
                oldTail = _administration->_tail;
                tail = oldTail & _administration->_tailIndexMask;
                free = Free(_administration->_head, tail);
            } else {
                free = Free(_administration->_head, newTail & _administration->_tailIndexMask);
                ASSERT(Free() >= required);
            }
        }
    }

    uint32_t CyclicBuffer::Reserve(const uint32_t length)
    {
        pid_t processId;
        pid_t expectedProcessId = 0;

#ifdef __WINDOWS__
        processId = GetCurrentProcessId();
#else
        processId = ::getpid();
#endif

        if ((length >= Size()) || (((_administration->_state.load() & state::OVERWRITE) == 0) && (length >= Free())))
            return Core::ERROR_INVALID_INPUT_LENGTH;

        bool noOtherReservation = atomic_compare_exchange_strong(&(_administration->_reservedPID), &expectedProcessId, processId);
        INTERNAL_ASSERT(noOtherReservation);

        if (!noOtherReservation)
            return Core::ERROR_ILLEGAL_STATE;

        uint32_t actualLength = length;
        if (length >= _administration->_size) {
            // Maximum write size is _administration->_size-1, to differentiate from empty situation.
            actualLength = _administration->_size - 1;
        }

        AssureFreeSpace(actualLength);
        INTERNAL_ASSERT(actualLength <= Free());

        _administration->_reserved = actualLength;
        _administration->_reservedWritten = 0;

        return actualLength;
    }

    uint32_t CyclicBuffer::Lock(const bool dataPresent, const uint32_t waitTime)
    {
        uint32_t result = Core::ERROR_TIMEDOUT;
        uint32_t timeLeft = waitTime;

        // Lock can not be called recursive, unlock if you would like to lock it..
        ASSERT(_administration->_lockPID != Core::ProcessInfo().Id());

        // Lock the administrator..
        AdminLock();

        do {

            if ((((_administration->_state.load()) & state::LOCKED) != state::LOCKED) && ((dataPresent == false) || (Used() > 0))) {
                std::atomic_fetch_or(&(_administration->_state), static_cast<uint16_t>(state::LOCKED));

                // Remember that we, as a process, took the lock
                _administration->_lockPID = Core::ProcessInfo().Id();
                result = Core::ERROR_NONE;
            } else if (timeLeft > 0) {

                _administration->_agents++;

                // As its name suggests time left should reduce (gradually) to zero
                // Retry to obtain the 'real' lock on succesful release, eg, no deadlock hence no subtraction needed
                timeLeft -= SignalLock(timeLeft);

                _administration->_agents--;

                AdminUnlock();

                if (_alert == true) {
                    _alert = false;
                    result = Core::ERROR_ASYNC_ABORTED;
                }

                AdminLock();
            }

        } while ((timeLeft > 0) && (result == Core::ERROR_TIMEDOUT));

        AdminUnlock();

        return (result);
    }

    uint32_t CyclicBuffer::Unlock()
    {

        uint32_t result(Core::ERROR_ILLEGAL_STATE);

        // Lock the administrator..
        AdminLock();

        // Lock can not be called recursive, unlock if you would like to lock it..
        ASSERT(_administration->_lockPID == Core::ProcessInfo().Id());
        ASSERT((_administration->_state.load() & state::LOCKED) == state::LOCKED);

        // Only unlock if it is "our" lock.
        if (_administration->_lockPID == Core::ProcessInfo().Id()) {

            _administration->_lockPID = 0;
            std::atomic_fetch_and(&(_administration->_state), static_cast<uint16_t>(~state::LOCKED));

            AdminUnlock();

            Reevaluate();

            AdminLock();

            result = Core::ERROR_NONE;
        }

        AdminUnlock();

        return (result);
    }

    uint32_t CyclicBuffer::Peek(uint8_t buffer[], const uint32_t length) const
    {
        ASSERT(length <= _administration->_size);
        ASSERT(IsValid() == true);

        bool foundData = false;

        uint32_t result = 0;
        while (!foundData) {
            uint32_t oldTail = _administration->_tail;
            uint32_t tail = oldTail & _administration->_tailIndexMask;
            result = Used(_administration->_head, oldTail);

            if (result == 0) {
                // No data.
                return 0;
            }

            // Clip to the requested length to read if required, and not more.
            if (result > length) {
                result = length;
            }

            uint32_t readEnd = tail + result;

            if (readEnd < _administration->_size) {
                // Can be done in one pass.
                memcpy(buffer, _realBuffer + tail, result);
            } else {
                // Needs to be done in two passes.
                uint32_t firstLength = _administration->_size - tail;
                uint32_t secondLength = length - firstLength;

                memcpy(buffer, _realBuffer + tail, firstLength);
                memcpy(buffer + firstLength, _realBuffer, secondLength);
            }

            // We found valid data if the tail is still where it was when we started.
            foundData = (_administration->_tail == oldTail);
        }

        return (result);
    }

    /* virtual */ uint32_t CyclicBuffer::GetOverwriteSize(Cursor& cursor)
    {
        // Easy case: just return requested bytes.
        return cursor.Size();
    }

    /* virtual */ uint32_t CyclicBuffer::GetReadSize(Cursor& cursor)
    {
        // Easy case: just return requested bytes.
        return cursor.Size();
    }
}
} // namespace Thunder::Core<|MERGE_RESOLUTION|>--- conflicted
+++ resolved
@@ -64,19 +64,12 @@
 
                 ret = pthread_condattr_setpshared(&cond_attr, PTHREAD_PROCESS_SHARED);
                 ASSERT(ret == 0); DEBUG_VARIABLE(ret);
-<<<<<<< HEAD
-
-                #ifdef __POSIX__
-                ret = pthread_condattr_setclock(&cond_attr, CLOCK_MONOTONIC);
-                ASSERT(ret == 0); DEBUG_VARIABLE(ret);
-                #endif
-
-=======
+
 #ifndef __APPLE__
                 ret = pthread_condattr_setclock(&cond_attr, CLOCK_MONOTONIC);
                 ASSERT(ret == 0); DEBUG_VARIABLE(ret);
 #endif
->>>>>>> 51e7d341
+
                 ret = pthread_cond_init(&(_administration->_signal), &cond_attr);
                 ASSERT(ret == 0); DEBUG_VARIABLE(ret);
 
@@ -167,17 +160,10 @@
                 ret = pthread_cond_init(&(_administration->_signal), &cond_attr);
                 ASSERT(ret == 0); DEBUG_VARIABLE(ret);
 
-<<<<<<< HEAD
-                #ifdef __POSIX__
-                ret = pthread_condattr_setclock(&cond_attr, CLOCK_MONOTONIC);
-                ASSERT(ret == 0); DEBUG_VARIABLE(ret);
-                #endif
-=======
 #ifndef __APPLE__
                 ret = pthread_condattr_setclock(&cond_attr, CLOCK_MONOTONIC);
                 ASSERT(ret == 0); DEBUG_VARIABLE(ret);
 #endif
->>>>>>> 51e7d341
 
                 pthread_mutexattr_t mutex_attr;
 
