/*
 * If not stated otherwise in this file or this component's LICENSE file the
 * following copyright and licenses apply:
 *
 * Copyright 2020 Metrological
 *
 * Licensed under the Apache License, Version 2.0 (the "License");
 * you may not use this file except in compliance with the License.
 * You may obtain a copy of the License at
 *
 * http://www.apache.org/licenses/LICENSE-2.0
 *
 * Unless required by applicable law or agreed to in writing, software
 * distributed under the License is distributed on an "AS IS" BASIS,
 * WITHOUT WARRANTIES OR CONDITIONS OF ANY KIND, either express or implied.
 * See the License for the specific language governing permissions and
 * limitations under the License.
 */

#pragma once

#include "Module.h"
#include <iostream>

namespace WPEFramework {
namespace WarningReporting {

    class EXTERNAL TooLongWaitingForLock {
    public:
        TooLongWaitingForLock(const TooLongWaitingForLock&) = delete;
        TooLongWaitingForLock& operator=(const TooLongWaitingForLock&) = delete;
        TooLongWaitingForLock() = default;
        ~TooLongWaitingForLock() = default;

        //nothing to serialize/deserialize here
        uint16_t Serialize(uint8_t[], const uint16_t) const
        {
            return 0;
        }

        uint16_t Deserialize(const uint8_t[], const uint16_t)
        {
            return 0;
        }

        void ToString(string& visitor, const int64_t actualValue, const int64_t maxValue) const
        {
            visitor = (_T("It took suspiciously long to aquire a critical section"));
            visitor += Core::Format(_T(", value %lld [ms], max allowed %lld [ms]"), actualValue, maxValue);
        };

        static constexpr uint32_t DefaultWarningBound = { 1000 };
        static constexpr uint32_t DefaultReportBound = { 1000 };
    };

    class EXTERNAL SinkStillHasReference {
    public:
        SinkStillHasReference(const SinkStillHasReference&) = delete;
        SinkStillHasReference& operator=(const SinkStillHasReference&) = delete;
        SinkStillHasReference() = default;
        ~SinkStillHasReference() = default;

        //nothing to serialize/deserialize here
        uint16_t Serialize(uint8_t[], const uint16_t) const
        {
            return 0;
        }

        uint16_t Deserialize(const uint8_t[], const uint16_t)
        {
            return 0;
        }

        void ToString(string& visitor, const int64_t actualValue, const int64_t maxValue) const
        {
            visitor = (_T("A sink still holds a reference when it is being destructed"));
            visitor += Core::Format(_T(", value %lld, max allowed %lld"), actualValue, maxValue);
        };

        static constexpr uint32_t DefaultWarningBound = { 0 };
        static constexpr uint32_t DefaultReportBound = { 0 };
    };

<<<<<<< HEAD
    class EXTERNAL JobTooLongToFinish {
    public:
        JobTooLongToFinish(const JobTooLongToFinish&) = delete;
        JobTooLongToFinish& operator=(const JobTooLongToFinish&) = delete;
        JobTooLongToFinish() = default;
        ~JobTooLongToFinish() = default;

        //nothing to serialize/deserialize here
        uint16_t Serialize(uint8_t[], const uint16_t) const
        {
            return 0;
        }

        uint16_t Deserialize(const uint8_t[], const uint16_t)
        {
            return 0;
        }

        void ToString(string& visitor, const int64_t actualValue, const int64_t maxValue) const
        {
            visitor = (_T("Job took too long to finish"));
            visitor += Core::Format(_T(", value %lld [ms], max allowed %lld [ms]"), actualValue, maxValue);
        };

        static constexpr uint32_t DefaultWarningBound = { 7500 };
        static constexpr uint32_t DefaultReportBound = { 5000 };
    };


    class EXTERNAL JobTooLongWaitingInQueue {
    public:
        JobTooLongWaitingInQueue(const JobTooLongWaitingInQueue&) = delete;
        JobTooLongWaitingInQueue& operator=(const JobTooLongWaitingInQueue&) = delete;
        JobTooLongWaitingInQueue() = default;
        ~JobTooLongWaitingInQueue() = default;

        //nothing to serialize/deserialize here
        uint16_t Serialize(uint8_t[], const uint16_t) const
        {
            return 0;
        }

        uint16_t Deserialize(const uint8_t[], const uint16_t)
        {
            return 0;
=======
    class EXTERNAL TooLongInvokeRPC {
    public:
        TooLongInvokeRPC(const TooLongInvokeRPC&) = delete;
        TooLongInvokeRPC& operator=(const TooLongInvokeRPC&) = delete;
        TooLongInvokeRPC() = default;
        ~TooLongInvokeRPC() = default;

        uint16_t Serialize(uint8_t buffer[], const uint16_t length) const
        {
            uint16_t serialized = 0;
            
            if(sizeof(_interfaceId) + sizeof(_methodId) <= length){
                memcpy(buffer, &_interfaceId, sizeof(_interfaceId));
                serialized += sizeof(_interfaceId);

                memcpy(buffer + serialized, &_methodId, sizeof(_methodId));
                serialized += sizeof(_methodId);
            }

            return serialized;
        }

        uint16_t Deserialize(const uint8_t buffer[], const uint16_t length)
        {
            uint16_t deserialized = 0;

            if(sizeof(_interfaceId) + sizeof(_methodId) <= length){
                memcpy(&_interfaceId, buffer, sizeof(_interfaceId));
                deserialized += sizeof(_interfaceId);

                memcpy(&_methodId, buffer + deserialized, sizeof(_methodId));
                deserialized += sizeof(_methodId);
            }

            return deserialized;
        }

        bool Analyze(const char[], const char[], const uint32_t interfaceId, const uint32_t methodId)
        {
            _interfaceId = interfaceId;
            _methodId = methodId;
            
            return true;
>>>>>>> e8ba5757
        }

        void ToString(string& visitor, const int64_t actualValue, const int64_t maxValue) const
        {
<<<<<<< HEAD
            visitor = (_T("Job waiting in queue to be executed took too long"));
            visitor += Core::Format(_T(", value %lld [ms], max allowed %lld [ms]"), actualValue, maxValue);
        };

        static constexpr uint32_t DefaultWarningBound = { 400 };
        static constexpr uint32_t DefaultReportBound = { 200 };
=======
            visitor = _T("RPC call of method ");
            visitor += Core::Format(_T("[%d] on interface [%d] took to long"), _methodId, _interfaceId);
            visitor += Core::Format(_T(", value %lld [ms], max allowed %lld [ms]"), actualValue, maxValue);
        };

        static constexpr uint32_t DefaultWarningBound = { 750 };
        static constexpr uint32_t DefaultReportBound = { 250 };

        private:
        uint32_t _interfaceId;
        uint32_t _methodId;
>>>>>>> e8ba5757
    };
}
}<|MERGE_RESOLUTION|>--- conflicted
+++ resolved
@@ -81,7 +81,66 @@
         static constexpr uint32_t DefaultReportBound = { 0 };
     };
 
-<<<<<<< HEAD
+    class EXTERNAL TooLongInvokeRPC {
+    public:
+        TooLongInvokeRPC(const TooLongInvokeRPC&) = delete;
+        TooLongInvokeRPC& operator=(const TooLongInvokeRPC&) = delete;
+        TooLongInvokeRPC() = default;
+        ~TooLongInvokeRPC() = default;
+
+        uint16_t Serialize(uint8_t buffer[], const uint16_t length) const
+        {
+            uint16_t serialized = 0;
+
+            if (sizeof(_interfaceId) + sizeof(_methodId) <= length) {
+                memcpy(buffer, &_interfaceId, sizeof(_interfaceId));
+                serialized += sizeof(_interfaceId);
+
+                memcpy(buffer + serialized, &_methodId, sizeof(_methodId));
+                serialized += sizeof(_methodId);
+            }
+
+            return serialized;
+        }
+
+        uint16_t Deserialize(const uint8_t buffer[], const uint16_t length)
+        {
+            uint16_t deserialized = 0;
+
+            if (sizeof(_interfaceId) + sizeof(_methodId) <= length) {
+                memcpy(&_interfaceId, buffer, sizeof(_interfaceId));
+                deserialized += sizeof(_interfaceId);
+
+                memcpy(&_methodId, buffer + deserialized, sizeof(_methodId));
+                deserialized += sizeof(_methodId);
+            }
+
+            return deserialized;
+        }
+
+        bool Analyze(const char[], const char[], const uint32_t interfaceId, const uint32_t methodId)
+        {
+            _interfaceId = interfaceId;
+            _methodId = methodId;
+
+            return true;
+        }
+
+        void ToString(string& visitor, const int64_t actualValue, const int64_t maxValue) const
+        {
+            visitor = _T("RPC call of method ");
+            visitor += Core::Format(_T("[%d] on interface [%d] took to long"), _methodId, _interfaceId);
+            visitor += Core::Format(_T(", value %lld [ms], max allowed %lld [ms]"), actualValue, maxValue);
+        };
+
+        static constexpr uint32_t DefaultWarningBound = { 750 };
+        static constexpr uint32_t DefaultReportBound = { 250 };
+
+    private:
+        uint32_t _interfaceId;
+        uint32_t _methodId;
+    };
+
     class EXTERNAL JobTooLongToFinish {
     public:
         JobTooLongToFinish(const JobTooLongToFinish&) = delete;
@@ -110,7 +169,6 @@
         static constexpr uint32_t DefaultReportBound = { 5000 };
     };
 
-
     class EXTERNAL JobTooLongWaitingInQueue {
     public:
         JobTooLongWaitingInQueue(const JobTooLongWaitingInQueue&) = delete;
@@ -127,75 +185,16 @@
         uint16_t Deserialize(const uint8_t[], const uint16_t)
         {
             return 0;
-=======
-    class EXTERNAL TooLongInvokeRPC {
-    public:
-        TooLongInvokeRPC(const TooLongInvokeRPC&) = delete;
-        TooLongInvokeRPC& operator=(const TooLongInvokeRPC&) = delete;
-        TooLongInvokeRPC() = default;
-        ~TooLongInvokeRPC() = default;
-
-        uint16_t Serialize(uint8_t buffer[], const uint16_t length) const
-        {
-            uint16_t serialized = 0;
-            
-            if(sizeof(_interfaceId) + sizeof(_methodId) <= length){
-                memcpy(buffer, &_interfaceId, sizeof(_interfaceId));
-                serialized += sizeof(_interfaceId);
-
-                memcpy(buffer + serialized, &_methodId, sizeof(_methodId));
-                serialized += sizeof(_methodId);
-            }
-
-            return serialized;
-        }
-
-        uint16_t Deserialize(const uint8_t buffer[], const uint16_t length)
-        {
-            uint16_t deserialized = 0;
-
-            if(sizeof(_interfaceId) + sizeof(_methodId) <= length){
-                memcpy(&_interfaceId, buffer, sizeof(_interfaceId));
-                deserialized += sizeof(_interfaceId);
-
-                memcpy(&_methodId, buffer + deserialized, sizeof(_methodId));
-                deserialized += sizeof(_methodId);
-            }
-
-            return deserialized;
-        }
-
-        bool Analyze(const char[], const char[], const uint32_t interfaceId, const uint32_t methodId)
-        {
-            _interfaceId = interfaceId;
-            _methodId = methodId;
-            
-            return true;
->>>>>>> e8ba5757
-        }
-
-        void ToString(string& visitor, const int64_t actualValue, const int64_t maxValue) const
-        {
-<<<<<<< HEAD
+        }
+
+        void ToString(string& visitor, const int64_t actualValue, const int64_t maxValue) const
+        {
             visitor = (_T("Job waiting in queue to be executed took too long"));
             visitor += Core::Format(_T(", value %lld [ms], max allowed %lld [ms]"), actualValue, maxValue);
         };
 
         static constexpr uint32_t DefaultWarningBound = { 400 };
         static constexpr uint32_t DefaultReportBound = { 200 };
-=======
-            visitor = _T("RPC call of method ");
-            visitor += Core::Format(_T("[%d] on interface [%d] took to long"), _methodId, _interfaceId);
-            visitor += Core::Format(_T(", value %lld [ms], max allowed %lld [ms]"), actualValue, maxValue);
-        };
-
-        static constexpr uint32_t DefaultWarningBound = { 750 };
-        static constexpr uint32_t DefaultReportBound = { 250 };
-
-        private:
-        uint32_t _interfaceId;
-        uint32_t _methodId;
->>>>>>> e8ba5757
     };
 }
 }