--- conflicted
+++ resolved
@@ -21,11 +21,8 @@
 #include "Proxy.h"
 #include "Sync.h"
 #include "Frame.h"
-<<<<<<< HEAD
 #include "Enumerate.h"
-=======
 #include "Singleton.h"
->>>>>>> a9e321ef
 
 namespace WPEFramework {
 
