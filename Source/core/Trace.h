 /*
 * If not stated otherwise in this file or this component's LICENSE file the
 * following copyright and licenses apply:
 *
 * Copyright 2020 Metrological
 *
 * Licensed under the Apache License, Version 2.0 (the "License");
 * you may not use this file except in compliance with the License.
 * You may obtain a copy of the License at
 *
 * http://www.apache.org/licenses/LICENSE-2.0
 *
 * Unless required by applicable law or agreed to in writing, software
 * distributed under the License is distributed on an "AS IS" BASIS,
 * WITHOUT WARRANTIES OR CONDITIONS OF ANY KIND, either express or implied.
 * See the License for the specific language governing permissions and
 * limitations under the License.
 */
 
#ifndef __TRACE_INTERNAL_H
#define __TRACE_INTERNAL_H

#include "Module.h"
#include "Portability.h"

#ifndef __WINDOWS__
#include <syslog.h>
#endif

namespace Thunder {
    namespace Core {
        template <typename T, size_t S>
        inline constexpr size_t FileNameOffset(const T(&str)[S], size_t i = S - 1)
        {
            return (str[i] == '/' || str[i] == '\\') ? i + 1 : (i > 0 ? FileNameOffset(str, i - 1) : 0);
        }
        template <typename T>
        inline constexpr size_t FileNameOffset(T(&str)[1] VARIABLE_IS_NOT_USED)
        {
            return 0;
        }
    }
}

#ifdef __WINDOWS__
#define TRACE_PROCESS_ID ::GetCurrentProcessId()
#define TRACE_THREAD_ID ::GetCurrentThreadId()
#else
#define TRACE_PROCESS_ID ::getpid()
#if __GLIBC__ == 2 && __GLIBC_MINOR__ < 30
#include <sys/syscall.h>
#define TRACE_THREAD_ID syscall(SYS_gettid)
#else
#ifdef __APPLE__
#if INTPTR_MAX == INT64_MAX
#define TRACE_THREAD_ID static_cast<uint64_t>(::gettid())
#else
#define TRACE_THREAD_ID static_cast<uint32_t>(::gettid())
#endif
#else
#include <unistd.h>
#if INTPTR_MAX == INT64_MAX
#define TRACE_THREAD_ID static_cast<uint64_t>(::gettid())
#else
#define TRACE_THREAD_ID static_cast<uint32_t>(::gettid())
#endif
#endif
#endif
#endif

#if defined(__GNUC__)
    #pragma GCC system_header
#elif defined(__clang__)
    #pragma clang system_header
#endif

#ifdef __WINDOWS__
#define TRACE_FORMATTING_IMPL(fmt, ...)                                                                                                     \
    do {                                                                                                                                    \
        ::fprintf(stderr, "\033[1;32m[%s:%d](%s)<PID:%d><TID:%d>" fmt "\033[0m\n", &__FILE__[Thunder::Core::FileNameOffset(__FILE__)], __LINE__, __FUNCTION__, TRACE_PROCESS_ID, TRACE_THREAD_ID, ##__VA_ARGS__);  \
        fflush(stderr);                                                                                                                 \
    } while (0)
#else
#if INTPTR_MAX == INT64_MAX
#define TRACE_FORMATTING_IMPL(fmt, ...)                                                                                                     \
    do {                                                                                                                                    \
<<<<<<< HEAD
        ::fprintf(stderr, "\033[1;32m[%s:%d](%s)<PID:%d><TID:%llu>" fmt "\033[0m\n", &__FILE__[WPEFramework::Core::FileNameOffset(__FILE__)], __LINE__, __FUNCTION__, TRACE_PROCESS_ID, TRACE_THREAD_ID, ##__VA_ARGS__);  \
=======
        ::fprintf(stderr, "\033[1;32m[%s:%d](%s)<PID:%d><TID:%ld>" fmt "\033[0m\n", &__FILE__[Thunder::Core::FileNameOffset(__FILE__)], __LINE__, __FUNCTION__, TRACE_PROCESS_ID, TRACE_THREAD_ID, ##__VA_ARGS__);  \
>>>>>>> f35e3a56
        fflush(stderr);                                                                                                                     \
    } while (0)
#else
#define TRACE_FORMATTING_IMPL(fmt, ...)                                                                                                     \
    do {                                                                                                                                    \
        ::fprintf(stderr, "\033[1;32m[%s:%d](%s)<PID:%d><TID:%d>" fmt "\033[0m\n", &__FILE__[Thunder::Core::FileNameOffset(__FILE__)], __LINE__, __FUNCTION__, TRACE_PROCESS_ID, TRACE_THREAD_ID, ##__VA_ARGS__);  \
        fflush(stderr);                                                                                                                     \
    } while (0)
#endif
#
#endif

#if defined(CORE_TRACE_NOT_ALLOWED) && !defined(__WINDOWS__) 
#define TRACE_FORMATTING(fmt, ...)                                                                            \
    _Pragma ("GCC warning \"Using 'TRACE_Lx' outside of Thunder Core is deprecated\"")                        \
    TRACE_FORMATTING_IMPL(fmt, ##__VA_ARGS__)
#else
#define TRACE_FORMATTING(fmt, ...)                                                                            \
    TRACE_FORMATTING_IMPL(fmt, ##__VA_ARGS__)
#endif

#ifdef __WINDOWS__
#define TRACE_PROCESS_ID ::GetCurrentProcessId()
#define ASSERT_LOGGER(message, ...) fprintf(stderr, message, ##__VA_ARGS__)
#else
#define TRACE_PROCESS_ID ::getpid()
#define ASSERT_LOGGER(message, ...) ::fprintf(stderr, message, ##__VA_ARGS__)
#endif

#ifndef _TRACE_LEVEL
#ifdef __DEBUG__
#define _TRACE_LEVEL 2
#else
#define _TRACE_LEVEL 0
#endif
#endif

#if _TRACE_LEVEL > 4
#define TRACE_L5(x, ...) TRACE_FORMATTING("<5>: " x, ##__VA_ARGS__)
#else
#define TRACE_L5(x, ...)
#endif

#if _TRACE_LEVEL > 3
#define TRACE_L4(x, ...) TRACE_FORMATTING("<4>: " x, ##__VA_ARGS__)
#else
#define TRACE_L4(x, ...)
#endif

#if _TRACE_LEVEL > 2
#define TRACE_L3(x, ...) TRACE_FORMATTING("<3>: " x, ##__VA_ARGS__)
#else
#define TRACE_L3(x, ...)
#endif

#if _TRACE_LEVEL > 1
#define TRACE_L2(x, ...) TRACE_FORMATTING("<2>: " x, ##__VA_ARGS__)
#else
#define TRACE_L2(x, ...)
#endif

#if _TRACE_LEVEL > 0
#define TRACE_L1(x, ...) TRACE_FORMATTING("<1>: " x, ##__VA_ARGS__)
#else
#define TRACE_L1(x, ...)
#endif

#ifdef ASSERT
#undef ASSERT
#endif
#ifdef VERIFY
#undef VERIFY
#endif

#ifdef __DEBUG__

#define ASSERT(expr)                                                                                            \
    do {                                                                                                        \
        if (!(expr)) {                                                                                          \
            ASSERT_LOGGER("===== $$ [%d]: ASSERT [%s:%d] (%s)\n", TRACE_PROCESS_ID, __FILE__, __LINE__, #expr); \
            std::list<Thunder::Core::callstack_info> entries;                                              \
            DumpCallStack(0, entries);                                                                          \
            for(const Thunder::Core::callstack_info& entry : entries) {                                    \
                fprintf(stderr, "[%s]:[%s]:[%d]\n", entry.module.c_str(), entry.function.c_str(), entry.line);  \
            }                                                                                                   \
            fflush(stderr);                                                                                     \
            abort();                                                                                            \
        }                                                                                                       \
    } while(0)

#define ASSERT_VERBOSE(expr, format, ...)                                                                                                            \
    do {                                                                                                                                             \
        if (!(expr)) {                                                                                                                               \
            ASSERT_LOGGER("===== $$ [%d]: ASSERT [%s:%d] (%s)\n         " #format "\n", TRACE_PROCESS_ID, __FILE__, __LINE__, #expr, ##__VA_ARGS__); \
            std::list<Thunder::Core::callstack_info> entries;                                                                                   \
            DumpCallStack(0, entries);                                                                                                               \
            for(const Thunder::Core::callstack_info& entry : entries) {                                                                         \
                fprintf(stderr, "[%s]:[%s]:[%d]\n", entry.module.c_str(), entry.function.c_str(), entry.line);                                       \
            }                                                                                                                                        \
            fflush(stderr);                                                                                                                          \
            abort();                                                                                                                                 \
        }                                                                                                                                            \
    } while(0)

#define VERIFY(expr) ASSERT(expr)
#else
#define ASSERT(x)

#define VERIFY(expr)                                                                                                   \
    do {                                                                                                               \
        if(!(expr)) {                                                                                                  \
            ASSERT_LOGGER("===== $$ [%d]: VERIFY FAILED [%s:%d] (%s)\n", TRACE_PROCESS_ID, __FILE__, __LINE__, #expr); \
       }                                                                                                               \
    } while(0)



#define ASSERT_VERBOSE(x, y, ...)
#endif

#define LOG(LEVEL, MESSAGE)                                                         \
    {                                                                               \
        uint32_t stamp = static_cast<uint32_t>(Core::Time::Now().Ticks());          \
                                                                                    \
        Core::ILogService::Instance()->Log(                                         \
            stamp, LEVEL, Core::ToString(typeid(*this).name()),                     \
            Core::LogMessage(Core::ToString(__FILE__).c_str(), __LINE__, MESSAGE)); \
    }

namespace Thunder {
namespace Core {
    class TextFragment;

    EXTERNAL TextFragment ClassName(const char className[]);
    EXTERNAL TextFragment ClassNameOnly(const char className[]);
    EXTERNAL const char* FileNameOnly(const char fileName[]);
    EXTERNAL string LogMessage(const TCHAR filename[], const uint32_t LineNumber, const TCHAR* message);
}
} // namespace Core

#endif //__TRACE_INTERNAL_H<|MERGE_RESOLUTION|>--- conflicted
+++ resolved
@@ -84,11 +84,7 @@
 #if INTPTR_MAX == INT64_MAX
 #define TRACE_FORMATTING_IMPL(fmt, ...)                                                                                                     \
     do {                                                                                                                                    \
-<<<<<<< HEAD
-        ::fprintf(stderr, "\033[1;32m[%s:%d](%s)<PID:%d><TID:%llu>" fmt "\033[0m\n", &__FILE__[WPEFramework::Core::FileNameOffset(__FILE__)], __LINE__, __FUNCTION__, TRACE_PROCESS_ID, TRACE_THREAD_ID, ##__VA_ARGS__);  \
-=======
         ::fprintf(stderr, "\033[1;32m[%s:%d](%s)<PID:%d><TID:%ld>" fmt "\033[0m\n", &__FILE__[Thunder::Core::FileNameOffset(__FILE__)], __LINE__, __FUNCTION__, TRACE_PROCESS_ID, TRACE_THREAD_ID, ##__VA_ARGS__);  \
->>>>>>> f35e3a56
         fflush(stderr);                                                                                                                     \
     } while (0)
 #else
