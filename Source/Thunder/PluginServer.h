--- conflicted
+++ resolved
@@ -810,31 +810,15 @@
             {
                 return (_rawSocket != nullptr);
             }
-<<<<<<< HEAD
             inline bool Attach(PluginHost::Channel& channel) {
-=======
-            inline bool Subscribe(Channel& channel)
-            {
-                bool result = PluginHost::Service::Subscribe(channel);
->>>>>>> 087dcae1
-
                 bool attached = true;
 
-<<<<<<< HEAD
                 if (_extended != nullptr) {
                     attached = _extended->Attach(channel);
                 }
                 return (attached);
             }
             inline void Detach(PluginHost::Channel& channel) {
-=======
-                return (result);
-            }
-            inline void Unsubscribe(Channel& channel)
-            {
-                PluginHost::Service::Unsubscribe(channel);
-
->>>>>>> 087dcae1
                 if (_extended != nullptr) {
                     _extended->Detach(channel);
                 }
