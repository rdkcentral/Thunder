/*
 * If not stated otherwise in this file or this component's LICENSE file the
 * following copyright and licenses apply:
 *
 * Copyright 2020 Metrological
 *
 * Licensed under the Apache License, Version 2.0 (the "License");
 * you may not use this file except in compliance with the License.
 * You may obtain a copy of the License at
 *
 * http://www.apache.org/licenses/LICENSE-2.0
 *
 * Unless required by applicable law or agreed to in writing, software
 * distributed under the License is distributed on an "AS IS" BASIS,
 * WITHOUT WARRANTIES OR CONDITIONS OF ANY KIND, either express or implied.
 * See the License for the specific language governing permissions and
 * limitations under the License.
 */

#include "PluginServer.h"
#include "Controller.h"

#ifndef __WINDOWS__
#include <syslog.h>
#endif

#ifdef PROCESSCONTAINERS_ENABLED
#include "../processcontainers/ProcessContainer.h"
#endif

#ifdef HIBERNATE_SUPPORT_ENABLED
#include "../extensions/hibernate/hibernate.h"
#endif

namespace Thunder {

ENUM_CONVERSION_BEGIN(Core::ProcessInfo::scheduler)

    { Core::ProcessInfo::BATCH, _TXT("Batch") },
    { Core::ProcessInfo::IDLE, _TXT("Idle") },
    { Core::ProcessInfo::FIFO, _TXT("FIFO") },
    { Core::ProcessInfo::ROUNDROBIN, _TXT("RoundRobin") },
    { Core::ProcessInfo::OTHER, _TXT("Other") },

ENUM_CONVERSION_END(Core::ProcessInfo::scheduler)

ENUM_CONVERSION_BEGIN(PluginHost::InputHandler::type)

    { PluginHost::InputHandler::DEVICE, _TXT("device") },
    { PluginHost::InputHandler::VIRTUAL, _TXT("virtual") },

ENUM_CONVERSION_END(PluginHost::InputHandler::type)

namespace PluginHost {
    //
    // STATIC declarations
    // -----------------------------------------------------------------------------------------------------------------------------------

    /* static */ Core::ProxyType<Web::Response> Server::Channel::_missingCallsign(Core::ProxyType<Web::Response>::Create());
    /* static */ Core::ProxyType<Web::Response> Server::Channel::_incorrectVersion(Core::ProxyType<Web::Response>::Create());
    /* static */ Core::ProxyType<Web::Response> Server::Channel::WebRequestJob::_missingResponse(Core::ProxyType<Web::Response>::Create());
    /* static */ Core::ProxyType<Web::Response> Server::Channel::_unauthorizedRequest(Core::ProxyType<Web::Response>::Create());
    /* static */ Core::ProxyType<Web::Response> Server::Service::_missingHandler(Core::ProxyType<Web::Response>::Create());
    /* static */ Core::ProxyType<Web::Response> Server::Service::_unavailableHandler(Core::ProxyType<Web::Response>::Create());

    /* static */ Core::ProxyPoolType<Server::Channel::WebRequestJob> Server::Channel::_webJobs(2);
    /* static */ Core::ProxyPoolType<Server::Channel::JSONElementJob> Server::Channel::_jsonJobs(2);
    /* static */ Core::ProxyPoolType<Server::Channel::TextJob> Server::Channel::_textJobs(2);

#ifdef __WINDOWS__
    /* static */ const TCHAR* Server::ConfigFile = _T("C:\\Projects\\PluginHost.json");
#else
    /* static */ const TCHAR* Server::ConfigFile = _T("/etc/" EXPAND_AND_QUOTE(NAMESPACE) "/config.json");
#endif

    /* static */ const TCHAR* Server::PluginOverrideFile = _T("PluginHost/override.json");
    /* static */ const TCHAR* Server::PluginConfigDirectory = _T("plugins/");
    /* static */ const TCHAR* Server::CommunicatorConnector = _T("COMMUNICATOR_CONNECTOR");

    static const TCHAR _defaultControllerCallsign[] = _T("Controller");

    class DefaultSecurity : public ISecurity {
    public:
        DefaultSecurity() = delete;
        DefaultSecurity(const DefaultSecurity&) = delete;
        DefaultSecurity& operator=(const DefaultSecurity&) = delete;

        DefaultSecurity(const string& prefix, const string jsonrpcPath, const string& controllerName)
            : _hasSecurity(true)
            , _controllerPath(prefix + '/' + controllerName)
            , _jsonrpcPath(jsonrpcPath)
            , _controllerName(controllerName)
        {
        }
        ~DefaultSecurity()
        {
        }

    public:
        inline void Security(const bool enabled)
        {
            _hasSecurity = enabled;
        }
        // Allow a request to be checked before it is offered for processing.
        virtual bool Allowed(const string& path) const override
        {
            return ((_hasSecurity == false) || (path.substr(0, _controllerPath.length()) == _controllerPath));
        }

        // Allow a request to be checked before it is offered for processing.
        virtual bool Allowed(const Web::Request& request) const override
        {
            bool result = (_hasSecurity == false);

            if (result == false) {
                // If there is security, maybe this is a valid reuest, althoug this
                // validation is not done by an instance issued by the SecurityOfficer.
                result = ((request.Verb == Web::Request::HTTP_GET) && (request.Path.substr(0, _controllerPath.length()) == _controllerPath));

                if ((result == false) && (request.Verb == Web::Request::HTTP_POST) && (request.HasBody() == true) && (request.Path == _jsonrpcPath)) {

                    // Now dig into the message, if the method is for the controller and the method is to get info
                    // it is good to go... Other wise NO
                    Core::ProxyType<const Core::JSONRPC::Message> body = request.Body<const Core::JSONRPC::Message>();

                    if (body.IsValid() == true) {
                        result = CheckMessage(*body);
                    }
                }
            }
            return (result);
        }
        //! Allow a JSONRPC message to be checked before it is offered for processing.
        bool Allowed(const Core::JSONRPC::Message& message) const override
        {
            return ((_hasSecurity == false) || CheckMessage(message));
        }
        string Token(void) const override
        {
            return (EMPTY_STRING);
        }

        //  IUnknown methods
        // -------------------------------------------------------------------------------------------------------
        BEGIN_INTERFACE_MAP(DefaultSecurity)
        INTERFACE_ENTRY(ISecurity)
        END_INTERFACE_MAP

    private:
        bool CheckMessage(const Core::JSONRPC::Message& message) const
        {
            bool result = false;

            if (message.Callsign() == _controllerName) {
                result = (message.Method() == _T("exists"));
            }

            return (result);
        }

    private:
        bool _hasSecurity;
        const string _controllerPath;
        const string _jsonrpcPath;
        const string _controllerName;
    };

    string ChannelIdentifier (const Core::SocketPort& input) {
        string result;
        const Core::NodeId& localNode(input.LocalNode());

        if ((localNode.Type() == Core::NodeId::enumType::TYPE_IPV4) || ((localNode.Type() == Core::NodeId::enumType::TYPE_IPV6))) {
            // It is using TCP/IP (4 or 6) connectivity..
            result = input.RemoteNode().HostName() + '@' + Core::NumberType<uint16_t>(localNode.PortNumber()).Text();
        }
        else {
            // It's not a network connection, let report to whom it hooked up..
            result = localNode.HostName() + '@' + Core::NumberType<Core::IResource::handle>(static_cast<const Core::IResource&>(input).Descriptor()).Text();
        }
        return (result);
    }

    //
    // class Server::WorkerPoolImplementation
    // -----------------------------------------------------------------------------------------------------------------------------------
    void Server::WorkerPoolImplementation::Dispatcher::Dispatch(Core::IDispatch* job) /* override */ {
    #if defined(__CORE_EXCEPTION_CATCHING__) || defined(__CORE_WARNING_REPORTING__)
        string callsign(_T("Callsign Unknown"));
        Channel::Job* rootObject = dynamic_cast<Channel::Job*>(job);
        if (rootObject != nullptr) {
            callsign = rootObject->Callsign();
        }

        WARNING_REPORTING_THREAD_SETCALLSIGN_GUARD(callsign.c_str());
    #endif

    #ifdef __CORE_EXCEPTION_CATCHING__

        try {
            job->Dispatch();
        }
        catch (const std::exception& type) {
            Logging::DumpException(type.what());
        }
        catch (...) {
            Logging::DumpException(_T("Unknown"));
        }
    #else
        job->Dispatch();
    #endif
    }

    void Server::ChannelMap::GetMetadata(Core::JSON::ArrayType<Metadata::Channel> & metaData) const
    {
        Core::SocketServerType<Channel>::Iterator index(Core::SocketServerType<Channel>::Clients());

        while (index.Next() == true) {

            Metadata::Channel newInfo;
            // Let the Channel,report it's metadata

            Core::ProxyType<Channel> client(index.Client());

            newInfo.ID = client->Id();

            newInfo.Activity = client->HasActivity();
            newInfo.Remote = client->RemoteId();
            newInfo.JSONState = (client->IsWebSocket() ? ((client->State() != PluginHost::Channel::RAW) ? Metadata::Channel::state::RAWSOCKET : Metadata::Channel::state::WEBSOCKET) : (client->IsWebServer() ? Metadata::Channel::state::WEBSERVER : Metadata::Channel::state::SUSPENDED));
            string name = client->Name();

            if (name.empty() == false) {
                newInfo.Name = name;
            }

            metaData.Add(newInfo);
        }
    }

    void Server::ServiceMap::Destroy()
    {
        _adminLock.Lock();

        // First, move them all to deactivated except Controller
        Core::ProxyType<Service> controller (_server.Controller());

        TRACE_L1("Destructing %d plugins", static_cast<uint32_t>(_services.size()));

        while (_services.empty() == false) {

            auto index = _services.begin();

            Core::ProxyType<Service> service(index->second);

            ASSERT(service.IsValid());

            if (index->first.c_str() != controller->Callsign()) {
                _adminLock.Unlock();

                index->second->Deactivate(PluginHost::IShell::SHUTDOWN);

                _adminLock.Lock();
            }

            _services.erase(index);
        }

        _adminLock.Unlock();

        // Now deactivate controller plugin, once other plugins are deactivated
        controller->Deactivate(PluginHost::IShell::SHUTDOWN);

        TRACE_L1("Pending notifiers are %zu", _notifiers.size());
        for (VARIABLE_IS_NOT_USED auto notifier : _notifiers) {
            TRACE_L1("   -->  %s", Core::ClassNameOnly(typeid(*notifier).name()).Text().c_str());
        }

        _processAdministrator.Close(Core::infinite);

        _processAdministrator.Destroy();
    }

    void* Server::Service::QueryInterface(const uint32_t id) /* override */
    {
        void* result = nullptr;
        if (id == Core::IUnknown::ID) {
            AddRef();
            result = static_cast<IUnknown*>(this);
        }
        else if (id == PluginHost::IShell::ID) {
            AddRef();
            result = static_cast<PluginHost::IShell*>(this);
        }
        else if (id == PluginHost::IShell::ICOMLink::ID) {
            AddRef();
            result = static_cast<PluginHost::IShell::ICOMLink*>(this);
        }
        else if (id == PluginHost::IShell::IConnectionServer::ID) {
            AddRef();
            result = static_cast<PluginHost::IShell::IConnectionServer*>(this);
        }
        else if (id == PluginHost::IDispatcher::ID) {
            _pluginHandling.Lock();
            if (_jsonrpc != nullptr) {
                _jsonrpc->AddRef();
                result = _jsonrpc;
            }
            _pluginHandling.Unlock();
        }
        else {
            _pluginHandling.Lock();

            if (_handler != nullptr) {

                result = _handler->QueryInterface(id);
            }

            _pluginHandling.Unlock();
        }

        return (result);
    }

    void* Server::Service::QueryInterfaceByCallsign(const uint32_t id, const string& name) /* override */
    {
        return (_administrator.QueryInterfaceByCallsign(id, name));
    }

    void Server::Service::Register(IPlugin::INotification * sink) /* override */
    {
        _administrator.Register(sink);
    }

    void Server::Service::Unregister(IPlugin::INotification * sink) /* override */
    {
        _administrator.Unregister(sink);
    }

    // Methods to stop/start/update the service.
    Core::hresult Server::Service::Activate(const PluginHost::IShell::reason why) /* override */
    {
        Core::hresult result = Core::ERROR_NONE;

        Lock();

        IShell::state currentState(State());

        if (currentState == IShell::state::ACTIVATION) {
            Unlock();
            result = Core::ERROR_INPROGRESS;
        }
        else if ((currentState == IShell::state::UNAVAILABLE) || (currentState == IShell::state::DEACTIVATION) || (currentState == IShell::state::DESTROYED) ) {
            Unlock();
            result = Core::ERROR_ILLEGAL_STATE;
        } else if (currentState == IShell::state::HIBERNATED) {
            result = Wakeup(3000);
            Unlock();
        } else if ((currentState == IShell::state::DEACTIVATED) || (currentState == IShell::state::PRECONDITION)) {

            // Load the interfaces, If we did not load them yet...
            if (_handler == nullptr) {
                AcquireInterfaces();
            }

            const string callSign(PluginHost::Service::Configuration().Callsign.Value());
            const string className(PluginHost::Service::Configuration().ClassName.Value());

            if (_handler == nullptr) {
                SYSLOG(Logging::Startup, (_T("Loading of plugin [%s]:[%s], failed. Error [%s]"), className.c_str(), callSign.c_str(), ErrorMessage().c_str()));
                result = Core::ERROR_UNAVAILABLE;

                Unlock();

                // See if the preconditions have been met..
            } else if (_precondition.IsMet() == false) {
                SYSLOG(Logging::Startup, (_T("Activation of plugin [%s]:[%s], postponed, preconditions have not been met, yet."), className.c_str(), callSign.c_str()));
                result = Core::ERROR_PENDING_CONDITIONS;
                _reason = why;
                State(PRECONDITION);

                if (Thunder::Messaging::LocalLifetimeType<Activity, &Thunder::Core::System::MODULE_NAME, Thunder::Core::Messaging::Metadata::type::TRACING>::IsEnabled() == true) {
                    string feedback;
                    uint8_t index = 1;
                    uint32_t delta(_precondition.Delta(_administrator.SubSystemInfo().Value()));

                    while (delta != 0) {
                        if ((delta & 0x01) != 0) {
                            if (feedback.empty() == false) {
                                feedback += ',';
                            }

                            PluginHost::ISubSystem::subsystem element(static_cast<PluginHost::ISubSystem::subsystem>(index));
                            feedback += string(Core::EnumerateType<PluginHost::ISubSystem::subsystem>(element).Data());
                        }

                        delta = (delta >> 1);
                        index++;
                    }

                    TRACE(Activity, (_T("Delta preconditions: %s"), feedback.c_str()));
                }

                Unlock();

            } else {

                // Before we dive into the "new" initialize lets see if this has a pending OOP running, if so forcefully kill it now, no time to wait !
                if (_lastId != 0) {
                    _administrator.Destroy(_lastId);
                    _lastId = 0;
                }

                TRACE(Activity, (_T("Activation plugin [%s]:[%s]"), className.c_str(), callSign.c_str()));

                _administrator.Initialize(callSign, this);

                State(ACTIVATION);

                Unlock();

                REPORT_DURATION_WARNING( { ErrorMessage(_handler->Initialize(this)); }, WarningReporting::TooLongPluginState, WarningReporting::TooLongPluginState::StateChange::ACTIVATION, callSign.c_str());

                if (HasError() == true) {
                    result = Core::ERROR_GENERAL;

                    SYSLOG(Logging::Startup, (_T("Activation of plugin [%s]:[%s], failed. Error [%s]"), className.c_str(), callSign.c_str(), ErrorMessage().c_str()));

                    _reason = reason::INITIALIZATION_FAILED;
                    _administrator.Deinitialized(callSign, this);

                    if( _administrator.Configuration().LegacyInitialize() == false ) {
                        REPORT_DURATION_WARNING({ _handler->Deinitialize(this); }, WarningReporting::TooLongPluginState, WarningReporting::TooLongPluginState::StateChange::DEACTIVATION, callSign.c_str());
                    }

                    Lock();
                    ReleaseInterfaces();
                    State(DEACTIVATED);
                    Unlock();

                } else {
                    const Core::EnumerateType<PluginHost::IShell::reason> textReason(why);
                    const string webUI(PluginHost::Service::Configuration().WebUI.Value());
                    if ((PluginHost::Service::Configuration().WebUI.IsSet()) || (webUI.empty() == false)) {
                        EnableWebServer(webUI, EMPTY_STRING);
                    }

                    if (_jsonrpc != nullptr) {
                        PluginHost::IShell::IConnectionServer::INotification* sink = nullptr;
                        _jsonrpc->Attach(sink, this);
                        if (sink != nullptr) {
                            Register(sink);
                            sink->Release();
                        }
                    }

                    if (_external.Connector().empty() == false) {
                        uint32_t result = _external.Open(0);
                        if ((result != Core::ERROR_NONE) && (result != Core::ERROR_INPROGRESS)) {
                            TRACE(Trace::Error, (_T("Could not open the external connector for %s"), Callsign().c_str()));
                        }
                    }

                    SYSLOG(Logging::Startup, (_T("Activated plugin [%s]:[%s]"), className.c_str(), callSign.c_str()));
                    Lock();
                    State(ACTIVATED);
                    _administrator.Activated(callSign, this);

                    IStateControl* stateControl = nullptr;
                    if ((Resumed() == true) && ((stateControl = _handler->QueryInterface<PluginHost::IStateControl>()) != nullptr)) {

                        stateControl->Request(PluginHost::IStateControl::RESUME);
                        stateControl->Release();
                    }

                    Notify(EMPTY_STRING, string(_T("{\"state\":\"activated\",\"reason\":\"")) + textReason.Data() + _T("\"}"));

                    Unlock();

                    #ifdef THUNDER_RESTFULL_API
                    Notify(EMPTY_STRING, string(_T("{\"state\":\"activated\",\"reason\":\"")) + textReason.Data() + _T("\"}"));
                    #endif
                    Notify(_T("statechange"), string(_T("{\"state\":\"activated\",\"reason\":\"")) + textReason.Data() + _T("\"}"));
                }
            }
        } else {
            Unlock();
        }

        return (result);
    }

    uint32_t Server::Service::Resume(const reason why) /* override */ {
        uint32_t result = Core::ERROR_NONE;

        Lock();

        IShell::state currentState(State());

        if (currentState == IShell::state::ACTIVATION) {
            result = Core::ERROR_INPROGRESS;
        } else if ((currentState == IShell::state::DEACTIVATION) || (currentState == IShell::state::DESTROYED) || (currentState == IShell::state::HIBERNATED)) {
            result = Core::ERROR_ILLEGAL_STATE;
        } else if ( (currentState == IShell::state::DEACTIVATED) ) {
            result = Activate(why);
            currentState = State();
        }

        if (currentState == IShell::ACTIVATED) {
            // See if we need can and should RESUME.
            IStateControl* stateControl = _handler->QueryInterface<PluginHost::IStateControl>();
            if (stateControl == nullptr) {
                result = Core::ERROR_BAD_REQUEST;
            }
            else {
                // We have a StateControl interface, so at least start resuming, if not already resumed :-)
                if (stateControl->State() == PluginHost::IStateControl::SUSPENDED) {
                    result = stateControl->Request(PluginHost::IStateControl::RESUME);
                }
                stateControl->Release();
            }
        }

        Unlock();

        return (result);
    }

    Core::hresult Server::Service::Deactivate(const reason why) /* override */
    {
        Core::hresult result = Core::ERROR_NONE;

        Lock();

        IShell::state currentState(State());

        if (currentState == IShell::state::DEACTIVATION) {
            result = Core::ERROR_INPROGRESS;
        } else if ( ((currentState == IShell::state::ACTIVATION) && (why != IShell::reason::INITIALIZATION_FAILED)) || (currentState == IShell::state::DESTROYED)) {
            result = Core::ERROR_ILLEGAL_STATE;
        } else if ( ((currentState == IShell::state::ACTIVATION) && (why == IShell::reason::INITIALIZATION_FAILED)) || (currentState == IShell::state::UNAVAILABLE) || (currentState == IShell::state::ACTIVATED) || (currentState == IShell::state::PRECONDITION) || (currentState == IShell::state::HIBERNATED) ) {
            const Core::EnumerateType<PluginHost::IShell::reason> textReason(why);

            const string className(PluginHost::Service::Configuration().ClassName.Value());
            const string callSign(PluginHost::Service::Configuration().Callsign.Value());

            _reason = why;

            if(currentState == IShell::state::HIBERNATED)
            {
                uint32_t wakeupResult = Wakeup(3000);
                if(wakeupResult != Core::ERROR_NONE)
                {
                    //Force Activated state
                    State(ACTIVATED);
                }
                currentState = ACTIVATED;
            }

            if ( (currentState == IShell::ACTIVATION) || (currentState == IShell::ACTIVATED)) {
                ASSERT(_handler != nullptr);

                State(DEACTIVATION);

                SystemInfo& systeminfo = _administrator.SubSystemInfo();

                // On behalf of the plugin stop all subsystems it was controlling.
                for (const PluginHost::ISubSystem::subsystem sys : SubSystemControl()) {
                    systeminfo.Unset(sys);
                }

                Unlock();

                // Reevaluate status. In case some plugins were dependant on the subsystems
                // that have been just disabled, deactivate them too, recursively.
                _administrator.Evaluate();

                // And finally start tearing down this plugin...

                if (currentState == IShell::ACTIVATED) {
                    TRACE(Activity, (_T("Deactivating plugin [%s]:[%s]"), className.c_str(), callSign.c_str()));
                    _administrator.Deactivated(callSign, this);
                }

                // We might require PostMortem analyses if the reason is not really clear. Call the PostMortum installed so it can generate
                // required logs/OS information before we start to kill it.
                Server::PostMortem(*this, why, _connection);

                // If we enabled the webserver, we should also disable it.
                if ((PluginHost::Service::Configuration().WebUI.IsSet()) || (PluginHost::Service::Configuration().WebUI.Value().empty() == false)) {
                    DisableWebServer();
                }

                REPORT_DURATION_WARNING( { _handler->Deinitialize(this); }, WarningReporting::TooLongPluginState, WarningReporting::TooLongPluginState::StateChange::DEACTIVATION, callSign.c_str());

                Lock();

                if (_jsonrpc != nullptr) {
                    PluginHost::IShell::IConnectionServer::INotification* sink = nullptr;
                    _jsonrpc->Detach(sink);
                    if (sink != nullptr) {
                        Unregister(sink);
                        sink->Release();
                    }
                }

                if (_external.Connector().empty() == false) {
                    _external.Close(0);
                }

                if (currentState != IShell::state::ACTIVATION) {
                    SYSLOG(Logging::Shutdown, (_T("Deactivated plugin [%s]:[%s]"), className.c_str(), callSign.c_str()));

<<<<<<< HEAD
                    #ifdef THUNDER_RESTFULL_API
                    Notify(EMPTY_STRING, string(_T("{\"state\":\"deactivated\",\"reason\":\"")) + textReason.Data() + _T("\"}"));
                    #endif
                    Notify(_T("statechange"), string(_T("{\"state\":\"deactivated\",\"reason\":\"")) + textReason.Data() + _T("\"}"));
=======
                    Notify(EMPTY_STRING, string(_T("{\"state\":\"deactivated\",\"reason\":\"")) + textReason.Data() + _T("\"}"));
>>>>>>> ccd0415b
                }
            }

            State(why == CONDITIONS ? PRECONDITION : DEACTIVATED);

            _administrator.Deinitialized(callSign, this);

            // We have no need for his module anymore..
            ReleaseInterfaces();
        }

        Unlock();

        return (result);
    }

    uint32_t Server::Service::Suspend(const reason why) {

        uint32_t result = Core::ERROR_NONE;

        if (StartMode() == PluginHost::IShell::startmode::DEACTIVATED) {
            // We need to shutdown completely
            result = Deactivate(why);
        }
        else {
            Lock();

            IShell::state currentState(State());

            if (currentState == IShell::state::DEACTIVATION) {
                result = Core::ERROR_INPROGRESS;
            } else if ((currentState == IShell::state::ACTIVATION) || (currentState == IShell::state::DESTROYED) || (currentState == IShell::state::HIBERNATED)) {
                result = Core::ERROR_ILLEGAL_STATE;
            } else if ((currentState == IShell::state::ACTIVATED) || (currentState == IShell::state::PRECONDITION)) {
                // See if we need can and should SUSPEND.
                IStateControl* stateControl = _handler->QueryInterface<PluginHost::IStateControl>();
                if (stateControl == nullptr) {
                    result = Core::ERROR_BAD_REQUEST;
                }
                else {
                    // We have a StateControl interface, so at least start suspending, if not already suspended :-)
                    if (stateControl->State() == PluginHost::IStateControl::RESUMED) {
                        result = stateControl->Request(PluginHost::IStateControl::SUSPEND);
                    }
                    stateControl->Release();
                }
            }

            Unlock();
        }

        return (result);
    }

    Core::hresult Server::Service::Unavailable(const reason why) /* override */ {
        Core::hresult result = Core::ERROR_NONE;

        Lock();

        IShell::state currentState(State());

        if ((currentState == IShell::state::DEACTIVATION) ||
            (currentState == IShell::state::ACTIVATION)   ||
            (currentState == IShell::state::DESTROYED)    ||
            (currentState == IShell::state::ACTIVATED)    ||
            (currentState == IShell::state::PRECONDITION) ||
            (currentState == IShell::state::HIBERNATED)   ) {
            result = Core::ERROR_ILLEGAL_STATE;
        }
        else if (currentState == IShell::state::DEACTIVATED) {

            const Core::EnumerateType<PluginHost::IShell::reason> textReason(why);

            const string className(PluginHost::Service::Configuration().ClassName.Value());
            const string callSign(PluginHost::Service::Configuration().Callsign.Value());

            _reason = why;

            SYSLOG(Logging::Shutdown, (_T("Unavailable plugin [%s]:[%s]"), className.c_str(), callSign.c_str()));

            TRACE(Activity, (Core::Format(_T("Unavailable plugin [%s]:[%s]"), className.c_str(), callSign.c_str())));

            State(UNAVAILABLE);
            _administrator.Unavailable(callSign, this);

<<<<<<< HEAD
            Unlock();

            #ifdef THUNDER_RESTFULL_API
            Notify(EMPTY_STRING, string(_T("{\"state\":\"unavailable\",\"reason\":\"")) + textReason.Data() + _T("\"}"));
            #endif
            Notify(_T("statechange"), string(_T("{\"state\":\"unavailable\",\"reason\":\"")) + textReason.Data() + _T("\"}"));
=======
            Notify(EMPTY_STRING, string(_T("{\"state\":\"unavailable\",\"reason\":\"")) + textReason.Data() + _T("\"}"));
>>>>>>> ccd0415b
        }

        Unlock();

        return (result);

    }

    Core::hresult Server::Service::Hibernate(const uint32_t timeout VARIABLE_IS_NOT_USED) /* override */ {
        Core::hresult result = Core::ERROR_NONE;

        Lock();

        IShell::state currentState(State());

        if (currentState != IShell::state::ACTIVATED) {
            result = Core::ERROR_ILLEGAL_STATE;
        }
        else if (_connection == nullptr) {
            result = Core::ERROR_INPROC;
        }
        else {
            // Oke we have an Connection so there is something to Hibernate..
            RPC::IMonitorableProcess* local = _connection->QueryInterface< RPC::IMonitorableProcess>();

            if (local == nullptr) {
                result = Core::ERROR_BAD_REQUEST;
            }
            else {
                State(IShell::HIBERNATED);
#ifdef HIBERNATE_SUPPORT_ENABLED
                Core::process_t parentPID = local->ParentPID();
                local->Release();
                Unlock();

                TRACE(Activity, (_T("Hibernation of plugin [%s] process [%u]"), Callsign().c_str(), parentPID));
                result = HibernateProcess(timeout, parentPID, _administrator.Configuration().HibernateLocator().c_str(), _T(""), &_hibernateStorage);
                Lock();
                if (State() != IShell::HIBERNATED) {
                    SYSLOG(Logging::Startup, (_T("Hibernation aborted of plugin [%s] process [%u]"), Callsign().c_str(), parentPID));
                    result = Core::ERROR_ABORTED;
                }
                Unlock();

                if (result == HIBERNATE_ERROR_NONE) {
                    result = HibernateChildren(parentPID, timeout);
                }

                if (result != Core::ERROR_NONE && result != Core::ERROR_ABORTED) {
                    // try to wakeup Parent process to revert Hibernation and recover
                    TRACE(Activity, (_T("Wakeup plugin [%s] process [%u] on Hibernate error [%d]"), Callsign().c_str(), parentPID, result));
                    WakeupProcess(timeout, parentPID, _administrator.Configuration().HibernateLocator().c_str(), _T(""), &_hibernateStorage);
                }

                Lock();
#else
                local->Release();
                result = Core::ERROR_NONE;
#endif
                if (result == Core::ERROR_NONE) {
                    if (State() == IShell::state::HIBERNATED) {
                        SYSLOG(Logging::Startup, ("Hibernated plugin [%s]:[%s]", ClassName().c_str(), Callsign().c_str()));
                    } else {
                        // wakeup occured right after hibernation finished
                        SYSLOG(Logging::Startup, ("Hibernation aborted of plugin [%s]:[%s]", ClassName().c_str(), Callsign().c_str()));
                        result = Core::ERROR_ABORTED;
                    }
                }
                else if (State() == IShell::state::HIBERNATED) {
                    State(IShell::ACTIVATED);
                    SYSLOG(Logging::Startup, (_T("Hibernation error [%d] of [%s]:[%s]"), result, ClassName().c_str(), Callsign().c_str()));
                }
            }
        }
        Unlock();

        return (result);

    }

    uint32_t Server::Service::Wakeup(const uint32_t timeout VARIABLE_IS_NOT_USED) {
        Core::hresult result = Core::ERROR_NONE;

        IShell::state currentState(State());

        if (currentState != IShell::state::HIBERNATED) {
            result = Core::ERROR_ILLEGAL_STATE;
        }
        else {
            ASSERT(_connection != nullptr);

            // Oke we have an Connection so there is something to Wakeup..
            RPC::IMonitorableProcess* local = _connection->QueryInterface< RPC::IMonitorableProcess>();

            if (local == nullptr) {
                result = Core::ERROR_BAD_REQUEST;
            }
            else {
#ifdef HIBERNATE_SUPPORT_ENABLED
                Core::process_t parentPID = local->ParentPID();

                // There is no recovery path while doing Wakeup, don't care about errors
                WakeupChildren(parentPID, timeout);

                TRACE(Activity, (_T("Wakeup of plugin [%s] process [%u]"), Callsign().c_str(), parentPID));
                result = WakeupProcess(timeout, parentPID, _administrator.Configuration().HibernateLocator().c_str(), _T(""), &_hibernateStorage);
#else
                result = Core::ERROR_NONE;
#endif
                if (result == Core::ERROR_NONE) {
                    State(ACTIVATED);
                    SYSLOG(Logging::Startup, (_T("Activated plugin from hibernation [%s]:[%s]"), ClassName().c_str(), Callsign().c_str()));
                }
                local->Release();
            }
        }

        return (result);
    }

#ifdef HIBERNATE_SUPPORT_ENABLED
    uint32_t Server::Service::HibernateChildren(const Core::process_t parentPID, const uint32_t timeout)
    {
        Core::hresult result = Core::ERROR_NONE;
        Core::ProcessInfo::Iterator children(parentPID);
        std::vector<Core::process_t> childrenPIDs;

        if (children.Count() > 0) {

            while (children.Next()) {
                childrenPIDs.push_back(children.Current().Id());
            }

            for (auto iter = childrenPIDs.begin(); iter != childrenPIDs.end(); ++iter) {
                TRACE(Activity, (_T("Hibernation of plugin [%s] child process [%u]"), Callsign().c_str(), *iter));
                Lock();
                if (State() != IShell::HIBERNATED) {
                    SYSLOG(Logging::Startup, (_T("Hibernation aborted of plugin [%s] child process [%u]"), Callsign().c_str(), *iter));
                    result = Core::ERROR_ABORTED;
                    Unlock();
                    break;
                }
                Unlock();
                result = HibernateProcess(timeout, *iter, _administrator.Configuration().HibernateLocator().c_str(), _T(""), &_hibernateStorage);
                if (result == HIBERNATE_ERROR_NONE) {
                    // Hibernate Children of this process
                    result = HibernateChildren(*iter, timeout);
                    if (result == Core::ERROR_ABORTED) {
                        break;
                    }
                }

                if (result != HIBERNATE_ERROR_NONE) {
                    // try to recover by reverting current Hibernations
                    TRACE(Activity, (_T("Wakeup plugin [%s] process [%u] on Hibernate error [%d]"), Callsign().c_str(), *iter, result));
                    WakeupProcess(timeout, *iter, _administrator.Configuration().HibernateLocator().c_str(), _T(""), &_hibernateStorage);
                    // revert previous Hibernations and break
                    while (iter != childrenPIDs.begin()) {
                        --iter;
                        WakeupChildren(*iter, timeout);
                        TRACE(Activity, (_T("Wakeup plugin [%s] process [%u] on Hibernate error [%d]"), Callsign().c_str(), *iter, result));
                        WakeupProcess(timeout, *iter, _administrator.Configuration().HibernateLocator().c_str(), _T(""), &_hibernateStorage);
                    }
                    break;
                }
            }
        }

        return result;
    }

    uint32_t Server::Service::WakeupChildren(const Core::process_t parentPID, const uint32_t timeout)
    {
        Core::hresult result = Core::ERROR_NONE;
        Core::ProcessInfo::Iterator children(parentPID);

        if (children.Count() > 0) {
            // make sure to wakeup PIDs in opposite order to hibernation
            // to quickly go over not hibernated PIDs and abort currently processed
            children.Reset(false);
            while (children.Previous()) {
                // Wakeup children of this process
                // There is no recovery path while doing Wakeup, don't care about errors
                WakeupChildren(children.Current().Id(), timeout);
                TRACE(Activity, (_T("Wakeup of plugin [%s] child process [%u]"), Callsign().c_str(), children.Current().Id()));
                result = WakeupProcess(timeout, children.Current().Id(), _administrator.Configuration().HibernateLocator().c_str(), _T(""), &_hibernateStorage);
            }
        }

        return result;
    }
#endif

    uint32_t Server::Service::Submit(const uint32_t id, const Core::ProxyType<Core::JSON::IElement>& response) /* override */
    {
        return (_administrator.Submit(id, response));
    }

    ISubSystem* Server::Service::SubSystems() /* override */
    {
        return (_administrator.SubSystemsInterface(this));
    }

    void Server::Service::Notify(const string& jsonrpcEvent, const string& message) /* override */
    {
        // JSONRPC has been send by now, lets send it to the "notification"
        // observers..
        if (jsonrpcEvent.empty() == true) {
            BaseClass::Notification(message);
        }

        _administrator.Notification(PluginHost::Service::Callsign(), jsonrpcEvent, message);
    }

    //
    // class Server::ServiceMap
    // -----------------------------------------------------------------------------------------------------------------------------------
    void Server::ServiceMap::Open(std::vector<PluginHost::ISubSystem::subsystem>& externallyControlled) {
        // Load the metadata for the subsystem information..
        for (auto service : _services)
        {
            service.second->LoadMetadata();
            for (const PluginHost::ISubSystem::subsystem& entry : service.second->SubSystemControl()) {
                Core::EnumerateType<PluginHost::ISubSystem::subsystem> name(entry);
                if (std::find(externallyControlled.begin(), externallyControlled.end(), entry) != externallyControlled.end()) {
                    SYSLOG(Logging::Startup, (Core::Format(_T("Subsystem [%s] controlled by multiple plugins. Second: [%s]. Configuration error!!!"), name.Data(), service.second->Callsign().c_str())));
                }
                else if (entry >= PluginHost::ISubSystem::END_LIST) {
                    SYSLOG(Logging::Startup, (Core::Format(_T("Subsystem [%s] can not be used as a control value in [%s]!!!"), name.Data(), service.second->Callsign().c_str())));
                }
                else {
                    SYSLOG(Logging::Startup, (Core::Format(_T("Subsytem [%s] controlled by plugin [%s]"), name.Data(), service.second->Callsign().c_str())));
                    externallyControlled.emplace_back(entry);
                }
            }
        }
    }

    void Server::ServiceMap::Close()
    {
        _adminLock.Lock();

        // First, move them all to deactivated except Controller
        Core::ProxyType<Service> controller(_server.Controller());

        TRACE_L1("Destructing %d plugins", static_cast<uint32_t>(_services.size()));

        while (_services.empty() == false) {

            auto index = _services.begin();

            Core::ProxyType<Service> service(index->second);

            ASSERT(service.IsValid());

            if (index->first.c_str() != controller->Callsign()) {
                _adminLock.Unlock();

                index->second->Deactivate(PluginHost::IShell::SHUTDOWN);

                _adminLock.Lock();
            }

            _services.erase(index);
        }

        _adminLock.Unlock();

        // Now deactivate controller plugin, once other plugins are deactivated
        controller->Deactivate(PluginHost::IShell::SHUTDOWN);

        TRACE_L1("Pending notifiers are %zu", _notifiers.size());
        for (VARIABLE_IS_NOT_USED auto notifier : _notifiers) {
            TRACE_L1("   -->  %s", Core::ClassNameOnly(typeid(*notifier).name()).Text().c_str());
        }

        _processAdministrator.Close(Core::infinite);

        _processAdministrator.Destroy();
    }

    uint32_t Server::ServiceMap::FromLocator(const string& identifier, Core::ProxyType<Service>& service, PluginHost::Request::mode& callType)
    {
        uint32_t result = Core::ERROR_BAD_REQUEST;
        const string& serviceHeader(Configuration().WebPrefix());
        const string& JSONRPCHeader(Configuration().JSONRPCPrefix());


        // Check the header (prefix part)
        if (identifier.compare(0, serviceHeader.length(), serviceHeader.c_str()) == 0) {

            callType = PluginHost::Request::mode::RESTFULL;

            if (identifier.length() <= (serviceHeader.length() + 1)) {
                service = _server.Controller();
                result = Core::ERROR_NONE;
            } else {
                Core::ProxyType<IShell> actualService;
                size_t length;
                uint32_t offset = static_cast<uint32_t>(serviceHeader.length()) + 1; /* skip the slash after */

                const string callSign(identifier.substr(offset, ((length = identifier.find_first_of('/', offset)) == string::npos ? string::npos : length - offset)));

                if ( (result = FromIdentifier(callSign, actualService)) == Core::ERROR_NONE) {
                    service = Core::ProxyType<Service>(actualService);
                    if (service.IsValid() == false) {
                        result = Core::ERROR_BAD_REQUEST;
                    }
                }
            }
        } else if (identifier.compare(0, JSONRPCHeader.length(), JSONRPCHeader.c_str()) == 0) {

            callType = PluginHost::Request::mode::JSONRPC;

            if (identifier.length() <= (JSONRPCHeader.length() + 1)) {
                service = _server.Controller();
                result = Core::ERROR_NONE;
            } else {
                Core::ProxyType<IShell> actualService;
                size_t length;
                uint32_t offset = static_cast<uint32_t>(JSONRPCHeader.length()) + 1; /* skip the slash after */

                const string callSign(identifier.substr(offset, ((length = identifier.find_first_of('/', offset)) == string::npos ? string::npos : length - offset)));

                if ((result = FromIdentifier(callSign, actualService)) == Core::ERROR_NONE) {
                    service = Core::ProxyType<Service>(actualService);
                    if (service.IsValid() == false) {
                        result = Core::ERROR_BAD_REQUEST;
                    }
                }
            }
        }
        else {
            callType = PluginHost::Request::mode::PROPRIETARY;
        }

        return (result);
    }

    void Server::ServiceMap::Startup() {

        // sort plugins based on StartupOrder from configuration
        std::vector<Core::ProxyType<Service>> configured_services;

        for (auto service : _services) {
            configured_services.emplace_back(service.second);
        }

        std::sort(configured_services.begin(), configured_services.end(),
            [](const Core::ProxyType<Service>& lhs, const Core::ProxyType<Service>& rhs)
            {
                return lhs->StartupOrder() < rhs->StartupOrder();
            });

        for (auto service : configured_services)
        {
            if (service->State() != PluginHost::Service::state::UNAVAILABLE) {
                if (service->StartMode() == PluginHost::IShell::startmode::ACTIVATED) {
                    SYSLOG(Logging::Startup, (_T("Activating plugin [%s]:[%s]"),
                        service->ClassName().c_str(), service->Callsign().c_str()));
                    service->Activate(PluginHost::IShell::STARTUP);
                }
                else {
                    SYSLOG(Logging::Startup, (_T("Activation of plugin [%s]:[%s] delayed, start mode is %s"),
                        service->ClassName().c_str(), service->Callsign().c_str(),
                        Core::EnumerateType<PluginHost::IShell::startmode>(service->StartMode()).Data()));
                }
            }
        }
    }

    //
    // class Server::Channel
    // -----------------------------------------------------------------------------------------------------------------------------------
    Server::Channel::Channel(const SOCKET& connector, const Core::NodeId& remoteId, Core::SocketServerType<Channel>* parent)
        : PluginHost::Channel(connector, remoteId)
        , _parent(static_cast<ChannelMap&>(*parent).Parent())
        , _security(_parent.Officer())
        , _service()
        , _requestClose(false)
    {
        TRACE(Activity, (_T("Construct a link with ID: [%d] to [%s]"), Id(), remoteId.QualifiedName().c_str()));
    }

    /* virtual */ Server::Channel::~Channel()
    {
        TRACE(Activity, (_T("Destruct a link with ID [%d] to [%s]"), Id(), RemoteId().c_str()));

        // If we are still atatched to a service, detach, we are out of scope...
        if (_service.IsValid() == true) {
            _service->Unsubscribe(*this);

            _service.Release();
        }
        if (_security != nullptr) {
            _security->Release();
            _security = nullptr;
        }

        Close(0);
    }

    //
    // class Server
    // -----------------------------------------------------------------------------------------------------------------------------------
    PUSH_WARNING(DISABLE_WARNING_THIS_IN_MEMBER_INITIALIZER_LIST)
    Server::Server(Config& configuration, const bool background)
        : _dispatcher(configuration.StackSize())
        , _connections(*this, configuration.Binder())
        , _config(configuration)
        , _services(*this)
        , _controller()
        , _factoriesImplementation()
    {
        IFactories::Assign(&_factoriesImplementation);

        // See if the persitent path for our-selves exist, if not we will create it :-)
        Core::File persistentPath(_config.PersistentPath() + _T("PluginHost"));

        if (persistentPath.IsDirectory() == false) {
            Core::Directory(persistentPath.Name().c_str()).Create();
        }

        // Lets assign a workerpool, we created it...
        Core::WorkerPool::Assign(&_dispatcher);

        Core::JSON::ArrayType<Plugin::Config>::Iterator index = configuration.Plugins();

        // First register all services, than if we got them, start "activating what is required.
        // Whatever plugin is needed, we at least have our Metadata plugin available (as the first entry :-).
        Plugin::Config metaDataConfig;

        metaDataConfig.ClassName = Core::ClassNameOnly(typeid(Plugin::Controller).name()).Text();

        while (index.Next() == true) {
            Plugin::Config& entry(index.Current());

            if ((entry.ClassName.Value().empty() == true) && (entry.Locator.Value().empty() == true)) {

                // This is a definition/configuration for the Controller or an incorrect entry :-).
                // Read and define the Controller.
                if (metaDataConfig.Callsign.Value().empty() == true) {
                    // Oke, this is the first time we "initialize" it.
                    metaDataConfig.Callsign = (entry.Callsign.Value().empty() == true ? string(_defaultControllerCallsign) : entry.Callsign.Value());
                    metaDataConfig.Configuration = entry.Configuration;
                } else {
                    // Let's raise an error, this is a bit strange, again, the controller is initialized !!!
                    #ifndef __WINDOWS__
                    if (background == true) {
                        syslog(LOG_NOTICE, "Configuration error. Controller is defined mutiple times [%s].\n", entry.Callsign.Value().c_str());
                    } else
                    #endif
                    {
                        fprintf(stdout, "Configuration error. Controller is defined mutiple times [%s].\n", entry.Callsign.Value().c_str());
                    }
                }
            } else {
                _services.Insert(entry, Service::mode::CONFIGURED);
            }
        }

        if (metaDataConfig.Callsign.Value().empty() == true) {
            // Oke, this is the first time we "initialize" it.
            metaDataConfig.Callsign = string(_defaultControllerCallsign);
        }

        // Get the configuration from the persistent location.
        Load();

        // Create input handle
        _inputHandler.Initialize(
            configuration.Input().Type(),
            configuration.Input().Locator(),
            configuration.Input().Enabled());

        // Initialize static message.
        Service::Initialize();
        Channel::Initialize(_config.WebPrefix());

        // Add the controller as a service to the services.
        _controller = _services.Insert(metaDataConfig, Service::mode::CONFIGURED);

        #ifdef PROCESSCONTAINERS_ENABLED
        // turn on ProcessContainer logging
        ProcessContainers::IContainerAdministrator& admin = ProcessContainers::IContainerAdministrator::Instance();
        admin.Logging(_config.VolatilePath(), configuration.ProcessContainersLogging());
        #endif
    }
    POP_WARNING()

    Server::~Server()
    {
        // The workerpool is about to dissapear!!!!
        Core::WorkerPool::Assign(nullptr);
        IFactories::Assign(nullptr);
    }

    void Server::Notification(const string& callsign, const string& jsonrpc_event, const string& parameters)
    {
        ASSERT((_controller.IsValid() == true) && (_controller->ClassType<Plugin::Controller>() != nullptr));

        Plugin::Controller* controller = _controller->ClassType<Plugin::Controller>();

        // Break a recursive loop, if it tries to arise ;-)
        if ( (controller != nullptr) && (callsign != controller->Callsign()) ) {

            ASSERT(callsign.empty() == false);

            if (jsonrpc_event.empty() == false) {
<<<<<<< HEAD
                JsonData::Events::ForwardMessageParamsData::EventData message({ jsonrpc_event, parameters, callsign });
                controller->Notify(_T("all"), message);
=======
                JsonData::Events::ForwardEventParamsData message;
                message.Data = Exchange::Controller::IEvents::INotification::Event({ jsonrpc_event, parameters });
                message.Callsign = callsign;
                Exchange::Controller::JEvents::Event::ForwardEvent(*controller, message);
>>>>>>> ccd0415b
            }
            else {
                string messageString = string(_T("{\"callsign\":\"")) + callsign + _T("\", {\"data\":\"") + parameters + _T("\"}}");

                _controller->Notify(EMPTY_STRING, messageString);
            }
        }
    }

    void Server::Open()
    {
        // Before we do anything with the subsystems (notifications)
        // Lets see if security is already set..
        DefaultSecurity* securityProvider = Core::ServiceType<DefaultSecurity>::Create<DefaultSecurity>(
            _config.WebPrefix(),
            _config.JSONRPCPrefix(),
            _controller->Callsign());

        _config.Security(securityProvider);

        std::vector<PluginHost::ISubSystem::subsystem> externallyControlled;
        _services.Open(externallyControlled);

        _controller->Activate(PluginHost::IShell::STARTUP);

        Plugin::Controller* controller = _controller->ClassType<Plugin::Controller>();

        ASSERT(controller != nullptr);

        controller->SetServer(this, std::move(externallyControlled));

        if ((_services.SubSystemInfo().Value() & (1 << ISubSystem::SECURITY)) != 0) {
            // The controller is in control of the security, so I guess all systems green
            // as the controller does not know anything about security :-)
            securityProvider->Security(false);
        } else {
            SYSLOG(Logging::Startup, (_T("Security ENABLED, incoming requests need to be authorized!!!")));
        }

        securityProvider->Release();

        _dispatcher.Run();
        _connections.Open(MAX_EXTERNAL_WAITS, _config.IdleTime());

        _services.Startup();
    }

    void Server::Close()
    {
        Plugin::Controller* destructor(_controller->ClassType<Plugin::Controller>());
        destructor->AddRef();
        _connections.Close(100);
        destructor->Stopped();
        _services.Close();
        _dispatcher.Stop();
        destructor->Release();
        _inputHandler.Deinitialize();
        _connections.Close(Core::infinite);

    }
}
}<|MERGE_RESOLUTION|>--- conflicted
+++ resolved
@@ -609,14 +609,10 @@
                 if (currentState != IShell::state::ACTIVATION) {
                     SYSLOG(Logging::Shutdown, (_T("Deactivated plugin [%s]:[%s]"), className.c_str(), callSign.c_str()));
 
-<<<<<<< HEAD
                     #ifdef THUNDER_RESTFULL_API
                     Notify(EMPTY_STRING, string(_T("{\"state\":\"deactivated\",\"reason\":\"")) + textReason.Data() + _T("\"}"));
                     #endif
                     Notify(_T("statechange"), string(_T("{\"state\":\"deactivated\",\"reason\":\"")) + textReason.Data() + _T("\"}"));
-=======
-                    Notify(EMPTY_STRING, string(_T("{\"state\":\"deactivated\",\"reason\":\"")) + textReason.Data() + _T("\"}"));
->>>>>>> ccd0415b
                 }
             }
 
@@ -702,16 +698,12 @@
             State(UNAVAILABLE);
             _administrator.Unavailable(callSign, this);
 
-<<<<<<< HEAD
             Unlock();
 
             #ifdef THUNDER_RESTFULL_API
             Notify(EMPTY_STRING, string(_T("{\"state\":\"unavailable\",\"reason\":\"")) + textReason.Data() + _T("\"}"));
             #endif
             Notify(_T("statechange"), string(_T("{\"state\":\"unavailable\",\"reason\":\"")) + textReason.Data() + _T("\"}"));
-=======
-            Notify(EMPTY_STRING, string(_T("{\"state\":\"unavailable\",\"reason\":\"")) + textReason.Data() + _T("\"}"));
->>>>>>> ccd0415b
         }
 
         Unlock();
@@ -1221,15 +1213,8 @@
             ASSERT(callsign.empty() == false);
 
             if (jsonrpc_event.empty() == false) {
-<<<<<<< HEAD
                 JsonData::Events::ForwardMessageParamsData::EventData message({ jsonrpc_event, parameters, callsign });
                 controller->Notify(_T("all"), message);
-=======
-                JsonData::Events::ForwardEventParamsData message;
-                message.Data = Exchange::Controller::IEvents::INotification::Event({ jsonrpc_event, parameters });
-                message.Callsign = callsign;
-                Exchange::Controller::JEvents::Event::ForwardEvent(*controller, message);
->>>>>>> ccd0415b
             }
             else {
                 string messageString = string(_T("{\"callsign\":\"")) + callsign + _T("\", {\"data\":\"") + parameters + _T("\"}}");
