--- conflicted
+++ resolved
@@ -1170,13 +1170,10 @@
                 CommunicatorServer& operator=(const CommunicatorServer&) = delete;
 
             public:
-<<<<<<< HEAD
-                CommunicatorServer(const Core::NodeId& node, const string& persistentPath, const string& volatilePath, const string& systemPath, const string& dataPath, const string& appPath, const string& proxyStubPath, const uint32_t stackSize)
-                    : RPC::Communicator(node, Core::ProxyType<RPC::InvokeServerType<16, RPCPOOL_COUNT>>::Create(stackSize), proxyStubPath.empty() == false ? Core::Directory::Normalize(proxyStubPath) : proxyStubPath)
-=======
                 CommunicatorServer(
 					const Core::NodeId& node, 
 					const string& persistentPath, 
+                    const string& volatilePath,
 					const string& systemPath, 
 					const string& dataPath, 
 					const string& appPath, 
@@ -1185,7 +1182,6 @@
                     const Core::ProxyType<Core::IPCServerType<RPC::InvokeMessage> >& invokeHandler,
                     const Core::ProxyType<Core::IPCServerType<RPC::AnnounceMessage> >& announceHandler)
                     : RPC::Communicator(node, proxyStubPath.empty() == false ? Core::Directory::Normalize(proxyStubPath) : proxyStubPath, invokeHandler, announceHandler)
->>>>>>> dab946f9
                     , _persistentPath(persistentPath.empty() == false ? Core::Directory::Normalize(persistentPath) : persistentPath)
                     , _volatilePath(volatilePath.empty() == false ? Core::Directory::Normalize(volatilePath) : volatilePath)
                     , _systemPath(systemPath.empty() == false ? Core::Directory::Normalize(systemPath) : systemPath)
@@ -1484,12 +1480,8 @@
                 , _notificationLock()
                 , _services()
                 , _notifiers()
-<<<<<<< HEAD
-                , _processAdministrator(config.Communicator(), config.PersistentPath(), config.VolatilePath(), config.SystemPath(), config.DataPath(), config.AppPath(), config.ProxyStubPath(), stackSize)
-=======
                 , _engine(Core::ProxyType<RPC::InvokeServerType<16, RPCPOOL_COUNT>>::Create(stackSize))
-                , _processAdministrator(config.Communicator(), config.PersistentPath(), config.SystemPath(), config.DataPath(), config.AppPath(), config.ProxyStubPath(), stackSize, _engine->InvokeHandler(), _engine->AnnounceHandler())
->>>>>>> dab946f9
+                , _processAdministrator(config.Communicator(), config.PersistentPath(), config.VolatilePath(), config.SystemPath(), config.DataPath(), config.AppPath(), config.ProxyStubPath(), stackSize, _engine->InvokeHandler(), _engine->AnnounceHandler())
                 , _server(server)
                 , _subSystems(this)
                 , _authenticationHandler(nullptr)
