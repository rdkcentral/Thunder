 /*
 * If not stated otherwise in this file or this component's LICENSE file the
 * following copyright and licenses apply:
 *
 * Copyright 2020 Metrological
 *
 * Licensed under the Apache License, Version 2.0 (the "License");
 * you may not use this file except in compliance with the License.
 * You may obtain a copy of the License at
 *
 * http://www.apache.org/licenses/LICENSE-2.0
 *
 * Unless required by applicable law or agreed to in writing, software
 * distributed under the License is distributed on an "AS IS" BASIS,
 * WITHOUT WARRANTIES OR CONDITIONS OF ANY KIND, either express or implied.
 * See the License for the specific language governing permissions and
 * limitations under the License.
 */

#include "Controller.h"
#include "SystemInfo.h"

#include "JsonData_SystemManagement.h"
#include "JsonData_LifeTime.h"
#include "JsonData_Discovery.h"
#include "JsonData_Metadata.h"

#include "JDiscovery.h"
#include "JConfiguration.h"
#include "JSystemManagement.h"
#include "JLifeTime.h"
#include "JMetadata.h"

namespace WPEFramework {

    namespace {

        static Plugin::Metadata<Plugin::Controller> metadata(
            // Version (Major, Minor, Patch)
            1, 0, 0,
            // Preconditions
            {},
            // Terminations
            {},
            // Controls
            {}
        );
    }

namespace Plugin {

    // Signing will be done on BackOffice level. The Controller I/F will never be exposed to the outside world.
    // Access to this interface will be through the BackOffice Plugin, if external exposure is required !!!
    // typedef Web::SignedJSONBodyType<Plugin::Config, Crypto::SHA256HMAC> SignedConfig;
    // Signing will be done on BackOffice level. The Controller I/F will never be exposed to the outside world.
    static Core::ProxyPoolType<Web::JSONBodyType<PluginHost::MetaData>> jsonBodyMetaDataFactory(1);
    static Core::ProxyPoolType<Web::JSONBodyType<PluginHost::MetaData::Service>> jsonBodyServiceFactory(1);
    static Core::ProxyPoolType<Web::JSONBodyType<PluginHost::MetaData::Version>> jsonBodyVersionFactory(1);
    static Core::ProxyPoolType<Web::JSONBodyType<Core::JSON::ArrayType<PluginHost::CallstackData>>> jsonBodyCallstackFactory(1);
    static Core::ProxyPoolType<Web::JSONBodyType<Core::JSON::ArrayType<PluginHost::MetaData::COMRPC>>> jsonBodyProxiesFactory(1);

    static Core::ProxyPoolType<Web::TextBody> jsonBodyTextFactory(2);

    void Controller::Callstack(const ThreadId id, Core::JSON::ArrayType<PluginHost::CallstackData>& response) const {
        std::list<Core::callstack_info> stackList;

        ::DumpCallStack(id, stackList);

        for (const Core::callstack_info& entry : stackList) {
            response.Add() = entry;
        }
    }

   // Access to this interface will be through the BackOffice Plugin, if external exposure is required !!!
    /* virtual */ const string Controller::Initialize(PluginHost::IShell* service)
    {
        ASSERT(_service == nullptr);
        ASSERT(_probe == nullptr);

        _resumes.clear();
        _service = service;

        RPC::ConnectorController::Instance().Announce(service);

        _skipURL = static_cast<uint8_t>(_service->WebPrefix().length());

        Config config;
        config.FromString(_service->ConfigLine());

        if (config.Probe.IsSet() == true) {
            // "239.255.255.250:1900";
            Core::NodeId node (config.Probe.Node.Value().c_str());

            if (node.IsValid() == false) {
                SYSLOG(Logging::Startup, (_T("Probing requested but invalid IP address [%s]"), config.Probe.Node.Value().c_str()));
            }
            else {
                _probe = new Probe(node, _service, config.Probe.TTL.Value(), service->Model());
            }
        }

        Core::JSON::ArrayType<Core::JSON::EnumType<PluginHost::ISubSystem::subsystem>>::ConstIterator eventListIterator(static_cast<const Config&>(config).SubSystems.Elements());

        // Insert the subsystems found in the config..
        while (eventListIterator.Next() == true) {
            PluginHost::ISubSystem::subsystem current = eventListIterator.Current().Value();

            if (current >= PluginHost::ISubSystem::END_LIST) {
                Core::EnumerateType<PluginHost::ISubSystem::subsystem> name(current);
                SYSLOG(Logging::Startup, (Core::Format(_T("Subsystem [%s] can not be used as a control value in controller config!!!"), name.Data())));
            }
            else {
                _externalSubsystems.emplace_back(current);
            }
        }

        if ((config.Resumes.IsSet() == true) && (config.Resumes.Length() > 0)) {
            Core::JSON::ArrayType<Core::JSON::String>::Iterator index(config.Resumes.Elements());

            while (index.Next() == true) {
                _resumes.push_back(index.Current().Value());
            }
        }

        _service->Register(&_systemInfoReport);

        if (config.Ui.Value() == true) {
            _service->EnableWebServer(_T("UI"), EMPTY_STRING);
        } else {
            _service->DisableWebServer();
        }

        Exchange::Controller::JConfiguration::Register(*this, this);
        Exchange::Controller::JDiscovery::Register(*this, this);
        Exchange::Controller::JSystemManagement::Register(*this, this);
        Exchange::Controller::JLifeTime::Register(*this, this);
        Exchange::Controller::JMetadata::Register(*this, this);

        // On succes return a name as a Callsign to be used in the URL, after the "service"prefix
        return (_T(""));
    }

    /* virtual */ void Controller::Deinitialize(PluginHost::IShell* service)
    {
        ASSERT(_service == service);

        Exchange::Controller::JConfiguration::Unregister(*this);
        Exchange::Controller::JDiscovery::Unregister(*this);
        Exchange::Controller::JSystemManagement::Unregister(*this);
        Exchange::Controller::JLifeTime::Unregister(*this);
        Exchange::Controller::JMetadata::Unregister(*this);

        // Detach the SubSystems, we are shutting down..
        PluginHost::ISubSystem* subSystems(_service->SubSystems());

        ASSERT(subSystems != nullptr);

        if (subSystems != nullptr) {
            subSystems->Unregister(&_systemInfoReport);
            subSystems->Release();
        }

        if (_probe != nullptr) {
            delete _probe;
            _probe = nullptr;
        }

        _service->Unregister(&_systemInfoReport);

        /* stop the file serving over http.... */
        service->DisableWebServer();

        RPC::ConnectorController::Instance().Revoke(service);

    }

    /* virtual */ string Controller::Information() const
    {
        // No additional info to report.
        return (string());
    }

    /* virtual */ void Controller::Inbound(Web::Request& request)
    {
        ASSERT(request.HasBody() == false);

        if (request.Verb == Web::Request::HTTP_POST) {
            request.Body(PluginHost::IFactories::Instance().JSONRPC());
        } else if (request.Verb == Web::Request::HTTP_PUT) {
            Core::TextSegmentIterator index(Core::TextFragment(request.Path, _skipURL, static_cast<uint32_t>(request.Path.length()) - _skipURL), false, '/');

            // Always skip the first one, it is an empty part because we start with a '/' if there are more parameters.
            index.Next();

            if ( (index.Next() == true) && (index.Current() == _T("Configuration")) ) {
                request.Body(Core::ProxyType<Web::IBody>(jsonBodyTextFactory.Element()));
            }
        }
    }

    /* virtual */ Core::ProxyType<Web::Response> Controller::Process(const Web::Request& request)
    {
        ASSERT(_pluginServer != nullptr);

        TRACE(Trace::Information, (string(_T("Received request"))));

        Core::ProxyType<Web::Response> result;
        Core::TextSegmentIterator index(Core::TextFragment(request.Path, _skipURL, static_cast<uint32_t>(request.Path.length()) - _skipURL), false, '/');

        // Always skip the first one, it is an empty part because we start with a '/' if there are more parameters.
        index.Next();

        // For now, whatever the URL, we will just, on a get, drop all info we have
        if (request.Verb == Web::Request::HTTP_POST) {
            result = PluginHost::IFactories::Instance().Response();
            result->ErrorCode = Web::STATUS_BAD_REQUEST;
            result->Message = _T("There are no POST handlers!");
        } else if (request.Verb == Web::Request::HTTP_GET) {
            result = GetMethod(index);
        } else if (request.Verb == Web::Request::HTTP_PUT) {
            result = PutMethod(index, request);
        } else if (request.Verb == Web::Request::HTTP_DELETE) {
            // Time to remove a plugin, indicated by Current.
            result = DeleteMethod(index, request);
        }

        return (result);
    }

    Core::hresult Controller::Persist()
    {
        ASSERT(_pluginServer != nullptr);

        Core::hresult result = _pluginServer->Persist();

        // Normalise return code
        if (result != Core::ERROR_NONE) {
            result = Core::ERROR_GENERAL;
        }

        return result;

    }

    Core::hresult Controller::Delete(const string& path)
    {
        Core::hresult result = Core::ERROR_UNKNOWN_KEY;
        bool valid;
        string normalized_path = Core::File::Normalize(path, valid);

        ASSERT(_service != nullptr);

        if (valid == false) {
            result = Core::ERROR_PRIVILIGED_REQUEST;
        }
        else {
            Core::File file(_service->PersistentPath() + normalized_path);

            if (file.Exists() == false) {
                result = Core::ERROR_UNKNOWN_KEY;
            }
            else if (file.IsDirectory() == true) {
                result = (Core::Directory((_service->PersistentPath() + normalized_path).c_str()).Destroy() == true) ? Core::ERROR_NONE : Core::ERROR_DESTRUCTION_FAILED;
            }
            else {
                result = (file.Destroy() == true) ? Core::ERROR_NONE : Core::ERROR_DESTRUCTION_FAILED;
            }
        }

        return result;
    }

    Core::hresult Controller::Reboot()
    {
        Core::hresult result =  Core::System::Reboot();

        if ((result != Core::ERROR_NONE) && (result != Core::ERROR_UNAVAILABLE) && (result != Core::ERROR_PRIVILIGED_REQUEST) && (result != Core::ERROR_GENERAL)) {
            result = Core::ERROR_GENERAL;
        }

        return result;
    }

    Core::hresult Controller::Environment(const string& variable, string& value) const
    {
        Core::hresult result = Core::ERROR_UNKNOWN_KEY;

        if (Core::SystemInfo::GetEnvironment(variable, value) == true) {
            result = Core::ERROR_NONE;
        }

        return result;
    }

    Core::hresult Controller::Configuration(const string& callsign, string& configuration) const
    {
        Core::hresult result = Core::ERROR_UNKNOWN_KEY;
        Core::ProxyType<PluginHost::IShell> service;

        ASSERT(_pluginServer != nullptr);

        if (_pluginServer->Services().FromIdentifier(callsign, service) == Core::ERROR_NONE) {
            configuration = service->ConfigLine();
            result = Core::ERROR_NONE;
        }

        return result;
    }

    Core::hresult Controller::Configuration(const string& callsign, const string& configuration)
    {
        Core::hresult result = Core::ERROR_UNKNOWN_KEY;
        Core::ProxyType<PluginHost::IShell> service;

        ASSERT(_pluginServer != nullptr);

        if (_pluginServer->Services().FromIdentifier(callsign, service) == Core::ERROR_NONE) {
            result = service->ConfigLine(configuration);

            // Normalise return code
            if (result != Core::ERROR_NONE) {
                result = Core::ERROR_GENERAL;
            }
        }

        return result;
    }

    Core::hresult Controller::Clone(const string& basecallsign, const string& newcallsign)
    {
        Core::hresult result = Core::ERROR_NONE;
        const string controllerName = _pluginServer->Controller()->Callsign();

        ASSERT(_pluginServer != nullptr);

        if ((basecallsign.empty() == false) && (newcallsign.empty() == false) && (basecallsign != controllerName) && (newcallsign != controllerName)) {
            Core::ProxyType<PluginHost::IShell> baseService, newService;

            if (_pluginServer->Services().FromIdentifier(basecallsign, baseService) != Core::ERROR_NONE) {
                result = Core::ERROR_UNKNOWN_KEY;
            }
            else if (_pluginServer->Services().FromIdentifier(newcallsign, newService) != Core::ERROR_NONE) {
                result = _pluginServer->Services().Clone(baseService, newcallsign, newService);
            }
            else if (baseService->ClassName() != newService->ClassName()) {
                result = Core::ERROR_GENERAL;
            }
        }
        else {
            result = Core::ERROR_PRIVILIGED_REQUEST;
        }

        return result;
    }

    Core::hresult Controller::Hibernate(const string& callsign, const uint32_t timeout)
    {
        Core::hresult result = Core::ERROR_BAD_REQUEST;
        const string controllerName = _pluginServer->Controller()->Callsign();

        if ((callsign.empty() == false) && (callsign != controllerName)) {
            Core::ProxyType<PluginHost::IShell> service;

            if (_pluginServer->Services().FromIdentifier(callsign, service) != Core::ERROR_NONE) {
                result = Core::ERROR_UNKNOWN_KEY;
            }
            else {
                result = service->Hibernate(timeout);
            }
        }
        return (result);
    }

    Core::ProxyType<Web::Response> Controller::GetMethod(Core::TextSegmentIterator& index) const
    {
        Core::ProxyType<Web::Response> result(PluginHost::IFactories::Instance().Response());
        result->ContentType = Web::MIME_JSON;

        if (index.Next() == false) {
            Core::ProxyType<Web::JSONBodyType<PluginHost::MetaData>> response(jsonBodyMetaDataFactory.Element());

            // No more parameters, flush it all..
            _pluginServer->Dispatcher().GetMetaData(response->Channels);
            _pluginServer->Services().GetMetaData(response->Channels);
            _pluginServer->Services().GetMetaData(response->Plugins);
            WorkerPoolMetaData(response->Process);

            result->Body(Core::ProxyType<Web::IBody>(response));
        } else if (index.Current() == _T("Links")) {
            Core::ProxyType<Web::JSONBodyType<PluginHost::MetaData>> response(jsonBodyMetaDataFactory.Element());

            _pluginServer->Dispatcher().GetMetaData(response->Channels);
            _pluginServer->Services().GetMetaData(response->Channels);

            result->Body(Core::ProxyType<Web::IBody>(response));
        } else if (index.Current() == _T("Plugins")) {
            Core::ProxyType<Web::JSONBodyType<PluginHost::MetaData>> response(jsonBodyMetaDataFactory.Element());

            _pluginServer->Services().GetMetaData(response->Plugins);

            result->Body(Core::ProxyType<Web::IBody>(response));
        } else if (index.Current() == _T("Environment")) {
            // We do not want Environment to be included in the variable
            if (index.Next() == true) {
                string value;

                if (Core::SystemInfo::GetEnvironment(index.Remainder().Text(), value) == true) {
                    Core::ProxyType<Web::JSONBodyType<PluginHost::MetaData>> response(jsonBodyMetaDataFactory.Element());
                    response->Value = value;

                    result->Body(Core::ProxyType<Web::IBody>(response));
                } else {
                    result->ErrorCode = Web::STATUS_NO_CONTENT;
                    result->Message = _T("Environment variable does not exist");
                }
            }
        } else if (index.Current() == _T("Plugin")) {
            if (index.Next() == true) {
                Core::ProxyType<PluginHost::Server::Service> serviceInfo(FromIdentifier(index.Current().Text()));

                if (serviceInfo.IsValid() == true) {
                    Core::ProxyType<Web::JSONBodyType<PluginHost::MetaData::Service>> response(jsonBodyServiceFactory.Element());

                    serviceInfo->GetMetaData(*response);

                    result->Body(Core::ProxyType<Web::IBody>(response));
                }
            }
        } else if (index.Current() == _T("Configuration")) {
            if (index.Next() == true) {
                Core::ProxyType<PluginHost::Service> serviceInfo(FromIdentifier(index.Current().Text()));

                if (serviceInfo.IsValid() == true) {
                    Core::ProxyType<Web::TextBody> response(jsonBodyTextFactory.Element());

                    *response = serviceInfo->ConfigLine();

                    result->Body(Core::ProxyType<Web::IBody>(response));
                }
            }
        } else if (index.Current() == _T("Process")) {
            Core::ProxyType<Web::JSONBodyType<PluginHost::MetaData>> response(jsonBodyMetaDataFactory.Element());

            WorkerPoolMetaData(response->Process);

            result->Body(Core::ProxyType<Web::IBody>(response));
        } else if (index.Current() == _T ("Callstack")) {
            if (index.Next() == false) {
                result->ErrorCode = Web::STATUS_BAD_REQUEST;
                result->Message = _T("Please supply an index for the callstack you need!");
            }
            else {
                Core::NumberType<uint8_t> threadIndex(index.Current());

                Core::ProxyType<Web::JSONBodyType<Core::JSON::ArrayType<PluginHost::CallstackData>>> response = jsonBodyCallstackFactory.Element();
                Callstack(_pluginServer->WorkerPool().Id(threadIndex.Value()), *response);
                result->Body(Core::ProxyType<Web::IBody>(response));
            }
        } else if (index.Current() == _T ("Monitor")) {
            Core::NumberType<uint8_t> threadIndex(index.Current());
            Core::ProxyType<Web::JSONBodyType<Core::JSON::ArrayType<PluginHost::CallstackData>>> response = jsonBodyCallstackFactory.Element();
            Callstack(Core::ResourceMonitor::Instance().Id(), *response);
            result->Body(Core::ProxyType<Web::IBody>(response));
        } else if (index.Current() == _T("Discovery")) {

            if (_probe == nullptr) {
                result->ErrorCode = Web::STATUS_BAD_REQUEST;
                result->Message = _T("Probe functionality not enabled!");
            }
            else {
                Core::ProxyType<Web::JSONBodyType<PluginHost::MetaData>> response(jsonBodyMetaDataFactory.Element());

                Probe::Iterator index(_probe->Instances());

                while (index.Next() == true) {
                    PluginHost::MetaData::Bridge newElement;
                    newElement.Locator = (*index).URL().Text();
                    newElement.Latency = (*index).Latency();
                    if ((*index).Model().empty() == false) {
                        newElement.Model = (*index).Model();
                    }
                    newElement.Secure = (*index).IsSecure();
                    response->Bridges.Add(newElement);
                }

                result->Body(Core::ProxyType<Web::IBody>(response));
            }

        } else if (index.Current() == _T("SubSystems")) {
            PluginHost::ISubSystem* subSystem = _service->SubSystems();
            Core::ProxyType<Web::JSONBodyType<PluginHost::MetaData>> response(jsonBodyMetaDataFactory.Element());

            uint8_t index(0);
            if (subSystem != nullptr) {
                while (index < PluginHost::ISubSystem::END_LIST) {
                    PluginHost::ISubSystem::subsystem current(static_cast<PluginHost::ISubSystem::subsystem>(index));
                    response->SubSystems.Add(current, subSystem->IsActive(current));
                    ++index;
                }
                subSystem->Release();
            }

            result->Body(Core::ProxyType<Web::IBody>(response));
        }
        else if (index.Current() == _T("Version")) {
            Core::ProxyType<Web::JSONBodyType<PluginHost::MetaData::Version>> response(jsonBodyVersionFactory.Element());
            _pluginServer->Metadata(*response);
            result->Body(Core::ProxyType<Web::IBody>(response));
        }
        else if (index.Current() == _T("Proxies")) {
            Core::ProxyType<Web::JSONBodyType<Core::JSON::ArrayType<PluginHost::MetaData::COMRPC>>> response(jsonBodyProxiesFactory.Element());
            Proxies(*response);
            result->Body(Core::ProxyType<Web::IBody>(response));
        }

        return (result);
    }
    Core::ProxyType<Web::Response> Controller::PutMethod(Core::TextSegmentIterator& index, const Web::Request& request)
    {
        Core::ProxyType<Web::Response> result(PluginHost::IFactories::Instance().Response());

        // All PUT commands require an additional parameter, so go look for it.
        if (index.Next() == true) {
            if (index.Current() == _T("Activate")) {
                if (index.Next()) {
                    const string callSign(index.Current().Text());
                    if (callSign == _service->Callsign()) {
                        result->ErrorCode = Web::STATUS_FORBIDDEN;
                        result->Message = _T("The PluginHost Controller can not be activated.");
                    } else {
                        Core::ProxyType<PluginHost::Server::Service> pluginInfo(FromIdentifier(callSign));

                        if (pluginInfo.IsValid()) {
                            if (pluginInfo->State() == PluginHost::IShell::DEACTIVATED) {
                                // Activate the plugin.
                                uint32_t returnCode = pluginInfo->Activate(PluginHost::IShell::REQUESTED);

                                // See if this was a successful activation...
                                if (pluginInfo->HasError() == true) {
                                    // Oops seems we failed. Send out the error message
                                    result->ErrorCode = Web::STATUS_INTERNAL_SERVER_ERROR;
                                    result->Message = pluginInfo->ErrorMessage();
                                } else if (returnCode != Core::ERROR_NONE) {
                                    result->ErrorCode = Web::STATUS_NOT_MODIFIED;
                                    result->Message = _T("Activation already in progress.");
                                }
                            }
                        } else {
                            result->ErrorCode = Web::STATUS_NOT_FOUND;
                            result->Message = _T("There is no callsign: ") + callSign;
                        }
                    }
                }
            } else if (index.Current() == _T("Deactivate")) {
                if (index.Next()) {
                    const string callSign(index.Current().Text());
                    if (callSign == _service->Callsign()) {
                        result->ErrorCode = Web::STATUS_FORBIDDEN;
                        result->Message = _T("The PluginHost Controller can not be deactivated.");
                    } else {
                        Core::ProxyType<PluginHost::Server::Service> pluginInfo(FromIdentifier(callSign));

                        if (pluginInfo.IsValid()) {
                            if (pluginInfo->State() == PluginHost::IShell::ACTIVATED) {
                                // Deactivate the plugin.
                                if (pluginInfo->Deactivate(PluginHost::IShell::REQUESTED) != Core::ERROR_NONE) {
                                    result->ErrorCode = Web::STATUS_NOT_MODIFIED;
                                    result->Message = _T("Deactivation already in progress.");
                                }
                            }
                        } else {
                            result->ErrorCode = Web::STATUS_NOT_FOUND;
                            result->Message = _T("There is no callsign: ") + callSign;
                        }
                    }
                }
            } else if (index.Current() == _T("Unavailable")) {
                if (index.Next()) {
                    const string callSign(index.Current().Text());
                    if (callSign == _service->Callsign()) {
                        result->ErrorCode = Web::STATUS_FORBIDDEN;
                        result->Message = _T("The PluginHost Controller can not set Unavailable.");
                    } else {
                        Core::ProxyType<PluginHost::Server::Service> pluginInfo(FromIdentifier(callSign));

                        if (pluginInfo.IsValid()) {
                            if (pluginInfo->State() == PluginHost::IShell::DEACTIVATED) {
                                // Mark the plugin as unavailable.
                                if (pluginInfo->Unavailable(PluginHost::IShell::REQUESTED) != Core::ERROR_NONE) {
                                    result->ErrorCode = Web::STATUS_NOT_MODIFIED;
                                    result->Message = _T("Marking the plugin as Unavailble failed.");
                                }
                            }
                        } else {
                            result->ErrorCode = Web::STATUS_NOT_FOUND;
                            result->Message = _T("There is no callsign: ") + callSign;
                        }
                    }
                }
            } else if (index.Current() == _T("Configuration")) {
                if ((index.Next() == true) && (request.HasBody() == true)) {

                    Core::ProxyType<PluginHost::Service> serviceInfo(FromIdentifier(index.Current().Text()));
                    Core::ProxyType<const Web::TextBody> data(request.Body<const Web::TextBody>());

                    if ((data.IsValid() == false) || (serviceInfo.IsValid() == false)) {

                        result->ErrorCode = Web::STATUS_BAD_REQUEST;
                        result->Message = _T("Not sufficent data to comply to the request");
                    } else {

                        uint32_t error;

                        if ((error = serviceInfo->ConfigLine(*data)) == Core::ERROR_NONE) {
                            result->ErrorCode = Web::STATUS_OK;
                        } else {
                            result->ErrorCode = Web::STATUS_BAD_REQUEST;
                            result->Message = _T("Could not update the config. Error: ") + Core::NumberType<uint32_t>(error).Text();
                        }
                    }
                }
            } else if (index.Current() == _T("Discovery")) {
                if (_probe != nullptr) {
                    result->ErrorCode = Web::STATUS_BAD_REQUEST;
                    result->Message = _T("Probe functionality not enabled!");
                }
                else {
                    Core::URL::KeyValue options(request.Query.Value());
                    uint8_t ttl = options.Number<uint8_t>(_T("TTL"), 0);

                    _probe->Ping(ttl);

                    result->ErrorCode = Web::STATUS_OK;
                    result->Message = _T("Discovery cycle initiated");
                }
            } else if (index.Current() == _T("Persist")) {

                _pluginServer->Persist();

                result->ErrorCode = Web::STATUS_OK;
                result->Message = _T("Current configuration stored");
            } else if (index.Current() == _T("Harakiri")) {
                uint32_t status = Core::System::Reboot();
                if (status == Core::ERROR_NONE) {
                    result->ErrorCode = Web::STATUS_OK;
                } else {
                    result->ErrorCode = Web::STATUS_BAD_REQUEST;
                    result->Message = _T("Could not issue a reboot request. Error: ") + Core::NumberType<uint32_t>(status).Text();
                }
            }
        }
        return (result);
    }

    Core::ProxyType<Web::Response> Controller::DeleteMethod(Core::TextSegmentIterator& index, const Web::Request& /* request */)
    {
        Core::ProxyType<Web::Response> result(PluginHost::IFactories::Instance().Response());

        // All delete commands require an additional parameter, so go look for it.
        if (index.Next() == true) {
            if (index.Current() == _T("Persistent")) {
                string remainder;

                if (index.Next() == true) {
                    remainder = index.Remainder().Text();
                }

                bool valid;
                string normalized(Core::File::Normalize(remainder, valid));

                if (valid == false) {
                    result->Message = "incorrect path";
                    result->ErrorCode = Web::STATUS_BAD_REQUEST;
                }
                else {
                    Core::Directory((_service->PersistentPath() + normalized).c_str()).Destroy();
                    result->Message = "OK";
                    result->ErrorCode = Web::STATUS_OK;
                }
            }
        }
        return (result);
    }

    void Controller::StartupResume(const string& callsign, PluginHost::IShell* plugin)
    {
        if (_resumes.size() > 0) {
            Resumes::iterator index(_resumes.begin());

            ASSERT(_service != nullptr);

            while ((index != _resumes.end()) && (*index != callsign)) {
                index++;
            }

            if (index != _resumes.end()) {

                PluginHost::IStateControl* stateControl = plugin->QueryInterface<PluginHost::IStateControl>();

                TRACE_L1("Resuming %s", callsign.c_str());

                if (stateControl != nullptr) {
                    uint32_t error = stateControl->Request(PluginHost::IStateControl::RESUME);

                    if (error != Core::ERROR_NONE) {
                        TRACE_L1("Failed to resume %s, error %d", callsign.c_str(), error);
                    }

                    stateControl->Release();
                }

                _resumes.erase(index);
            }
        }
    }

    void Controller::Proxies(Core::JSON::ArrayType<PluginHost::MetaData::COMRPC>& response) const {
        RPC::Administrator::Instance().Visit([&](const Core::IPCChannel& channel, const RPC::Administrator::Proxies& proxies)
            {
                PluginHost::MetaData::COMRPC& entry(response.Add());
                const RPC::Communicator::Client* comchannel = dynamic_cast<const RPC::Communicator::Client*>(&channel);

                if (comchannel != nullptr) {
                    string identifier = PluginHost::ChannelIdentifier(comchannel->Source());

                    if (identifier.empty() == false) {
                        entry.Remote = identifier;
                    }
                }

                for (const auto& proxy : proxies) {
                    PluginHost::MetaData::COMRPC::Proxy& info(entry.Proxies.Add());
                    info.Instance = proxy->Implementation();
                    info.Interface = proxy->InterfaceId();
                    info.Count = proxy->ReferenceCount();
                }
            }
        );
    }

    void Controller::SubSystems()
    {
        string message;
#if THUNDER_RESTFULL_API
        PluginHost::MetaData response;
#endif
        Core::JSON::ArrayType<SubsystemsData> responseJsonRpc;
        PluginHost::ISubSystem* subSystem = _service->SubSystems();

        // Now prepare a message for the Javascript world.
        bool sendReport = false;
        uint8_t index(0);

        _adminLock.Lock();

        if (subSystem != nullptr) {
            uint32_t reportMask = 0;

            while (index < PluginHost::ISubSystem::END_LIST) {
                PluginHost::ISubSystem::subsystem current(static_cast<PluginHost::ISubSystem::subsystem>(index));
                uint32_t bit(1 << index);
                reportMask |= (subSystem->IsActive(current) ? bit : 0);

                if (((reportMask & bit) != 0) ^ ((_lastReported & bit) != 0)) {
                    SubsystemsData status;
                    status.Subsystem = current;
                    status.Active = ((reportMask & bit) != 0);
                    responseJsonRpc.Add(status);

#if THUNDER_RESTFULL_API
                    response.SubSystems.Add(current, ((reportMask & bit) != 0));
#endif
                    sendReport = true;
                }
                ++index;
            }

            _lastReported = reportMask;
            subSystem->Release();
        }

        _adminLock.Unlock();

        if (sendReport == true) {

            response.ToString(message);

            TRACE_L1("Sending out a SubSystem change notification. %s", message.c_str());

#if THUNDER_RESTFULL_API
            _pluginServer->_controller->Notification(message);
#endif
            Notify("subsystemchange", responseJsonRpc);
        }
    }

    Core::hresult Controller::Invoke(const uint32_t channelId, const uint32_t id, const string& token, const string& method, const string& parameters, string& response /* @out */) /* override */
    {
        Core::hresult result = Core::ERROR_BAD_REQUEST;
        string callsign(Core::JSONRPC::Message::Callsign(method));

        if (callsign.empty() || (callsign == PluginHost::JSONRPC::Callsign())) {
            result = PluginHost::JSONRPC::Invoke(channelId, id, token, method, parameters, response);
        }
        else {
            Core::ProxyType<PluginHost::IShell> service;

            result = _pluginServer->Services().FromIdentifier(callsign, service);

            if (result == Core::ERROR_NONE) {
                ASSERT(service.IsValid());
                PluginHost::IShell::state currrentState = service->State();
                if (currrentState != PluginHost::IShell::state::ACTIVATED)
                {
                    result = (currrentState == PluginHost::IShell::state::HIBERNATED ? Core::ERROR_HIBERNATED : Core::ERROR_ILLEGAL_STATE);
                }
                else {
                    ASSERT(service.IsValid());

                    PluginHost::IDispatcher* dispatcher = service->QueryInterface<PluginHost::IDispatcher>();

                    if (dispatcher != nullptr) {
                        result = dispatcher->Invoke(channelId, id, token, method, parameters, response);

                        dispatcher->Release();
                    }
                }
            }
        }

        return (result);
    }

    Core::hresult Controller::Register(Exchange::Controller::ILifeTime::INotification* notification)
    {
        _adminLock.Lock();

        // Make sure a sink is not registered multiple times.
        ASSERT(std::find(_lifeTimeObservers.begin(), _lifeTimeObservers.end(), notification) == _lifeTimeObservers.end());

        _lifeTimeObservers.push_back(notification);
        notification->AddRef();

        _adminLock.Unlock();

        return (Core::ERROR_NONE);
    }

    Core::hresult Controller::Unregister(Exchange::Controller::ILifeTime::INotification* notification)
    {
        _adminLock.Lock();

        LifeTimeNotifiers::iterator index(std::find(_lifeTimeObservers.begin(), _lifeTimeObservers.end(), notification));

        // Make sure you do not unregister something you did not register !!!
        ASSERT(index != _lifeTimeObservers.end());

        if (index != _lifeTimeObservers.end()) {
            (*index)->Release();
            _lifeTimeObservers.erase(index);
        }

        _adminLock.Unlock();

        return (Core::ERROR_NONE);
    }

    Core::hresult Controller::Register(Exchange::Controller::IShells::INotification* notification)
    {
        _pluginServer->Services().Register(notification);

        return (Core::ERROR_NONE);
    }

    Core::hresult Controller::Unregister(Exchange::Controller::IShells::INotification* notification)
    {
        _pluginServer->Services().Unregister(notification);

        return (Core::ERROR_NONE);
    }

    Core::hresult Controller::Activate(const string& callsign)
    {
        Core::hresult result = Core::ERROR_NONE;
        ASSERT(_pluginServer != nullptr);

        if (callsign != Callsign()) {
            Core::ProxyType<PluginHost::IShell> service;

            if (_pluginServer->Services().FromIdentifier(callsign, service) == Core::ERROR_NONE) {
                ASSERT(service.IsValid());
                result = service->Activate(PluginHost::IShell::REQUESTED);

                // Normalise return code
                if ((result != Core::ERROR_NONE) && (result != Core::ERROR_ILLEGAL_STATE) && (result !=  Core::ERROR_INPROGRESS) && (result != Core::ERROR_PENDING_CONDITIONS)) {
                    result = Core::ERROR_OPENING_FAILED;
                }
            }
            else {
                result = Core::ERROR_UNKNOWN_KEY;
            }
        }
        else {
            result = Core::ERROR_PRIVILIGED_REQUEST;
        }
        return result;
    }

    Core::hresult Controller::Deactivate(const string& callsign)
    {
        Core::hresult result = Core::ERROR_NONE;

        ASSERT(_pluginServer != nullptr);

        if (callsign != Callsign()) {
            Core::ProxyType<PluginHost::IShell> service;

            if (_pluginServer->Services().FromIdentifier(callsign, service) == Core::ERROR_NONE) {
                ASSERT(service.IsValid());
                result = service->Deactivate(PluginHost::IShell::REQUESTED);

                // Normalise return code
                if ((result != Core::ERROR_NONE) && (result != Core::ERROR_ILLEGAL_STATE) && (result !=  Core::ERROR_INPROGRESS)) {
                    result = Core::ERROR_CLOSING_FAILED;
                }
            }
            else {
                result = Core::ERROR_UNKNOWN_KEY;
            }
        }
        else {
            result = Core::ERROR_PRIVILIGED_REQUEST;
        }

        return result;
    }

    Core::hresult Controller::Unavailable(const string& callsign)
    {
        Core::hresult result = Core::ERROR_NONE;
        ASSERT(_pluginServer != nullptr);

        if (callsign != Callsign()) {
            Core::ProxyType<PluginHost::IShell> service;

            if (_pluginServer->Services().FromIdentifier(callsign, service) == Core::ERROR_NONE) {
                ASSERT(service.IsValid());
                result = service->Unavailable(PluginHost::IShell::REQUESTED);

                // Normalise return code
                if ((result != Core::ERROR_NONE) && (result != Core::ERROR_ILLEGAL_STATE) && (result !=  Core::ERROR_INPROGRESS)) {
                    result = Core::ERROR_CLOSING_FAILED;
                }
            }
            else {
                result = Core::ERROR_UNKNOWN_KEY;
            }
        }
        else {
            result = Core::ERROR_PRIVILIGED_REQUEST;
        }
        return result;
    }

    Core::hresult Controller::Suspend(const string& callsign)
    {
        Core::hresult result = Core::ERROR_NONE;
        ASSERT(_pluginServer != nullptr);

        if (callsign != Callsign()) {
            Core::ProxyType<PluginHost::IShell> service;

            if (_pluginServer->Services().FromIdentifier(callsign, service) == Core::ERROR_NONE) {
                ASSERT(service.IsValid());
                PluginHost::IStateControl* stateControl = service->QueryInterface<PluginHost::IStateControl>();

                if (stateControl == nullptr) {
                    result = Core::ERROR_UNAVAILABLE;
                }
                else {
                    result = stateControl->Request(PluginHost::IStateControl::command::SUSPEND);
                    stateControl->Release();
                }
            }
            else {
                result = Core::ERROR_UNKNOWN_KEY;
            }
        }
        else {
            result = Core::ERROR_PRIVILIGED_REQUEST;
        }

        return result;
    }

    Core::hresult Controller::Resume(const string& callsign)
    {
        Core::hresult result = Core::ERROR_NONE;
        ASSERT(_pluginServer != nullptr);

        if (callsign != Callsign()) {
            Core::ProxyType<PluginHost::IShell> service;

            if (_pluginServer->Services().FromIdentifier(callsign, service) == Core::ERROR_NONE) {
                ASSERT(service.IsValid());
                PluginHost::IStateControl* stateControl = service->QueryInterface<PluginHost::IStateControl>();

                if (stateControl == nullptr) {
                    result = Core::ERROR_UNAVAILABLE;
                }
                else {
                    result = stateControl->Request(PluginHost::IStateControl::command::RESUME);
                    stateControl->Release();
                }
            }
            else {
                result = Core::ERROR_UNKNOWN_KEY;
            }
        }
        else {
            result = Core::ERROR_PRIVILIGED_REQUEST;
        }

        return result;
    }

    Core::hresult Controller::Clone(const string& callsign, const string& newcallsign, string& response)
    {
        Core::hresult result = Clone(callsign, newcallsign);

        if (result == Core::ERROR_NONE) {
            PluginHost::IShell* shell = reinterpret_cast<PluginHost::IShell*>(_pluginServer->Services().QueryInterfaceByCallsign(PluginHost::IShell::ID, newcallsign));

            if (shell != nullptr) {
                response = newcallsign;
            }
        }
        return result;
    }

    Core::hresult Controller::Harakiri()
    {
        return (Reboot());
    }

    Core::hresult Controller::Storeconfig()
    {
        return Persist();
    }

    Core::hresult Controller::StartDiscovery(const uint8_t& ttl)
    {
        if (_probe != nullptr) {
            _probe->Ping(ttl);
        }

        return Core::ERROR_NONE;
    }

    Core::hresult Controller::DiscoveryResults(IDiscovery::Data::IDiscoveryResultsIterator*& outResults) const
    {
        std::list<IDiscovery::Data::DiscoveryResult> results;

        if (_probe != nullptr) {
            Probe::Iterator index(_probe->Instances());

            while (index.Next() == true) {
                results.push_back({ (*index).URL().Text(), (*index).Latency(), (*index).Model(), (*index).IsSecure() });
            }
        }

        if (results.empty() == false) {
            using Iterator = IDiscovery::Data::IDiscoveryResultsIterator;

            outResults = Core::Service<RPC::IteratorType<Iterator>>::Create<Iterator>(results);
            ASSERT(outResults != nullptr);
        }
        else {
            outResults = nullptr;
        }

        return (Core::ERROR_NONE);
    }

    Core::hresult Controller::Services(const string& callsign, IMetadata::Data::IServicesIterator*& outServices) const
    {
        Core::hresult result = Core::ERROR_UNKNOWN_KEY;

        std::list<IMetadata::Data::Service> services;

        auto _Populate = [&services, this](const string& callsign) -> uint32_t {

            Core::hresult result = Core::ERROR_UNKNOWN_KEY;
            Core::ProxyType<PluginHost::IShell> service;

            ASSERT(_pluginServer != nullptr);

            if (_pluginServer->Services().FromIdentifier(callsign, service) == Core::ERROR_NONE) {
                ASSERT(service.IsValid());

                string info;

                if (service->Metadata(info) == Core::ERROR_NONE) {
                    PluginHost::MetaData::Service meta;
                    meta.FromString(info);

                    IMetadata::Data::Service service{};

                    service.Callsign = meta.Callsign;
                    service.Locator = meta.Locator;
                    service.ClassName = meta.ClassName;
                    service.Module = meta.Module;
                    service.StartMode = meta.Startup;
                    service.AutoStart = meta.AutoStart;
                    service.State = meta.JSONState;
                    service.Version = meta.ServiceVersion;
                    service.Communicator = meta.Communicator;
                    service.PersistentPathPostfix = meta.PersistentPathPostfix;
                    service.VolatilePathPostfix = meta.VolatilePathPostfix;
                    service.SystemRootPath = meta.SystemRootPath;
                    service.AutoStart = meta.AutoStart;
                    service.Configuration = meta.Configuration;
                    service.Precondition = meta.Precondition;
                    service.Termination = meta.Termination;

#if THUNDER_RESTFULL_API
                    service.Observers = meta.Observers;
#endif

#if THUNDER_RUNTIME_STATISTICS
                    service.ProcessedRequests = meta.ProcessedRequests;
                    service.ProcessedObjects = meta.ProcessedObjects;
#endif

                    services.push_back(service);
                }

                result = Core::ERROR_NONE;
            }

            return (result);
        };

        if (callsign.empty() == true) {
            auto it = _pluginServer->Services().Services();

            while (it.Next() == true) {
                _Populate(it.Current()->Callsign());
            }

            result = Core::ERROR_NONE;
        }
        else {
            result = _Populate(callsign);
        }

        if (services.empty() == false) {
            using Iterator = IMetadata::Data::IServicesIterator;

            outServices = Core::Service<RPC::IteratorType<Iterator>>::Create<Iterator>(services);
            ASSERT(outServices != nullptr);
        }
        else {
            outServices = nullptr;
        }

        return (result);
    }

    Core::hresult Controller::CallStack(const uint8_t thread, IMetadata::Data::ICallStackIterator*& outCallStack) const
    {
        Core::hresult result = Core::ERROR_UNKNOWN_KEY;

        std::list<Core::callstack_info> callStackInfo;

        ASSERT(_pluginServer != nullptr);

        ::DumpCallStack(_pluginServer->WorkerPool().Id(thread), callStackInfo);

        if (callStackInfo.empty() == false) {

            std::list<IMetadata::Data::CallStack> callstack;

            for (const Core::callstack_info& entry : callStackInfo) {
                callstack.push_back({ reinterpret_cast<Core::instance_id>(entry.address), entry.function, entry.module,
                                      (entry.line != static_cast<uint32_t>(~0)? entry.line : 0) });
            }

            using Iterator = IMetadata::Data::ICallStackIterator;

            outCallStack = Core::Service<RPC::IteratorType<Iterator>>::Create<Iterator>(callstack);
            ASSERT(outCallStack != nullptr);

            result = Core::ERROR_NONE;
        }
        else {
            outCallStack = nullptr;
        }

        return (result);
    }

    Core::hresult Controller::Links(IMetadata::Data::ILinksIterator*& outLinks) const
    {
        Core::JSON::ArrayType<PluginHost::MetaData::Channel> meta;

        ASSERT(_pluginServer != nullptr);

        _pluginServer->Dispatcher().GetMetaData(meta);
        _pluginServer->Services().GetMetaData(meta);

        if (meta.Length() > 0) {
            std::list<IMetadata::Data::Link> links;

            auto it = meta.Elements();

            while (it.Next() == true) {
                auto const& entry = it.Current();
                links.push_back({ entry.Remote.Value(), entry.JSONState.Value(), entry.Name.Value(), entry.ID.Value(), entry.Activity.Value() });
            }

            using Iterator = IMetadata::Data::ILinksIterator;

            outLinks = Core::Service<RPC::IteratorType<Iterator>>::Create<Iterator>(links);
            ASSERT(outLinks != nullptr);
        }
        else {
            outLinks = nullptr;
        }

        return (Core::ERROR_NONE);
    }

    Core::hresult Controller::Proxies(const uint32_t& linkId, IMetadata::Data::IProxiesIterator*& outProxies) const
    {
        Core::hresult result = Core::ERROR_UNKNOWN_KEY;

        Core::JSON::ArrayType<PluginHost::MetaData::Channel> meta;
       _pluginServer->Services().GetMetaData(meta);

        Core::JSON::ArrayType<PluginHost::MetaData::COMRPC> comrpc;
        Proxies(comrpc);

        string link;
        std::list<IMetadata::Data::Proxy> proxies;

        auto it = meta.Elements();

        while (it.Next() == true) {

            if (it.Current().ID.Value() == linkId) {
                link = it.Current().Remote.Value();
                break;
            }
        }

        if (link.empty() == false) {
            auto it = comrpc.Elements();

            while (it.Next() == true) {

                if (it.Current().Remote.Value() == link) {
                    auto it2 = it.Current().Proxies.Elements();

                    while (it2.Next() == true) {
                        auto const& entry = it2.Current();

                        proxies.push_back({ entry.Interface.Value(), entry.Instance.Value(), entry.Count.Value() });
                    }

                    break;
                }
            }
        }

        if (proxies.empty() == false) {
            using Iterator = IMetadata::Data::IProxiesIterator;

            outProxies = Core::Service<RPC::IteratorType<Iterator>>::Create<Iterator>(proxies);
            ASSERT(outProxies != nullptr);

            result = Core::ERROR_NONE;
        }
        else {
            outProxies = nullptr;
        }

        return (result);
    }

    Core::hresult Controller::Threads(IMetadata::Data::IThreadsIterator*& outThreads) const
    {
<<<<<<< HEAD
        Core::JSON::ArrayType<SubsystemsData> jsonResponse;
        ASSERT(_service != nullptr);
        PluginHost::ISubSystem* subSystem = _service->SubSystems();
=======
        PluginHost::MetaData::Server meta;
>>>>>>> 61eec940

        WorkerPoolMetaData(meta);

        if (meta.ThreadPoolRuns.Length() > 0) {

            std::list<IMetadata::Data::Thread> threads;

            auto it = meta.ThreadPoolRuns.Elements();

            while (it.Next() == true) {
                auto const& entry = it.Current();
                threads.push_back({ entry.Id.Value(), entry.Job.Value(), entry.Runs.Value() });
            }

            using Iterator = IMetadata::Data::IThreadsIterator;

            outThreads = Core::Service<RPC::IteratorType<Iterator>>::Create<Iterator>(threads);
            ASSERT(outThreads != nullptr);
        }
        else {
            outThreads = nullptr;
        }

        return (Core::ERROR_NONE);
    }

    Core::hresult Controller::PendingRequests(IMetadata::Data::IPendingRequestsIterator*& outRequests) const
    {
        PluginHost::MetaData::Server meta;

        WorkerPoolMetaData(meta);

        if (meta.PendingRequests.Length() > 0) {

            std::list<string> requests;

            auto it = meta.PendingRequests.Elements();

            while (it.Next() == true) {
                requests.push_back(it.Current().Value());
            }

            using Iterator = IMetadata::Data::IPendingRequestsIterator;

            outRequests = Core::Service<RPC::IteratorType<Iterator>>::Create<Iterator>(requests);
            ASSERT(outRequests != nullptr);
        }
        else {
            outRequests = nullptr;
        }

        return (Core::ERROR_NONE);
    }


    Core::hresult Controller::Subsystems(IMetadata::Data::ISubsystemsIterator*& outSubsystems) const
    {
        ASSERT(_service != nullptr);

        PluginHost::ISubSystem* subSystem = _service->SubSystems();

        if (subSystem != nullptr) {
            std::list<IMetadata::Data::Subsystem> subsystems;

            std::underlying_type<PluginHost::ISubSystem::subsystem>::type i = 0;

            while (i < PluginHost::ISubSystem::END_LIST) {

                const PluginHost::ISubSystem::subsystem subsystem = static_cast<PluginHost::ISubSystem::subsystem>(i);

                subsystems.push_back({ subsystem, subSystem->IsActive(subsystem)});

                i++;
            }

            subSystem->Release();

            using Iterator = IMetadata::Data::ISubsystemsIterator;

            outSubsystems = Core::Service<RPC::IteratorType<Iterator>>::Create<Iterator>(subsystems);
            ASSERT(outSubsystems != nullptr);
        }
        else {
            outSubsystems = nullptr;
        }

        return (Core::ERROR_NONE);
    }

    Core::hresult Controller::Version(IMetadata::Data::Version& version) const
    {
        PluginHost::MetaData::Version ver;

        _pluginServer->Metadata(ver);

        version.Hash = ver.Hash;
        version.Major = ver.Major;
        version.Minor = ver.Minor;
        version.Patch = ver.Patch;

        return (Core::ERROR_NONE);
    }

    void Controller::NotifyStateChange(const string& callsign, const PluginHost::IShell::state& state, const PluginHost::IShell::reason& reason)
    {
        _adminLock.Lock();

        LifeTimeNotifiers::const_iterator index = _lifeTimeObservers.begin();

        while(index != _lifeTimeObservers.end()) {
            (*index)->StateChange(callsign, state, reason);
            index++;
        }

        _adminLock.Unlock();

        // also notify the JSON RPC listeners (if any)
        Exchange::Controller::JLifeTime::Event::StateChange(*this, callsign, state, reason);
    }
}
}<|MERGE_RESOLUTION|>--- conflicted
+++ resolved
@@ -1290,13 +1290,7 @@
 
     Core::hresult Controller::Threads(IMetadata::Data::IThreadsIterator*& outThreads) const
     {
-<<<<<<< HEAD
-        Core::JSON::ArrayType<SubsystemsData> jsonResponse;
-        ASSERT(_service != nullptr);
-        PluginHost::ISubSystem* subSystem = _service->SubSystems();
-=======
         PluginHost::MetaData::Server meta;
->>>>>>> 61eec940
 
         WorkerPoolMetaData(meta);
 
