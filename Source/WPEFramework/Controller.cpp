 /*
 * If not stated otherwise in this file or this component's LICENSE file the
 * following copyright and licenses apply:
 *
 * Copyright 2020 Metrological
 *
 * Licensed under the Apache License, Version 2.0 (the "License");
 * you may not use this file except in compliance with the License.
 * You may obtain a copy of the License at
 *
 * http://www.apache.org/licenses/LICENSE-2.0
 *
 * Unless required by applicable law or agreed to in writing, software
 * distributed under the License is distributed on an "AS IS" BASIS,
 * WITHOUT WARRANTIES OR CONDITIONS OF ANY KIND, either express or implied.
 * See the License for the specific language governing permissions and
 * limitations under the License.
 */

#include "Controller.h"
#include "SystemInfo.h"

#include "JsonData_SystemManagement.h"
#include "JsonData_LifeTime.h"
#include "JsonData_Discovery.h"
#include "JsonData_Metadata.h"

#include "JDiscovery.h"
#include "JConfiguration.h"
#include "JSystemManagement.h"
#include "JLifeTime.h"
#include "JMetadata.h"

namespace WPEFramework {

    namespace {

        static Plugin::Metadata<Plugin::Controller> metadata(
            // Version (Major, Minor, Patch)
            1, 0, 0,
            // Preconditions
            {},
            // Terminations
            {},
            // Controls
            {}
        );
    }

namespace Plugin {

    // Signing will be done on BackOffice level. The Controller I/F will never be exposed to the outside world.
    // Access to this interface will be through the BackOffice Plugin, if external exposure is required !!!
    // typedef Web::SignedJSONBodyType<Plugin::Config, Crypto::SHA256HMAC> SignedConfig;
    // Signing will be done on BackOffice level. The Controller I/F will never be exposed to the outside world.
    static Core::ProxyPoolType<Web::JSONBodyType<PluginHost::MetaData>> jsonBodyMetaDataFactory(1);
    static Core::ProxyPoolType<Web::JSONBodyType<PluginHost::MetaData::Service>> jsonBodyServiceFactory(1);
    static Core::ProxyPoolType<Web::JSONBodyType<PluginHost::MetaData::Version>> jsonBodyVersionFactory(1);
    static Core::ProxyPoolType<Web::JSONBodyType<Core::JSON::ArrayType<PluginHost::CallstackData>>> jsonBodyCallstackFactory(1);
    static Core::ProxyPoolType<Web::JSONBodyType<Core::JSON::ArrayType<PluginHost::MetaData::COMRPC>>> jsonBodyProxiesFactory(1);

    static Core::ProxyPoolType<Web::TextBody> jsonBodyTextFactory(2);

    void Controller::Callstack(const ThreadId id, Core::JSON::ArrayType<PluginHost::CallstackData>& response) const {
        std::list<Core::callstack_info> stackList;

        ::DumpCallStack(id, stackList);

        for (const Core::callstack_info& entry : stackList) {
            response.Add() = entry;
        }
    }

   // Access to this interface will be through the BackOffice Plugin, if external exposure is required !!!
    /* virtual */ const string Controller::Initialize(PluginHost::IShell* service)
    {
        ASSERT(_service == nullptr);
        ASSERT(_probe == nullptr);

        _resumes.clear();
        _service = service;

        RPC::ConnectorController::Instance().Announce(service);

        _skipURL = static_cast<uint8_t>(_service->WebPrefix().length());

        Config config;
        config.FromString(_service->ConfigLine());

        if (config.Probe.IsSet() == true) {
            // "239.255.255.250:1900";
            Core::NodeId node (config.Probe.Node.Value().c_str());

            if (node.IsValid() == false) {
                SYSLOG(Logging::Startup, (_T("Probing requested but invalid IP address [%s]"), config.Probe.Node.Value().c_str()));
            }
            else {
                _probe = new Probe(node, _service, config.Probe.TTL.Value(), service->Model());
            }
        }

        Core::JSON::ArrayType<Core::JSON::EnumType<PluginHost::ISubSystem::subsystem>>::ConstIterator eventListIterator(static_cast<const Config&>(config).SubSystems.Elements());

        // Insert the subsystems found in the config..
        while (eventListIterator.Next() == true) {
            PluginHost::ISubSystem::subsystem current = eventListIterator.Current().Value();

            if (current >= PluginHost::ISubSystem::END_LIST) {
                Core::EnumerateType<PluginHost::ISubSystem::subsystem> name(current);
                SYSLOG(Logging::Startup, (Core::Format(_T("Subsystem [%s] can not be used as a control value in controller config!!!"), name.Data())));
            }
            else {
                _externalSubsystems.emplace_back(current);
            }
        }

        if ((config.Resumes.IsSet() == true) && (config.Resumes.Length() > 0)) {
            Core::JSON::ArrayType<Core::JSON::String>::Iterator index(config.Resumes.Elements());

            while (index.Next() == true) {
                _resumes.push_back(index.Current().Value());
            }
        }

        _service->Register(&_systemInfoReport);

        if (config.Ui.Value() == true) {
            _service->EnableWebServer(_T("UI"), EMPTY_STRING);
        } else {
            _service->DisableWebServer();
        }

        Exchange::Controller::JConfiguration::Register(*this, this);
        Exchange::Controller::JDiscovery::Register(*this, this);
        Exchange::Controller::JSystemManagement::Register(*this, this);
        Exchange::Controller::JLifeTime::Register(*this, this);
        Exchange::Controller::JMetadata::Register(*this, this);

        // On succes return a name as a Callsign to be used in the URL, after the "service"prefix
        return (_T(""));
    }

    /* virtual */ void Controller::Deinitialize(PluginHost::IShell* service)
    {
        ASSERT(_service == service);

        Exchange::Controller::JConfiguration::Unregister(*this);
        Exchange::Controller::JDiscovery::Unregister(*this);
        Exchange::Controller::JSystemManagement::Unregister(*this);
        Exchange::Controller::JLifeTime::Unregister(*this);
        Exchange::Controller::JMetadata::Unregister(*this);

        // Detach the SubSystems, we are shutting down..
        PluginHost::ISubSystem* subSystems(_service->SubSystems());

        ASSERT(subSystems != nullptr);

        if (subSystems != nullptr) {
            subSystems->Unregister(&_systemInfoReport);
            subSystems->Release();
        }

        if (_probe != nullptr) {
            delete _probe;
            _probe = nullptr;
        }

        _service->Unregister(&_systemInfoReport);

        /* stop the file serving over http.... */
        service->DisableWebServer();

        RPC::ConnectorController::Instance().Revoke(service);

    }

    /* virtual */ string Controller::Information() const
    {
        // No additional info to report.
        return (string());
    }

    /* virtual */ void Controller::Inbound(Web::Request& request)
    {
        ASSERT(request.HasBody() == false);

        if (request.Verb == Web::Request::HTTP_POST) {
            request.Body(PluginHost::IFactories::Instance().JSONRPC());
        } else if (request.Verb == Web::Request::HTTP_PUT) {
            Core::TextSegmentIterator index(Core::TextFragment(request.Path, _skipURL, static_cast<uint32_t>(request.Path.length()) - _skipURL), false, '/');

            // Always skip the first one, it is an empty part because we start with a '/' if there are more parameters.
            index.Next();

            if ( (index.Next() == true) && (index.Current() == _T("Configuration")) ) {
                request.Body(Core::ProxyType<Web::IBody>(jsonBodyTextFactory.Element()));
            }
        }
    }

    /* virtual */ Core::ProxyType<Web::Response> Controller::Process(const Web::Request& request)
    {
        ASSERT(_pluginServer != nullptr);

        TRACE(Trace::Information, (string(_T("Received request"))));

        Core::ProxyType<Web::Response> result;
        Core::TextSegmentIterator index(Core::TextFragment(request.Path, _skipURL, static_cast<uint32_t>(request.Path.length()) - _skipURL), false, '/');

        // Always skip the first one, it is an empty part because we start with a '/' if there are more parameters.
        index.Next();

        // For now, whatever the URL, we will just, on a get, drop all info we have
        if (request.Verb == Web::Request::HTTP_POST) {
            result = PluginHost::IFactories::Instance().Response();
            result->ErrorCode = Web::STATUS_BAD_REQUEST;
            result->Message = _T("There are no POST handlers!");
        } else if (request.Verb == Web::Request::HTTP_GET) {
            result = GetMethod(index);
        } else if (request.Verb == Web::Request::HTTP_PUT) {
            result = PutMethod(index, request);
        } else if (request.Verb == Web::Request::HTTP_DELETE) {
            // Time to remove a plugin, indicated by Current.
            result = DeleteMethod(index, request);
        }

        return (result);
    }

    Core::hresult Controller::Persist()
    {
        ASSERT(_pluginServer != nullptr);

        Core::hresult result = _pluginServer->Persist();

        // Normalise return code
        if (result != Core::ERROR_NONE) {
            result = Core::ERROR_GENERAL;
        }

        return result;

    }

    Core::hresult Controller::Delete(const string& path)
    {
        Core::hresult result = Core::ERROR_UNKNOWN_KEY;
        bool valid;
        string normalized_path = Core::File::Normalize(path, valid);

        ASSERT(_service != nullptr);

        if (valid == false) {
            result = Core::ERROR_PRIVILIGED_REQUEST;
        }
        else {
            Core::File file(_service->PersistentPath() + normalized_path);

            if (file.Exists() == false) {
                result = Core::ERROR_UNKNOWN_KEY;
            }
            else if (file.IsDirectory() == true) {
                result = (Core::Directory((_service->PersistentPath() + normalized_path).c_str()).Destroy() == true) ? Core::ERROR_NONE : Core::ERROR_DESTRUCTION_FAILED;
            }
            else {
                result = (file.Destroy() == true) ? Core::ERROR_NONE : Core::ERROR_DESTRUCTION_FAILED;
            }
        }

        return result;
    }

    Core::hresult Controller::Reboot()
    {
        Core::hresult result =  Core::System::Reboot();

        if ((result != Core::ERROR_NONE) && (result != Core::ERROR_UNAVAILABLE) && (result != Core::ERROR_PRIVILIGED_REQUEST) && (result != Core::ERROR_GENERAL)) {
            result = Core::ERROR_GENERAL;
        }

        return result;
    }

    Core::hresult Controller::Environment(const string& variable, string& value) const
    {
        Core::hresult result = Core::ERROR_UNKNOWN_KEY;

        if (Core::SystemInfo::GetEnvironment(variable, value) == true) {
            result = Core::ERROR_NONE;
        }

        return result;
    }

    Core::hresult Controller::Configuration(const string& callsign, string& configuration) const
    {
        Core::hresult result = Core::ERROR_UNKNOWN_KEY;
        Core::ProxyType<PluginHost::IShell> service;

        ASSERT(_pluginServer != nullptr);

        if (_pluginServer->Services().FromIdentifier(callsign, service) == Core::ERROR_NONE) {
            configuration = service->ConfigLine();
            result = Core::ERROR_NONE;
        }

        return result;
    }

    Core::hresult Controller::Configuration(const string& callsign, const string& configuration)
    {
        Core::hresult result = Core::ERROR_UNKNOWN_KEY;
        Core::ProxyType<PluginHost::IShell> service;

        ASSERT(_pluginServer != nullptr);

        if (_pluginServer->Services().FromIdentifier(callsign, service) == Core::ERROR_NONE) {
            result = service->ConfigLine(configuration);

            // Normalise return code
            if (result != Core::ERROR_NONE) {
                result = Core::ERROR_GENERAL;
            }
        }

        return result;
    }

    Core::hresult Controller::Clone(const string& basecallsign, const string& newcallsign)
    {
        Core::hresult result = Core::ERROR_NONE;
        const string controllerName = _pluginServer->Controller()->Callsign();

        ASSERT(_pluginServer != nullptr);

        if ((basecallsign.empty() == false) && (newcallsign.empty() == false) && (basecallsign != controllerName) && (newcallsign != controllerName)) {
            Core::ProxyType<PluginHost::IShell> baseService, newService;

            if (_pluginServer->Services().FromIdentifier(basecallsign, baseService) != Core::ERROR_NONE) {
                result = Core::ERROR_UNKNOWN_KEY;
            }
            else if (_pluginServer->Services().FromIdentifier(newcallsign, newService) != Core::ERROR_NONE) {
                result = _pluginServer->Services().Clone(baseService, newcallsign, newService);
            }
            else if (baseService->ClassName() != newService->ClassName()) {
                result = Core::ERROR_GENERAL;
            }
        }
        else {
            result = Core::ERROR_PRIVILIGED_REQUEST;
        }

        return result;
    }

    Core::hresult Controller::Hibernate(const string& callsign, const uint32_t timeout)
    {
        Core::hresult result = Core::ERROR_BAD_REQUEST;
        const string controllerName = _pluginServer->Controller()->Callsign();

        if ((callsign.empty() == false) && (callsign != controllerName)) {
            Core::ProxyType<PluginHost::IShell> service;

            if (_pluginServer->Services().FromIdentifier(callsign, service) != Core::ERROR_NONE) {
                result = Core::ERROR_UNKNOWN_KEY;
            }
            else {
                result = service->Hibernate(timeout);
            }
        }
        return (result);
    }

    Core::ProxyType<Web::Response> Controller::GetMethod(Core::TextSegmentIterator& index) const
    {
        Core::ProxyType<Web::Response> result(PluginHost::IFactories::Instance().Response());
        result->ContentType = Web::MIME_JSON;

        if (index.Next() == false) {
            Core::ProxyType<Web::JSONBodyType<PluginHost::MetaData>> response(jsonBodyMetaDataFactory.Element());

            // No more parameters, flush it all..
            _pluginServer->Dispatcher().GetMetaData(response->Channels);
            _pluginServer->Services().GetMetaData(response->Channels);
            _pluginServer->Services().GetMetaData(response->Plugins);
            WorkerPoolMetaData(response->Process);

            result->Body(Core::ProxyType<Web::IBody>(response));
        } else if (index.Current() == _T("Links")) {
            Core::ProxyType<Web::JSONBodyType<PluginHost::MetaData>> response(jsonBodyMetaDataFactory.Element());

            _pluginServer->Dispatcher().GetMetaData(response->Channels);
            _pluginServer->Services().GetMetaData(response->Channels);

            result->Body(Core::ProxyType<Web::IBody>(response));
        } else if (index.Current() == _T("Plugins")) {
            Core::ProxyType<Web::JSONBodyType<PluginHost::MetaData>> response(jsonBodyMetaDataFactory.Element());

            _pluginServer->Services().GetMetaData(response->Plugins);

            result->Body(Core::ProxyType<Web::IBody>(response));
        } else if (index.Current() == _T("Environment")) {
            // We do not want Environment to be included in the variable
            if (index.Next() == true) {
                string value;

                if (Core::SystemInfo::GetEnvironment(index.Remainder().Text(), value) == true) {
                    Core::ProxyType<Web::JSONBodyType<PluginHost::MetaData>> response(jsonBodyMetaDataFactory.Element());
                    response->Value = value;

                    result->Body(Core::ProxyType<Web::IBody>(response));
                } else {
                    result->ErrorCode = Web::STATUS_NO_CONTENT;
                    result->Message = _T("Environment variable does not exist");
                }
            }
        } else if (index.Current() == _T("Plugin")) {
            if (index.Next() == true) {
                Core::ProxyType<PluginHost::Server::Service> serviceInfo(FromIdentifier(index.Current().Text()));

                if (serviceInfo.IsValid() == true) {
                    Core::ProxyType<Web::JSONBodyType<PluginHost::MetaData::Service>> response(jsonBodyServiceFactory.Element());

                    serviceInfo->GetMetaData(*response);

                    result->Body(Core::ProxyType<Web::IBody>(response));
                }
            }
        } else if (index.Current() == _T("Configuration")) {
            if (index.Next() == true) {
                Core::ProxyType<PluginHost::Service> serviceInfo(FromIdentifier(index.Current().Text()));

                if (serviceInfo.IsValid() == true) {
                    Core::ProxyType<Web::TextBody> response(jsonBodyTextFactory.Element());

                    *response = serviceInfo->ConfigLine();

                    result->Body(Core::ProxyType<Web::IBody>(response));
                }
            }
        } else if (index.Current() == _T("Process")) {
            Core::ProxyType<Web::JSONBodyType<PluginHost::MetaData>> response(jsonBodyMetaDataFactory.Element());

            WorkerPoolMetaData(response->Process);

            result->Body(Core::ProxyType<Web::IBody>(response));
        } else if (index.Current() == _T ("Callstack")) {
            if (index.Next() == false) {
                result->ErrorCode = Web::STATUS_BAD_REQUEST;
                result->Message = _T("Please supply an index for the callstack you need!");
            }
            else {
                Core::NumberType<uint8_t> threadIndex(index.Current());

                Core::ProxyType<Web::JSONBodyType<Core::JSON::ArrayType<PluginHost::CallstackData>>> response = jsonBodyCallstackFactory.Element();
                Callstack(_pluginServer->WorkerPool().Id(threadIndex.Value()), *response);
                result->Body(Core::ProxyType<Web::IBody>(response));
            }
        } else if (index.Current() == _T ("Monitor")) {
            Core::NumberType<uint8_t> threadIndex(index.Current());
            Core::ProxyType<Web::JSONBodyType<Core::JSON::ArrayType<PluginHost::CallstackData>>> response = jsonBodyCallstackFactory.Element();
            Callstack(Core::ResourceMonitor::Instance().Id(), *response);
            result->Body(Core::ProxyType<Web::IBody>(response));
        } else if (index.Current() == _T("Discovery")) {

            if (_probe == nullptr) {
                result->ErrorCode = Web::STATUS_BAD_REQUEST;
                result->Message = _T("Probe functionality not enabled!");
            }
            else {
                Core::ProxyType<Web::JSONBodyType<PluginHost::MetaData>> response(jsonBodyMetaDataFactory.Element());

                Probe::Iterator index(_probe->Instances());

                while (index.Next() == true) {
                    PluginHost::MetaData::Bridge newElement;
                    newElement.Locator = (*index).URL().Text();
                    newElement.Latency = (*index).Latency();
                    if ((*index).Model().empty() == false) {
                        newElement.Model = (*index).Model();
                    }
                    newElement.Secure = (*index).IsSecure();
                    response->Bridges.Add(newElement);
                }

                result->Body(Core::ProxyType<Web::IBody>(response));
            }

        } else if (index.Current() == _T("SubSystems")) {
            PluginHost::ISubSystem* subSystem = _service->SubSystems();
            Core::ProxyType<Web::JSONBodyType<PluginHost::MetaData>> response(jsonBodyMetaDataFactory.Element());

            uint8_t index(0);
            if (subSystem != nullptr) {
                while (index < PluginHost::ISubSystem::END_LIST) {
                    PluginHost::ISubSystem::subsystem current(static_cast<PluginHost::ISubSystem::subsystem>(index));
                    response->SubSystems.Add(current, subSystem->IsActive(current));
                    ++index;
                }
                subSystem->Release();
            }

            result->Body(Core::ProxyType<Web::IBody>(response));
        }
        else if (index.Current() == _T("Version")) {
            Core::ProxyType<Web::JSONBodyType<PluginHost::MetaData::Version>> response(jsonBodyVersionFactory.Element());
            _pluginServer->Metadata(*response);
            result->Body(Core::ProxyType<Web::IBody>(response));
        }
        else if (index.Current() == _T("Proxies")) {
            Core::ProxyType<Web::JSONBodyType<Core::JSON::ArrayType<PluginHost::MetaData::COMRPC>>> response(jsonBodyProxiesFactory.Element());
            Proxies(*response);
            result->Body(Core::ProxyType<Web::IBody>(response));
        }

        return (result);
    }
    Core::ProxyType<Web::Response> Controller::PutMethod(Core::TextSegmentIterator& index, const Web::Request& request)
    {
        Core::ProxyType<Web::Response> result(PluginHost::IFactories::Instance().Response());

        // All PUT commands require an additional parameter, so go look for it.
        if (index.Next() == true) {
            if (index.Current() == _T("Activate")) {
                if (index.Next()) {
                    const string callSign(index.Current().Text());
                    if (callSign == _service->Callsign()) {
                        result->ErrorCode = Web::STATUS_FORBIDDEN;
                        result->Message = _T("The PluginHost Controller can not be activated.");
                    } else {
                        Core::ProxyType<PluginHost::Server::Service> pluginInfo(FromIdentifier(callSign));

                        if (pluginInfo.IsValid()) {
                            if (pluginInfo->State() == PluginHost::IShell::DEACTIVATED) {
                                // Activate the plugin.
                                uint32_t returnCode = pluginInfo->Activate(PluginHost::IShell::REQUESTED);

                                // See if this was a successful activation...
                                if (pluginInfo->HasError() == true) {
                                    // Oops seems we failed. Send out the error message
                                    result->ErrorCode = Web::STATUS_INTERNAL_SERVER_ERROR;
                                    result->Message = pluginInfo->ErrorMessage();
                                } else if (returnCode != Core::ERROR_NONE) {
                                    result->ErrorCode = Web::STATUS_NOT_MODIFIED;
                                    result->Message = _T("Activation already in progress.");
                                }
                            }
                        } else {
                            result->ErrorCode = Web::STATUS_NOT_FOUND;
                            result->Message = _T("There is no callsign: ") + callSign;
                        }
                    }
                }
            } else if (index.Current() == _T("Deactivate")) {
                if (index.Next()) {
                    const string callSign(index.Current().Text());
                    if (callSign == _service->Callsign()) {
                        result->ErrorCode = Web::STATUS_FORBIDDEN;
                        result->Message = _T("The PluginHost Controller can not be deactivated.");
                    } else {
                        Core::ProxyType<PluginHost::Server::Service> pluginInfo(FromIdentifier(callSign));

                        if (pluginInfo.IsValid()) {
                            if (pluginInfo->State() == PluginHost::IShell::ACTIVATED) {
                                // Deactivate the plugin.
                                if (pluginInfo->Deactivate(PluginHost::IShell::REQUESTED) != Core::ERROR_NONE) {
                                    result->ErrorCode = Web::STATUS_NOT_MODIFIED;
                                    result->Message = _T("Deactivation already in progress.");
                                }
                            }
                        } else {
                            result->ErrorCode = Web::STATUS_NOT_FOUND;
                            result->Message = _T("There is no callsign: ") + callSign;
                        }
                    }
                }
            } else if (index.Current() == _T("Unavailable")) {
                if (index.Next()) {
                    const string callSign(index.Current().Text());
                    if (callSign == _service->Callsign()) {
                        result->ErrorCode = Web::STATUS_FORBIDDEN;
                        result->Message = _T("The PluginHost Controller can not set Unavailable.");
                    } else {
                        Core::ProxyType<PluginHost::Server::Service> pluginInfo(FromIdentifier(callSign));

                        if (pluginInfo.IsValid()) {
                            if (pluginInfo->State() == PluginHost::IShell::DEACTIVATED) {
                                // Mark the plugin as unavailable.
                                if (pluginInfo->Unavailable(PluginHost::IShell::REQUESTED) != Core::ERROR_NONE) {
                                    result->ErrorCode = Web::STATUS_NOT_MODIFIED;
                                    result->Message = _T("Marking the plugin as Unavailble failed.");
                                }
                            }
                        } else {
                            result->ErrorCode = Web::STATUS_NOT_FOUND;
                            result->Message = _T("There is no callsign: ") + callSign;
                        }
                    }
                }
            } else if (index.Current() == _T("Configuration")) {
                if ((index.Next() == true) && (request.HasBody() == true)) {

                    Core::ProxyType<PluginHost::Service> serviceInfo(FromIdentifier(index.Current().Text()));
                    Core::ProxyType<const Web::TextBody> data(request.Body<const Web::TextBody>());

                    if ((data.IsValid() == false) || (serviceInfo.IsValid() == false)) {

                        result->ErrorCode = Web::STATUS_BAD_REQUEST;
                        result->Message = _T("Not sufficent data to comply to the request");
                    } else {

                        uint32_t error;

                        if ((error = serviceInfo->ConfigLine(*data)) == Core::ERROR_NONE) {
                            result->ErrorCode = Web::STATUS_OK;
                        } else {
                            result->ErrorCode = Web::STATUS_BAD_REQUEST;
                            result->Message = _T("Could not update the config. Error: ") + Core::NumberType<uint32_t>(error).Text();
                        }
                    }
                }
            } else if (index.Current() == _T("Discovery")) {
                if (_probe != nullptr) {
                    result->ErrorCode = Web::STATUS_BAD_REQUEST;
                    result->Message = _T("Probe functionality not enabled!");
                }
                else {
                    Core::URL::KeyValue options(request.Query.Value());
                    uint8_t ttl = options.Number<uint8_t>(_T("TTL"), 0);

                    _probe->Ping(ttl);

                    result->ErrorCode = Web::STATUS_OK;
                    result->Message = _T("Discovery cycle initiated");
                }
            } else if (index.Current() == _T("Persist")) {

                _pluginServer->Persist();

                result->ErrorCode = Web::STATUS_OK;
                result->Message = _T("Current configuration stored");
            } else if (index.Current() == _T("Harakiri")) {
                uint32_t status = Core::System::Reboot();
                if (status == Core::ERROR_NONE) {
                    result->ErrorCode = Web::STATUS_OK;
                } else {
                    result->ErrorCode = Web::STATUS_BAD_REQUEST;
                    result->Message = _T("Could not issue a reboot request. Error: ") + Core::NumberType<uint32_t>(status).Text();
                }
            }
        }
        return (result);
    }

    Core::ProxyType<Web::Response> Controller::DeleteMethod(Core::TextSegmentIterator& index, const Web::Request& /* request */)
    {
        Core::ProxyType<Web::Response> result(PluginHost::IFactories::Instance().Response());

        // All delete commands require an additional parameter, so go look for it.
        if (index.Next() == true) {
            if (index.Current() == _T("Persistent")) {
                string remainder;

                if (index.Next() == true) {
                    remainder = index.Remainder().Text();
                }

                bool valid;
                string normalized(Core::File::Normalize(remainder, valid));

                if (valid == false) {
                    result->Message = "incorrect path";
                    result->ErrorCode = Web::STATUS_BAD_REQUEST;
                }
                else {
                    Core::Directory((_service->PersistentPath() + normalized).c_str()).Destroy();
                    result->Message = "OK";
                    result->ErrorCode = Web::STATUS_OK;
                }
            }
        }
        return (result);
    }

    void Controller::StartupResume(const string& callsign, PluginHost::IShell* plugin)
    {
        if (_resumes.size() > 0) {
            std::list<string>::iterator index(_resumes.begin());

            ASSERT(_service != nullptr);

            while ((index != _resumes.end()) && (*index != callsign)) {
                index++;
            }

            if (index != _resumes.end()) {

                PluginHost::IStateControl* stateControl = plugin->QueryInterface<PluginHost::IStateControl>();

                TRACE_L1("Resuming %s", callsign.c_str());

                if (stateControl != nullptr) {
                    uint32_t error = stateControl->Request(PluginHost::IStateControl::RESUME);

                    if (error != Core::ERROR_NONE) {
                        TRACE_L1("Failed to resume %s, error %d", callsign.c_str(), error);
                    }

                    stateControl->Release();
                }

                _resumes.erase(index);
            }
        }
    }

    void Controller::Proxies(Core::JSON::ArrayType<PluginHost::MetaData::COMRPC>& response) const {
        RPC::Administrator::Instance().Visit([&](const Core::IPCChannel& channel, const RPC::Administrator::Proxies& proxies)
            {
                PluginHost::MetaData::COMRPC& entry(response.Add());
                const RPC::Communicator::Client* comchannel = dynamic_cast<const RPC::Communicator::Client*>(&channel);

                if (comchannel != nullptr) {
                    string identifier = PluginHost::ChannelIdentifier(comchannel->Source());

                    if (identifier.empty() == false) {
                        entry.Remote = identifier;
                    }
                }

                for (const auto& proxy : proxies) {
                    PluginHost::MetaData::COMRPC::Proxy& info(entry.Proxies.Add());
                    info.Instance = proxy->Implementation();
                    info.Interface = proxy->InterfaceId();
                    info.Count = proxy->ReferenceCount();
                }
            }
        );
    }

    void Controller::SubSystems()
    {
        string message;
#if THUNDER_RESTFULL_API
        PluginHost::MetaData response;
#endif
        Core::JSON::ArrayType<SubsystemsData> responseJsonRpc;
        PluginHost::ISubSystem* subSystem = _service->SubSystems();

        // Now prepare a message for the Javascript world.
        bool sendReport = false;
        uint8_t index(0);

        _adminLock.Lock();

        if (subSystem != nullptr) {
            uint32_t reportMask = 0;

            while (index < PluginHost::ISubSystem::END_LIST) {
                PluginHost::ISubSystem::subsystem current(static_cast<PluginHost::ISubSystem::subsystem>(index));
                uint32_t bit(1 << index);
                reportMask |= (subSystem->IsActive(current) ? bit : 0);

                if (((reportMask & bit) != 0) ^ ((_lastReported & bit) != 0)) {
                    SubsystemsData status;
                    status.Subsystem = current;
                    status.Active = ((reportMask & bit) != 0);
                    responseJsonRpc.Add(status);

#if THUNDER_RESTFULL_API
                    response.SubSystems.Add(current, ((reportMask & bit) != 0));
#endif
                    sendReport = true;
                }
                ++index;
            }

            _lastReported = reportMask;
            subSystem->Release();
        }

        _adminLock.Unlock();

        if (sendReport == true) {

            response.ToString(message);

            TRACE_L1("Sending out a SubSystem change notification. %s", message.c_str());

#if THUNDER_RESTFULL_API
            _pluginServer->_controller->Notification(message);
#endif
            Notify("subsystemchange", responseJsonRpc);
        }
    }

    uint32_t Controller::Validate(const string& token, const string& method, const string& paramaters) const /* override */ {
        return(PluginHost::JSONRPC::Validate(token, Core::JSONRPC::Message::Method(method), paramaters));
    }

    uint32_t Controller::Invoke(const uint32_t channelId, const uint32_t id, const string& token, const string& method, const string& parameters, string& response /* @out */) /* override */
    {
        Core::hresult result = Core::ERROR_BAD_REQUEST;
        string callsign(Core::JSONRPC::Message::Callsign(method));

        if (callsign.empty() || (callsign == PluginHost::JSONRPC::Callsign())) {
            result = PluginHost::JSONRPC::Invoke(channelId, id, token, method, parameters, response);
        }
        else {
            Core::ProxyType<PluginHost::IShell> service;

            result = _pluginServer->Services().FromIdentifier(callsign, service);

            if (result == Core::ERROR_NONE) {
                ASSERT(service.IsValid());
                PluginHost::IShell::state currrentState = service->State();
                if (currrentState != PluginHost::IShell::state::ACTIVATED)
                {
                    result = (currrentState == PluginHost::IShell::state::HIBERNATED ? Core::ERROR_HIBERNATED : Core::ERROR_ILLEGAL_STATE);
                }
                else {
                    ASSERT(service.IsValid());

                    PluginHost::IDispatcher* dispatcher = reinterpret_cast<PluginHost::IDispatcher*>(service->QueryInterface(PluginHost::IDispatcher::ID));

                    if (dispatcher != nullptr) {
                        PluginHost::ILocalDispatcher* localDispatcher = dispatcher->Local();

                        ASSERT(localDispatcher != nullptr);

                        if (localDispatcher != nullptr) {
                            result = localDispatcher->Invoke(channelId, id, token, Core::JSONRPC::Message::VersionedFullMethod(method), parameters, response);
                        }
                        dispatcher->Release();
                    }
                }
            }
        }

        return (result);
    }

    Core::hresult Controller::Register(Exchange::Controller::ILifeTime::INotification* notification)
    {
        _adminLock.Lock();

        // Make sure a sink is not registered multiple times.
        ASSERT(std::find(_observers.begin(), _observers.end(), notification) == _observers.end());

        _observers.push_back(notification);
        notification->AddRef();

        _adminLock.Unlock();

        return (Core::ERROR_NONE);
    }

    Core::hresult Controller::Unregister(Exchange::Controller::ILifeTime::INotification* notification)
    {
        _adminLock.Lock();

        std::list<Exchange::Controller::ILifeTime::INotification*>::iterator index(std::find(_observers.begin(), _observers.end(), notification));

        // Make sure you do not unregister something you did not register !!!
        ASSERT(index != _observers.end());

        if (index != _observers.end()) {
            (*index)->Release();
            _observers.erase(index);
        }

        _adminLock.Unlock();

        return (Core::ERROR_NONE);
    }

    Core::hresult Controller::Activate(const string& callsign)
    {
        Core::hresult result = Core::ERROR_NONE;
        ASSERT(_pluginServer != nullptr);

        if (callsign != Callsign()) {
            Core::ProxyType<PluginHost::IShell> service;

            if (_pluginServer->Services().FromIdentifier(callsign, service) == Core::ERROR_NONE) {
                ASSERT(service.IsValid());
                result = service->Activate(PluginHost::IShell::REQUESTED);

                // Normalise return code
                if ((result != Core::ERROR_NONE) && (result != Core::ERROR_ILLEGAL_STATE) && (result !=  Core::ERROR_INPROGRESS) && (result != Core::ERROR_PENDING_CONDITIONS)) {
                    result = Core::ERROR_OPENING_FAILED;
                }
            }
            else {
                result = Core::ERROR_UNKNOWN_KEY;
            }
        }
        else {
            result = Core::ERROR_PRIVILIGED_REQUEST;
        }
        return result;
    }

    Core::hresult Controller::Deactivate(const string& callsign)
    {
        Core::hresult result = Core::ERROR_NONE;

        ASSERT(_pluginServer != nullptr);

        if (callsign != Callsign()) {
            Core::ProxyType<PluginHost::IShell> service;

            if (_pluginServer->Services().FromIdentifier(callsign, service) == Core::ERROR_NONE) {
                ASSERT(service.IsValid());
                result = service->Deactivate(PluginHost::IShell::REQUESTED);

                // Normalise return code
                if ((result != Core::ERROR_NONE) && (result != Core::ERROR_ILLEGAL_STATE) && (result !=  Core::ERROR_INPROGRESS)) {
                    result = Core::ERROR_CLOSING_FAILED;
                }
            }
            else {
                result = Core::ERROR_UNKNOWN_KEY;
            }
        }
        else {
            result = Core::ERROR_PRIVILIGED_REQUEST;
        }

        return result;
    }

    Core::hresult Controller::Unavailable(const string& callsign)
    {
        Core::hresult result = Core::ERROR_NONE;
        ASSERT(_pluginServer != nullptr);

        if (callsign != Callsign()) {
            Core::ProxyType<PluginHost::IShell> service;

            if (_pluginServer->Services().FromIdentifier(callsign, service) == Core::ERROR_NONE) {
                ASSERT(service.IsValid());
                result = service->Unavailable(PluginHost::IShell::REQUESTED);

                // Normalise return code
                if ((result != Core::ERROR_NONE) && (result != Core::ERROR_ILLEGAL_STATE) && (result !=  Core::ERROR_INPROGRESS)) {
                    result = Core::ERROR_CLOSING_FAILED;
                }
            }
            else {
                result = Core::ERROR_UNKNOWN_KEY;
            }
        }
        else {
            result = Core::ERROR_PRIVILIGED_REQUEST;
        }
        return result;
    }

    Core::hresult Controller::Suspend(const string& callsign)
    {
        Core::hresult result = Core::ERROR_NONE;
        ASSERT(_pluginServer != nullptr);

        if (callsign != Callsign()) {
            Core::ProxyType<PluginHost::IShell> service;

            if (_pluginServer->Services().FromIdentifier(callsign, service) == Core::ERROR_NONE) {
                ASSERT(service.IsValid());
                PluginHost::IStateControl* stateControl = service->QueryInterface<PluginHost::IStateControl>();

                if (stateControl == nullptr) {
                    result = Core::ERROR_UNAVAILABLE;
                }
                else {
                    result = stateControl->Request(PluginHost::IStateControl::command::SUSPEND);
                    stateControl->Release();
                }
            }
            else {
                result = Core::ERROR_UNKNOWN_KEY;
            }
        }
        else {
            result = Core::ERROR_PRIVILIGED_REQUEST;
        }

        return result;
    }

    Core::hresult Controller::Resume(const string& callsign)
    {
        Core::hresult result = Core::ERROR_NONE;
        ASSERT(_pluginServer != nullptr);

        if (callsign != Callsign()) {
            Core::ProxyType<PluginHost::IShell> service;

            if (_pluginServer->Services().FromIdentifier(callsign, service) == Core::ERROR_NONE) {
                ASSERT(service.IsValid());
                PluginHost::IStateControl* stateControl = service->QueryInterface<PluginHost::IStateControl>();

                if (stateControl == nullptr) {
                    result = Core::ERROR_UNAVAILABLE;
                }
                else {
                    result = stateControl->Request(PluginHost::IStateControl::command::RESUME);
                    stateControl->Release();
                }
            }
            else {
                result = Core::ERROR_UNKNOWN_KEY;
            }
        }
        else {
            result = Core::ERROR_PRIVILIGED_REQUEST;
        }

        return result;
    }

    Core::hresult Controller::Clone(const string& callsign, const string& newcallsign, string& response)
    {
        Core::hresult result = Clone(callsign, newcallsign);
        if (result == Core::ERROR_NONE) {
            response = newcallsign;
        }
        return result;
    }

    Core::hresult Controller::Harakiri()
    {
        return (Reboot());
    }

    Core::hresult Controller::Storeconfig()
    {
        return Persist();
    }

    Core::hresult Controller::StartDiscovery(const uint8_t& ttl)
    {
        if (_probe != nullptr) {
            _probe->Ping(ttl);
        }

        return Core::ERROR_NONE;
    }

    Core::hresult Controller::DiscoveryResults(IDiscovery::Data::IDiscoveryResultsIterator*& outResults) const
    {
        std::list<IDiscovery::Data::DiscoveryResult> results;

        if (_probe != nullptr) {
            Probe::Iterator index(_probe->Instances());

            while (index.Next() == true) {
                results.push_back({ (*index).URL().Text(), (*index).Latency(), (*index).Model(), (*index).IsSecure() });
            }
        }

        if (results.empty() == false) {
            using Iterator = IDiscovery::Data::IDiscoveryResultsIterator;

            outResults = Core::Service<RPC::IteratorType<Iterator>>::Create<Iterator>(results);
            ASSERT(outResults != nullptr);
        }
        else {
            outResults = nullptr;
        }

        return (Core::ERROR_NONE);
    }

    Core::hresult Controller::Services(const string& callsign, IMetadata::Data::IServicesIterator*& outServices) const
    {
        Core::hresult result = Core::ERROR_UNKNOWN_KEY;

        std::list<IMetadata::Data::Service> services;

        auto _Populate = [&services, this](const string& callsign) -> uint32_t {

            Core::hresult result = Core::ERROR_UNKNOWN_KEY;
            Core::ProxyType<PluginHost::IShell> service;

            ASSERT(_pluginServer != nullptr);

            if (_pluginServer->Services().FromIdentifier(callsign, service) == Core::ERROR_NONE) {
                ASSERT(service.IsValid());

                string info;

                if (service->Metadata(info) == Core::ERROR_NONE) {
                    PluginHost::MetaData::Service meta;
                    meta.FromString(info);

                    IMetadata::Data::Service service{};

                    service.Callsign = meta.Callsign;
                    service.Locator = meta.Locator;
                    service.ClassName = meta.ClassName;
                    service.Module = meta.Module;
                    service.StartMode = meta.Startup;
                    service.AutoStart = meta.AutoStart;
                    service.State = meta.JSONState;
                    service.Version = meta.ServiceVersion;
                    service.Communicator = meta.Communicator;
                    service.PersistentPathPostfix = meta.PersistentPathPostfix;
                    service.VolatilePathPostfix = meta.VolatilePathPostfix;
                    service.SystemRootPath = meta.SystemRootPath;
                    service.AutoStart = meta.AutoStart;
                    service.Configuration = meta.Configuration;
                    service.Precondition = meta.Precondition;
                    service.Termination = meta.Termination;

#if THUNDER_RESTFULL_API
                    service.Observers = meta.Observers;
#endif

#if THUNDER_RUNTIME_STATISTICS
                    service.ProcessedRequests = meta.ProcessedRequests;
                    service.ProcessedObjects = meta.ProcessedObjects;
#endif

                    services.push_back(service);
                }

                result = Core::ERROR_NONE;
            }

            return (result);
        };

        if (callsign.empty() == true) {
            auto it = _pluginServer->Services().Services();

            while (it.Next() == true) {
                _Populate(it.Current()->Callsign());
            }

            result = Core::ERROR_NONE;
        }
        else {
            result = _Populate(callsign);
        }

        if (services.empty() == false) {
            using Iterator = IMetadata::Data::IServicesIterator;

            outServices = Core::Service<RPC::IteratorType<Iterator>>::Create<Iterator>(services);
            ASSERT(outServices != nullptr);
        }
        else {
            outServices = nullptr;
        }

        return (result);
    }

    Core::hresult Controller::CallStack(const uint8_t thread, IMetadata::Data::ICallStackIterator*& outCallStack) const
    {
        Core::hresult result = Core::ERROR_UNKNOWN_KEY;

        std::list<Core::callstack_info> callStackInfo;

        ASSERT(_pluginServer != nullptr);

        ::DumpCallStack(_pluginServer->WorkerPool().Id(thread), callStackInfo);

        if (callStackInfo.empty() == false) {

            std::list<IMetadata::Data::CallStack> callstack;

            for (const Core::callstack_info& entry : callStackInfo) {
                callstack.push_back({ reinterpret_cast<Core::instance_id>(entry.address), entry.function, entry.module,
                                      (entry.line != static_cast<uint32_t>(~0)? entry.line : 0) });
            }

            using Iterator = IMetadata::Data::ICallStackIterator;

            outCallStack = Core::Service<RPC::IteratorType<Iterator>>::Create<Iterator>(callstack);
            ASSERT(outCallStack != nullptr);

            result = Core::ERROR_NONE;
        }
        else {
            outCallStack = nullptr;
        }

        return (result);
    }

    Core::hresult Controller::Links(IMetadata::Data::ILinksIterator*& outLinks) const
    {
        Core::JSON::ArrayType<PluginHost::MetaData::Channel> meta;

        ASSERT(_pluginServer != nullptr);

        _pluginServer->Dispatcher().GetMetaData(meta);
        _pluginServer->Services().GetMetaData(meta);

        if (meta.Length() > 0) {
            std::list<IMetadata::Data::Link> links;

            auto it = meta.Elements();

            while (it.Next() == true) {
                auto const& entry = it.Current();
                links.push_back({ entry.Remote.Value(), entry.JSONState.Value(), entry.Name.Value(), entry.ID.Value(), entry.Activity.Value() });
            }

            using Iterator = IMetadata::Data::ILinksIterator;

            outLinks = Core::Service<RPC::IteratorType<Iterator>>::Create<Iterator>(links);
            ASSERT(outLinks != nullptr);
        }
        else {
            outLinks = nullptr;
        }

        return (Core::ERROR_NONE);
    }

    Core::hresult Controller::Proxies(const uint32_t& linkId, IMetadata::Data::IProxiesIterator*& outProxies) const
    {
        Core::hresult result = Core::ERROR_UNKNOWN_KEY;

        Core::JSON::ArrayType<PluginHost::MetaData::Channel> meta;
       _pluginServer->Services().GetMetaData(meta);

        Core::JSON::ArrayType<PluginHost::MetaData::COMRPC> comrpc;
        Proxies(comrpc);

        string link;
        std::list<IMetadata::Data::Proxy> proxies;

        auto it = meta.Elements();

        while (it.Next() == true) {

            if (it.Current().ID.Value() == linkId) {
                link = it.Current().Remote.Value();
                break;
            }
        }

        if (link.empty() == false) {
            auto it = comrpc.Elements();

            while (it.Next() == true) {

                if (it.Current().Remote.Value() == link) {
                    auto it2 = it.Current().Proxies.Elements();

                    while (it2.Next() == true) {
                        auto const& entry = it2.Current();

                        proxies.push_back({ entry.Interface.Value(), entry.Instance.Value(), entry.Count.Value() });
                    }

                    break;
                }
            }
        }

        if (proxies.empty() == false) {
            using Iterator = IMetadata::Data::IProxiesIterator;

            outProxies = Core::Service<RPC::IteratorType<Iterator>>::Create<Iterator>(proxies);
            ASSERT(outProxies != nullptr);

            result = Core::ERROR_NONE;
        }
        else {
            outProxies = nullptr;
        }

        return (result);
    }

    Core::hresult Controller::Threads(IMetadata::Data::IThreadsIterator*& outThreads) const
    {
        PluginHost::MetaData::Server meta;

        WorkerPoolMetaData(meta);

        if (meta.ThreadPoolRuns.Length() > 0) {

            std::list<IMetadata::Data::Thread> threads;

            auto it = meta.ThreadPoolRuns.Elements();

            while (it.Next() == true) {
                auto const& entry = it.Current();
                threads.push_back({ entry.Id.Value(), entry.Job.Value(), entry.Runs.Value() });
            }

            using Iterator = IMetadata::Data::IThreadsIterator;

            outThreads = Core::Service<RPC::IteratorType<Iterator>>::Create<Iterator>(threads);
            ASSERT(outThreads != nullptr);
        }
        else {
            outThreads = nullptr;
        }

        return (Core::ERROR_NONE);
    }

    Core::hresult Controller::PendingRequests(IMetadata::Data::IPendingRequestsIterator*& outRequests) const
    {
        PluginHost::MetaData::Server meta;

        WorkerPoolMetaData(meta);

        if (meta.PendingRequests.Length() > 0) {

            std::list<string> requests;

            auto it = meta.PendingRequests.Elements();

            while (it.Next() == true) {
                requests.push_back(it.Current().Value());
            }

            using Iterator = IMetadata::Data::IPendingRequestsIterator;

            outRequests = Core::Service<RPC::IteratorType<Iterator>>::Create<Iterator>(requests);
            ASSERT(outRequests != nullptr);
        }
        else {
            outRequests = nullptr;
        }

        return (Core::ERROR_NONE);
    }


    Core::hresult Controller::Subsystems(IMetadata::Data::ISubsystemsIterator*& outSubsystems) const
    {
        ASSERT(_service != nullptr);

        PluginHost::ISubSystem* subSystem = _service->SubSystems();

        if (subSystem != nullptr) {
            std::list<IMetadata::Data::Subsystem> subsystems;

            std::underlying_type<PluginHost::ISubSystem::subsystem>::type i = 0;

            while (i < PluginHost::ISubSystem::END_LIST) {

                const PluginHost::ISubSystem::subsystem subsystem = static_cast<PluginHost::ISubSystem::subsystem>(i);

                subsystems.push_back({ subsystem, subSystem->IsActive(subsystem)});

                i++;
            }

            subSystem->Release();

            using Iterator = IMetadata::Data::ISubsystemsIterator;

            outSubsystems = Core::Service<RPC::IteratorType<Iterator>>::Create<Iterator>(subsystems);
            ASSERT(outSubsystems != nullptr);
        }
        else {
            outSubsystems = nullptr;
        }

        return (Core::ERROR_NONE);
    }

<<<<<<< HEAD
=======
    Core::hresult Controller::Version(IMetadata::Data::Version& version) const
    {
        PluginHost::MetaData::Version ver;

        _pluginServer->Metadata(ver);

        version.Hash = ver.Hash;
        version.Major = ver.Major;
        version.Minor = ver.Minor;
        version.Patch = ver.Patch;

        return (Core::ERROR_NONE);
    }

>>>>>>> 61eec940
    void Controller::NotifyStateChange(const string& callsign, const PluginHost::IShell::state& state, const PluginHost::IShell::reason& reason)
    {
        _adminLock.Lock();

        std::list<Exchange::Controller::ILifeTime::INotification*>::const_iterator index = _observers.begin();

        while(index != _observers.end()) {
            (*index)->StateChange(callsign, state, reason);
            index++;
        }

        _adminLock.Unlock();

        // also notify the JSON RPC listeners (if any)
        Exchange::Controller::JLifeTime::Event::StateChange(*this, callsign, state, reason);
<<<<<<< HEAD

=======
>>>>>>> 61eec940
    }
}
}<|MERGE_RESOLUTION|>--- conflicted
+++ resolved
@@ -1370,8 +1370,6 @@
         return (Core::ERROR_NONE);
     }
 
-<<<<<<< HEAD
-=======
     Core::hresult Controller::Version(IMetadata::Data::Version& version) const
     {
         PluginHost::MetaData::Version ver;
@@ -1386,7 +1384,6 @@
         return (Core::ERROR_NONE);
     }
 
->>>>>>> 61eec940
     void Controller::NotifyStateChange(const string& callsign, const PluginHost::IShell::state& state, const PluginHost::IShell::reason& reason)
     {
         _adminLock.Lock();
@@ -1402,10 +1399,6 @@
 
         // also notify the JSON RPC listeners (if any)
         Exchange::Controller::JLifeTime::Event::StateChange(*this, callsign, state, reason);
-<<<<<<< HEAD
-
-=======
->>>>>>> 61eec940
     }
 }
 }