--- conflicted
+++ resolved
@@ -210,12 +210,6 @@
     #endif
     }
 
-<<<<<<< HEAD
-    //
-    // class Server::Service
-    // -----------------------------------------------------------------------------------------------------------------------------------
-    void* Server::Service::QueryInterface(const uint32_t id) /* override */
-=======
     void Server::ChannelMap::GetMetaData(Core::JSON::ArrayType<MetaData::Channel> & metaData) const
     {
         Core::SocketServerType<Channel>::Iterator index(Core::SocketServerType<Channel>::Clients());
@@ -286,7 +280,6 @@
     }
 
     /* virtual */ void* Server::Service::QueryInterface(const uint32_t id)
->>>>>>> 61eec940
     {
         void* result = nullptr;
         if (id == Core::IUnknown::ID) {
