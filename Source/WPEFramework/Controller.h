/*
 * If not stated otherwise in this file or this component's LICENSE file the
 * following copyright and licenses apply:
 *
 * Copyright 2020 Metrological
 *
 * Licensed under the Apache License, Version 2.0 (the "License");
 * you may not use this file except in compliance with the License.
 * You may obtain a copy of the License at
 *
 * http://www.apache.org/licenses/LICENSE-2.0
 *
 * Unless required by applicable law or agreed to in writing, software
 * distributed under the License is distributed on an "AS IS" BASIS,
 * WITHOUT WARRANTIES OR CONDITIONS OF ANY KIND, either express or implied.
 * See the License for the specific language governing permissions and
 * limitations under the License.
 */

#ifndef __CONTROLLER_H
#define __CONTROLLER_H

#include "Module.h"
#include "PluginServer.h"
#include "Probe.h"
#include "json/JsonData_Controller.h"

namespace WPEFramework {
namespace Plugin {

    using JSONCallstack =  Web::JSONBodyType < Core::JSON::ArrayType < Core::JSON::String > >;

    class Controller : public PluginHost::IPlugin, public PluginHost::IWeb, public PluginHost::JSONRPC {
    private:
        class Sink : public PluginHost::IPlugin::INotification,
                     public PluginHost::ISubSystem::INotification {
        private:
            Sink() = delete;
            Sink(const Sink&) = delete;
            Sink& operator=(const Sink&) = delete;

            class Job : public Core::IDispatchType<void> {
            private:
                Job() = delete;
                Job(const Job&) = delete;
                Job& operator=(const Job&) = delete;

            public:
                Job(Controller* parent)
                    : _parent(*parent)
                    , _schedule(false)
                {
                    ASSERT(parent != nullptr);
                }
                virtual ~Job()
                {
                }

            public:
                void Schedule()
                {
                    if (_schedule == false) {
                        _schedule = true;
                        Core::WorkerPool::Instance().Submit(Core::ProxyType<Core::IDispatchType<void>>(*this));
                    }
                }
                virtual void Dispatch()
                {
                    _schedule = false;
                    _parent.SubSystems();
                }

            private:
                Controller& _parent;
                bool _schedule;
            };

        public:
            Sink(Controller* parent)
                : _parent(*parent)
                , _decoupled(Core::ProxyType<Job>::Create(parent))
            {
                ASSERT(parent != nullptr);
            }
            virtual ~Sink()
            {
                Core::WorkerPool::Instance().Revoke(Core::ProxyType<Core::IDispatch>(_decoupled));
            }

        private:
            void Updated() override
            {
                _decoupled->Schedule();
            }
            void Activated(const string& callsign, PluginHost::IShell* plugin) override
            {
                _parent.Activated(callsign, plugin);
            }
            void Deactivated(const string& callsign, PluginHost::IShell* plugin) override
            {
                _parent.Deactivated(callsign, plugin);
            }

            BEGIN_INTERFACE_MAP(Sink)
            INTERFACE_ENTRY(PluginHost::IPlugin::INotification)
            END_INTERFACE_MAP

        private:
            Controller& _parent;
            Core::ProxyType<Job> _decoupled;
        };

        // GET -> URL /<MetaDataCallsign>/Plugin/<Callsign>
        // PUT -> URL /<MetaDataCallsign>/Configure
        // PUT -> URL /<MetaDataCallsign>/Activate/<Callsign>
        // PUT -> URL /<MetaDataCallsign>/Deactivate/<Callsign>
        // DELETE -> URL /<MetaDataCallsign>/Plugin/<Callsign>
    public:
        class Config : public Core::JSON::Container {
        private:
            Config(const Config&) = delete;
            Config& operator=(const Config&) = delete;

            class ProbeConfig : public Core::JSON::Container {
            private:
                ProbeConfig(const ProbeConfig&) = delete;
                ProbeConfig& operator=(const ProbeConfig&) = delete;

            public:
                ProbeConfig()
                    : Core::JSON::Container()
                    , TTL(1)
                    , Node(_T("239.255.255.0:1900"))
                {
                    Add(_T("ttl"), &TTL);
                    Add(_T("node"), &Node);
                }
                ~ProbeConfig() override = default;

            public:
                Core::JSON::DecUInt8 TTL;
                Core::JSON::String Node;
            };

        public:
            Config()
                : Core::JSON::Container()
                , Probe()
                , Resumes()
                , SubSystems()
            {
                Add(_T("probe"), &Probe);
                Add(_T("resumes"), &Resumes);
                Add(_T("subsystems"), &SubSystems);
            }
            ~Config()
            {
            }

        public:
            ProbeConfig Probe;
            Core::JSON::ArrayType<Core::JSON::String> Resumes;
            Core::JSON::ArrayType<Core::JSON::EnumType<PluginHost::ISubSystem::subsystem>> SubSystems;
        };

    private:
        Controller(const Controller&);
        Controller& operator=(const Controller&);

    protected:
#ifdef __WINDOWS__
#pragma warning(disable : 4355)
#endif
        Controller()
            : _adminLock()
            , _skipURL(0)
            , _webPath()
            , _pluginServer(nullptr)
            , _service(nullptr)
            , _probe(nullptr)
            , _systemInfoReport(this)
            , _resumes()
            , _lastReported()
        {
            RegisterAll();
        }
#ifdef __WINDOWS__
#pragma warning(default : 4355)
#endif

    public:
        virtual ~Controller()
        {
            UnregisterAll();
            SetServer(nullptr);
        }
        inline void Notification(const PluginHost::Server::ForwardMessage& message)
        {
            Notify("all", message);
        }

        inline void SetServer(PluginHost::Server* pluginServer)
        {
            ASSERT((_pluginServer == nullptr) ^ (pluginServer == nullptr));

            _pluginServer = pluginServer;

            // Attach to the SubSystems, we propagate the changes.
            PluginHost::ISubSystem* subSystems(_service->SubSystems());

            ASSERT(subSystems != nullptr);

            if (subSystems != nullptr) {
                if (pluginServer != nullptr) {
                    subSystems->Register(&_systemInfoReport);
                } else {
                    subSystems->Unregister(&_systemInfoReport);
                }
                subSystems->Release();
            }
        }
        inline uint32_t Stopped()
        {
            return (Core::ERROR_NONE);
        }

    public:
        //  IPlugin methods
        // -------------------------------------------------------------------------------------------------------

        // First time initialization. Whenever a plugin is loaded, it is offered a Service object with relevant
        // information and services for this particular plugin. The Service object contains configuration information that
        // can be used to initialize the plugin correctly. If Initialization succeeds, return nothing (empty string)
        // If there is an error, return a string describing the issue why the initialisation failed.
        // The Service object is *NOT* reference counted, lifetime ends if the plugin is deactivated.
        // The lifetime of the Service object is guaranteed till the deinitialize method is called.
        virtual const string Initialize(PluginHost::IShell* service) override;

        // The plugin is unloaded from the webbridge. This is call allows the module to notify clients
        // or to persist information if needed. After this call the plugin will unlink from the service path
        // and be deactivated. The Service object is the same as passed in during the Initialize.
        // After theis call, the lifetime of the Service object ends.
        virtual void Deinitialize(PluginHost::IShell* service) override;

        // Returns an interface to a JSON struct that can be used to return specific metadata information with respect
        // to this plugin. This Metadata can be used by the MetData plugin to publish this information to the ouside world.
        virtual string Information() const override;

        //  IWeb methods
        // -------------------------------------------------------------------------------------------------------
        // Whenever a request is received, it might carry some additional data in the body. This method allows
        // the plugin to attach a deserializable data object (ref counted) to be loaded with any potential found
        // in the body of the request.
        virtual void Inbound(Web::Request& request) override;

        // If everything is received correctly, the request is passed to us, on a thread from the thread pool, to
        // do our thing and to return the result in the response object. Here the actual specific module work,
        // based on a a request is handled.
        virtual Core::ProxyType<Web::Response> Process(const Web::Request& request) override;

        //  IUnknown methods
        // -------------------------------------------------------------------------------------------------------
        BEGIN_INTERFACE_MAP(Controller)
        INTERFACE_ENTRY(PluginHost::IPlugin)
        INTERFACE_ENTRY(PluginHost::IWeb)
        INTERFACE_ENTRY(PluginHost::IDispatcher)
        END_INTERFACE_MAP

    private:
        //  IDispatch methods
        // -------------------------------------------------------------------------------------------------------
        Core::ProxyType<Core::JSONRPC::Message> Invoke(const string& token, const uint32_t channelId, const Core::JSONRPC::Message& inbound) override;

        inline Core::ProxyType<PluginHost::Server::Service> FromIdentifier(const string& callsign) const
        {
            Core::ProxyType<PluginHost::Server::Service> service;

            _pluginServer->Services().FromIdentifier(callsign, service);

            return (service);
        }
<<<<<<< HEAD
        void WorkerPoolMetaData(PluginHost::MetaData::Server& data) const
        {
=======
	void WorkerPoolMetaData(PluginHost::MetaData::Server& data) const
	{
>>>>>>> 5ad001ba
            const Core::WorkerPool::Metadata& snapshot = Core::WorkerPool::Instance().Snapshot();

            data.PendingRequests = snapshot.Pending;
            data.PoolOccupation = snapshot.Occupation;

            for (uint8_t teller = 0; teller < snapshot.Slots; teller++) {
                // Example of why copy-constructor and assignment constructor should be equal...
                Core::JSON::DecUInt32 newElement;
                newElement = snapshot.Slot[teller];
                data.ThreadPoolRuns.Add(newElement);
            }
<<<<<<< HEAD
        }
=======
	}
>>>>>>> 5ad001ba
        void SubSystems();
        void SubSystems(Core::JSON::ArrayType<Core::JSON::EnumType<PluginHost::ISubSystem::subsystem>>::ConstIterator& index);
        Core::ProxyType<Web::Response> GetMethod(Core::TextSegmentIterator& index) const;
        Core::ProxyType<Web::Response> PutMethod(Core::TextSegmentIterator& index, const Web::Request& request);
        Core::ProxyType<Web::Response> DeleteMethod(Core::TextSegmentIterator& index, const Web::Request& request);
        void Activated(const string& callsign, PluginHost::IShell* plugin);
        void Deactivated(const string& callsign, PluginHost::IShell* plugin);

        void RegisterAll();
        void UnregisterAll();
        uint32_t endpoint_suspend(const JsonData::Controller::ActivateParamsInfo& params);
        uint32_t endpoint_resume(const JsonData::Controller::ActivateParamsInfo& params);
        uint32_t endpoint_activate(const JsonData::Controller::ActivateParamsInfo& params);
        uint32_t endpoint_clone(const JsonData::Controller::CloneParamsInfo& params, Core::JSON::String& response);
        uint32_t endpoint_deactivate(const JsonData::Controller::ActivateParamsInfo& params);
        uint32_t endpoint_startdiscovery(const JsonData::Controller::StartdiscoveryParamsData& params);
        uint32_t endpoint_storeconfig();
        uint32_t endpoint_delete(const JsonData::Controller::DeleteParamsData& params);
        uint32_t endpoint_harakiri();
        uint32_t get_callstack(const string& index, Core::JSON::ArrayType<Core::JSON::String>& response) const;
        uint32_t get_status(const string& index, Core::JSON::ArrayType<PluginHost::MetaData::Service>& response) const;
        uint32_t get_links(Core::JSON::ArrayType<PluginHost::MetaData::Channel>& response) const;
        uint32_t get_processinfo(PluginHost::MetaData::Server& response) const;
        uint32_t get_subsystems(Core::JSON::ArrayType<JsonData::Controller::SubsystemsParamsData>& response) const;
        uint32_t get_discoveryresults(Core::JSON::ArrayType<PluginHost::MetaData::Bridge>& response) const;
        uint32_t get_environment(const string& index, Core::JSON::String& response) const;
        uint32_t get_configuration(const string& index, Core::JSON::String& response) const;
        uint32_t set_configuration(const string& index, const Core::JSON::String& params);
        void event_all(const string& callsign, const Core::JSON::String& data);
        void event_statechange(const string& callsign, const PluginHost::IShell::state& state, const PluginHost::IShell::reason& reason);

    private:
        Core::CriticalSection _adminLock;
        uint8_t _skipURL;
        string _webPath;
        PluginHost::Server* _pluginServer;
        PluginHost::IShell* _service;
        Probe* _probe;
        Core::Sink<Sink> _systemInfoReport;
        std::list<string> _resumes;
        uint32_t _lastReported;
    };
}
}

#endif // __CONTROLLER_H<|MERGE_RESOLUTION|>--- conflicted
+++ resolved
@@ -279,13 +279,8 @@
 
             return (service);
         }
-<<<<<<< HEAD
-        void WorkerPoolMetaData(PluginHost::MetaData::Server& data) const
-        {
-=======
 	void WorkerPoolMetaData(PluginHost::MetaData::Server& data) const
 	{
->>>>>>> 5ad001ba
             const Core::WorkerPool::Metadata& snapshot = Core::WorkerPool::Instance().Snapshot();
 
             data.PendingRequests = snapshot.Pending;
@@ -297,11 +292,7 @@
                 newElement = snapshot.Slot[teller];
                 data.ThreadPoolRuns.Add(newElement);
             }
-<<<<<<< HEAD
-        }
-=======
 	}
->>>>>>> 5ad001ba
         void SubSystems();
         void SubSystems(Core::JSON::ArrayType<Core::JSON::EnumType<PluginHost::ISubSystem::subsystem>>::ConstIterator& index);
         Core::ProxyType<Web::Response> GetMethod(Core::TextSegmentIterator& index) const;
