# If not stated otherwise in this file or this component's license file the
# following copyright and licenses apply:
#
# Copyright 2020 Metrological
#
# Licensed under the Apache License, Version 2.0 (the "License");
# you may not use this file except in compliance with the License.
# You may obtain a copy of the License at
#
# http://www.apache.org/licenses/LICENSE-2.0
#
# Unless required by applicable law or agreed to in writing, software
# distributed under the License is distributed on an "AS IS" BASIS,
# WITHOUT WARRANTIES OR CONDITIONS OF ANY KIND, either express or implied.
# See the License for the specific language governing permissions and
# limitations under the License.

set(TARGET ${NAMESPACE}Messaging)

add_library(${TARGET} 
        Module.cpp
        MessageClient.cpp
        MessageUnit.cpp
        TraceCategories.cpp
        Logging.cpp
        DirectOutput.cpp)

set(PUBLIC_HEADERS
        Module.h
        MessageClient.h
        messaging.h
        MessageDispatcher.h
        MessageUnit.h
        TraceCategories.h
        TraceControl.h
        Control.h
        Logging.h
        LoggingCategories.h
        DirectOutput.h
        Module.h
        TraceFactory.h
        TextMessage.h
        BaseCategory.h
        ConsoleStreamRedirect.h
        OperationalCategories.h
        )

<<<<<<< HEAD
set(SOURCES 
        Module.cpp
        MessageClient.cpp
        MessageUnit.cpp
        TraceCategories.cpp
        Logging.cpp
        DirectOutput.cpp
        OperationalCategories.cpp
)


set(TARGET ${NAMESPACE}Messaging)

add_library(${TARGET} SHARED ${SOURCES})

=======
>>>>>>> eeddf197
target_compile_definitions(${TARGET} PRIVATE MESSAGING_EXPORTS)

target_link_libraries(${TARGET}
        PRIVATE
          ${NAMESPACE}Core::${NAMESPACE}Core
          CompileSettingsDebug::CompileSettingsDebug
        )

set_target_properties(${TARGET} PROPERTIES
        CXX_STANDARD 11
        CXX_STANDARD_REQUIRED YES
        FRAMEWORK FALSE
        PUBLIC_HEADER "${PUBLIC_HEADERS}" # specify the public headers
        VERSION ${VERSION}
        SOVERSION ${VERSION_MAJOR}
        )

target_include_directories( ${TARGET}
        PUBLIC
          $<BUILD_INTERFACE:${CMAKE_CURRENT_SOURCE_DIR}>
          $<BUILD_INTERFACE:${CMAKE_CURRENT_SOURCE_DIR}/../>
          $<INSTALL_INTERFACE:include/${NAMESPACE}>
        )

install(
        TARGETS ${TARGET}  EXPORT ${TARGET}Targets  # for downstream dependencies
        ARCHIVE DESTINATION lib COMPONENT libs      # static lib
        LIBRARY DESTINATION lib COMPONENT libs      # shared lib
        RUNTIME DESTINATION bin COMPONENT libs      # binaries
        FRAMEWORK DESTINATION bin COMPONENT libs    # for mac
        PUBLIC_HEADER DESTINATION include/${NAMESPACE}/messaging COMPONENT devel   # headers for mac (note the different component -> different package)
        INCLUDES DESTINATION include/${NAMESPACE}   # default include path
)

InstallCMakeConfig(TARGETS ${TARGET})

option(LEGACY_TRACING_SUPPORT "Enable backward compatibilaty support for the Tracing" ON)

if(LEGACY_TRACING_SUPPORT)
include(CreateLink)

InstallCompatibleCMakeConfig( 
        TARGET ${TARGET}
        LEGACY_TARGET ${NAMESPACE}Tracing
        LEGACY_INCLUDE_DIR  "include/${NAMESPACE}"
        LEGACY_PUBLIC_HEADER_LOCATION "include/${NAMESPACE}/tracing") 

createlink(
        LINK ${CMAKE_CURRENT_BINARY_DIR}/tracing.h
        TARGET messaging.h
       )
install(
        FILES ${CMAKE_CURRENT_BINARY_DIR}/tracing.h
        DESTINATION ${CMAKE_INSTALL_PREFIX}/include/${NAMESPACE}/tracing/
       )
endif()

<|MERGE_RESOLUTION|>--- conflicted
+++ resolved
@@ -45,7 +45,6 @@
         OperationalCategories.h
         )
 
-<<<<<<< HEAD
 set(SOURCES 
         Module.cpp
         MessageClient.cpp
@@ -61,8 +60,6 @@
 
 add_library(${TARGET} SHARED ${SOURCES})
 
-=======
->>>>>>> eeddf197
 target_compile_definitions(${TARGET} PRIVATE MESSAGING_EXPORTS)
 
 target_link_libraries(${TARGET}
