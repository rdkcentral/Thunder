--- conflicted
+++ resolved
@@ -132,15 +132,6 @@
 
 uint32_t IPTestAdministrator::Wait(uint32_t expectedHandshakeValue) const
 {
-<<<<<<< HEAD
-   timespec timeSpec;
-   FillTimeOut(timeSpec);
-   int result = pthread_cond_timedwait(cond, mutex, &timeSpec);
-   if (result == ETIMEDOUT) {
-      fprintf(stderr, "While waiting on cond var, time out expired for \"%s\" in %s (%u).\n", str.c_str(), GetProcessName(), getpid());
-//      abort();
-   }
-=======
     uint32_t result = ::Thunder::Core::ERROR_GENERAL;
 
     // Never wait infinite amount of time
@@ -182,7 +173,6 @@
     } while(!stop);
 
     return result;
->>>>>>> 56f9e4aa
 }
 
 uint32_t IPTestAdministrator::Signal(uint32_t expectedNextHandshakeValue, uint8_t maxRetries)
