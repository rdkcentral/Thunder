--- conflicted
+++ resolved
@@ -43,19 +43,11 @@
 {
     ASSERT(waitTime > 0 && waitTime < ::Thunder::Core::infinite);
 
-<<<<<<< HEAD
-    int shm_id = shmget(IPC_PRIVATE, sizeof(struct SharedData) /* size */, IPC_CREAT | 0666 /* read and write for user, group and others */);
-
-    ASSERT(shm_id >= 0);
-
-    _sharedData = reinterpret_cast<struct SharedData*>(shmat(shm_id, nullptr, 0 /* attach for reading and writing */));
-=======
     _shm_id = shmget(IPC_PRIVATE, sizeof(struct SharedData) /* size */, IPC_CREAT | 0666 /* read and write for user, group and others */);
 
     ASSERT(_shm_id >= 0);
 
     _sharedData = reinterpret_cast<struct SharedData*>(shmat(_shm_id, nullptr, 0 /* attach for reading and writing */));
->>>>>>> 0e277886
 
     ASSERT(_sharedData != nullptr);
 
@@ -104,10 +96,7 @@
                         do {} while(false);
             case 0  :   // Timeout expired before events are available
                         {
-<<<<<<< HEAD
-=======
                             // Potential leak of shared memory descriptor
->>>>>>> 0e277886
                             int result = syscall(SYS_kill, _pid, SIGKILL);
 
                             ASSERT(result == 0);
@@ -123,18 +112,12 @@
 
     if(shmdt(_sharedData) == -1) {
         switch(errno) {
-<<<<<<< HEAD
-        case EINVAL :   // The shared data is not the start address of the sahred segment
-=======
         case EINVAL :   // The shared data is not the start address of the shared segment
->>>>>>> 0e277886
                         do {} while(false);
         default     :   // Uninpsected or unknown error
                         ;
         }
     }
-<<<<<<< HEAD
-=======
 
     if (shmctl(_shm_id, IPC_RMID, nullptr) == -1) {
         switch(errno) {
@@ -145,7 +128,6 @@
         }
 
     }
->>>>>>> 0e277886
 }
 
 uint32_t IPTestAdministrator::Wait(uint32_t expectedHandshakeValue) const
