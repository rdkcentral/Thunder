/*
 * If not stated otherwise in this file or this component's LICENSE file the
 * following copyright and licenses apply:
 *
 * Copyright 2020 Metrological
 *
 * Licensed under the Apache License, Version 2.0 (the "License");
 * you may not use this file except in compliance with the License.
 * You may obtain a copy of the License at
 *
 * http://www.apache.org/licenses/LICENSE-2.0
 *
 * Unless required by applicable law or agreed to in writing, software
 * distributed under the License is distributed on an "AS IS" BASIS,
 * WITHOUT WARRANTIES OR CONDITIONS OF ANY KIND, either express or implied.
 * See the License for the specific language governing permissions and
 * limitations under the License.
 */

#include <gtest/gtest.h>

#ifndef MODULE_NAME
#include "../Module.h"
#endif
 
#include <core/core.h>
#include <com/com.h>

#include "../IPTestAdministrator.h"

namespace Thunder {
namespace Tests {
namespace Core {

namespace Exchange {
    struct IAdder : virtual public ::Thunder::Core::IUnknown {
        enum { ID = 0x80000001 };
        virtual uint32_t GetValue() = 0;
        virtual void Add(uint32_t value) = 0;
        virtual uint32_t GetPid() = 0;
    };
} // Exchange

    class Adder : public Thunder::Tests::Core::Exchange::IAdder
    {
    public:
        Adder()
            : m_value(0)
        {
        }

        uint32_t GetValue() override
        {
            return m_value;
        }

        void Add(uint32_t value) override
        {
            m_value += value;
        }

        uint32_t GetPid() override
        {
            return getpid();
        }

        BEGIN_INTERFACE_MAP(Adder)
            INTERFACE_ENTRY(Thunder::Tests::Core::Exchange::IAdder)
        END_INTERFACE_MAP

    private:
        uint32_t m_value;
    };

    // -----------------------------------------------------------------
    // STUB
    // -----------------------------------------------------------------

    //
    // Thunder::Tests::Core::Exchange::IAdder interface stub definitions
    //
    // Methods:
    //  (0) virtual uint32_t GetValue() = 0
    //  (1) virtual void Add(uint32_t) = 0
    //  (2) virtual uint32_t GetPid() = 0
    //

    ::Thunder::ProxyStub::MethodHandler AdderStubMethods[] = {
        // virtual uint32_t GetValue() = 0
        //
        [](::Thunder::Core::ProxyType<::Thunder::Core::IPCChannel>& channel VARIABLE_IS_NOT_USED, ::Thunder::Core::ProxyType<RPC::InvokeMessage>& message) {
            ::Thunder::RPC::Data::Input& input(message->Parameters());

            // call implementation
            Thunder::Tests::Core::Exchange::IAdder* implementation = reinterpret_cast<Thunder::Tests::Core::Exchange::IAdder*>(input.Implementation());
            EXPECT_TRUE((implementation != nullptr) && "Null Thunder::Tests::Core::Exchange::IAdder implementation pointer");
            const uint32_t output = implementation->GetValue();

            // write return value
            ::Thunder::RPC::Data::Frame::Writer writer(message->Response().Writer());
            writer.Number<const uint32_t>(output);
        },

        // virtual void Add(uint32_t) = 0
        //
        [](::Thunder::Core::ProxyType<::Thunder::Core::IPCChannel>& channel VARIABLE_IS_NOT_USED, ::Thunder::Core::ProxyType<RPC::InvokeMessage>& message) {
            ::Thunder::RPC::Data::Input& input(message->Parameters());

            // read parameters
            ::Thunder::RPC::Data::Frame::Reader reader(input.Reader());
            const uint32_t param0 = reader.Number<uint32_t>();

            // call implementation
            Thunder::Tests::Core::Exchange::IAdder* implementation = reinterpret_cast<Thunder::Tests::Core::Exchange::IAdder*>(input.Implementation());
            EXPECT_TRUE((implementation != nullptr) && "Null Thunder::Tests::Core::Exchange::IAdder implementation pointer");
            implementation->Add(param0);
        },

        // virtual uint32_t GetPid() = 0
        //
        [](::Thunder::Core::ProxyType<::Thunder::Core::IPCChannel>& channel VARIABLE_IS_NOT_USED, ::Thunder::Core::ProxyType<RPC::InvokeMessage>& message) {
            ::Thunder::RPC::Data::Input& input(message->Parameters());

            // call implementation
            Thunder::Tests::Core::Exchange::IAdder* implementation = reinterpret_cast<Thunder::Tests::Core::Exchange::IAdder*>(input.Implementation());
            EXPECT_TRUE((implementation != nullptr) && "Null Thunder::Tests::Core::Exchange::IAdder implementation pointer");
            const uint32_t output = implementation->GetPid();

            // write return value
            ::Thunder::RPC::Data::Frame::Writer writer(message->Response().Writer());
            writer.Number<const uint32_t>(output);
        },

        nullptr
    }; // AdderStubMethods[]

    // -----------------------------------------------------------------
    // PROXY
    // -----------------------------------------------------------------

    //
    // Thunder::Tests::Core::Exchange::IAdder interface proxy definitions
    //
    // Methods:
    //  (0) virtual uint32_t GetValue() = 0
    //  (1) virtual void Add(uint32_t) = 0
    //  (2) virtual uint32_t GetPid() = 0
    //

    class AdderProxy final : public ::Thunder::ProxyStub::UnknownProxyType<Thunder::Tests::Core::Exchange::IAdder> {
    public:
        AdderProxy(const ::Thunder::Core::ProxyType<::Thunder::Core::IPCChannel>& channel, ::Thunder::Core::instance_id implementation, const bool otherSideInformed)
            : ::Thunder::ProxyStub::UnknownProxyType<Thunder::Tests::Core::Exchange::IAdder>::BaseClass(channel, implementation, otherSideInformed)
        {
        }

        uint32_t GetValue() override
        {
            ::Thunder::ProxyStub::UnknownProxyType<Thunder::Tests::Core::Exchange::IAdder>::IPCMessage newMessage(::Thunder::ProxyStub::UnknownProxyType<Thunder::Tests::Core::Exchange::IAdder>::BaseClass::Message(0));

            // invoke the method handler
            uint32_t output{};
            if ((output = Invoke(newMessage)) == ::Thunder::Core::ERROR_NONE) {
                // read return value
                ::Thunder::RPC::Data::Frame::Reader reader(newMessage->Response().Reader());
                output = reader.Number<uint32_t>();
            }

            return output;
        }

        void Add(uint32_t param0) override
        {
            ::Thunder::ProxyStub::UnknownProxyType<Thunder::Tests::Core::Exchange::IAdder>::IPCMessage newMessage(::Thunder::ProxyStub::UnknownProxyType<Thunder::Tests::Core::Exchange::IAdder>::BaseClass::Message(1));

            // write parameters
            ::Thunder::RPC::Data::Frame::Writer writer(newMessage->Parameters().Writer());
            writer.Number<const uint32_t>(param0);

            // invoke the method handler
            Invoke(newMessage);
        }

        uint32_t GetPid() override
        {
            ::Thunder::ProxyStub::UnknownProxyType<Thunder::Tests::Core::Exchange::IAdder>::IPCMessage newMessage(::Thunder::ProxyStub::UnknownProxyType<Thunder::Tests::Core::Exchange::IAdder>::BaseClass::Message(2));

            // invoke the method handler
            uint32_t output{};
            if ((output = Invoke(newMessage)) == ::Thunder::Core::ERROR_NONE) {
                // read return value
                ::Thunder::RPC::Data::Frame::Reader reader(newMessage->Response().Reader());
                output = reader.Number<uint32_t>();
            }

            return output;
        }
    }; // class AdderProxy

    // -----------------------------------------------------------------
    // REGISTRATION
    // -----------------------------------------------------------------

    namespace {

        typedef ::Thunder::ProxyStub::UnknownStubType<Thunder::Tests::Core::Exchange::IAdder, AdderStubMethods> AdderStub;

        static class Instantiation {
        public:
            Instantiation()
            {
                ::Thunder::RPC::Administrator::Instance().Announce<Thunder::Tests::Core::Exchange::IAdder, AdderProxy, AdderStub>();
            }
        } ProxyStubRegistration;

    } // namespace

    namespace {
        class ExternalAccess : public ::Thunder::RPC::Communicator
        {
        public:
            ExternalAccess() = delete;
            ExternalAccess(const ExternalAccess &) = delete;
            ExternalAccess & operator=(const ExternalAccess &) = delete;

            ExternalAccess(const ::Thunder::Core::NodeId & source)
                : ::Thunder::RPC::Communicator(source, _T(""))
            {
                Open(::Thunder::Core::infinite);
            }

            ~ExternalAccess()
            {
                Close(::Thunder::Core::infinite);
            }

        private:
            virtual void* Acquire(const string& className, const uint32_t interfaceId, const uint32_t versionId)
            {
                void* result = nullptr;

                if (interfaceId == Thunder::Tests::Core::Exchange::IAdder::ID) {
                    Thunder::Tests::Core::Exchange::IAdder * newAdder = ::Thunder::Core::Service<Adder>::Create<Thunder::Tests::Core::Exchange::IAdder>();
                    result = newAdder;
                }

                return result;
            }
        };
    }

    TEST(Core_RPC, adder)
    {
#ifndef __APPLE__
       std::string connector{"/tmp/wperpc01"};
       auto lambdaFunc = [connector](IPTestAdministrator & testAdmin) {
          ::Thunder::Core::NodeId remoteNode(connector.c_str());

          ExternalAccess communicator(remoteNode);

          testAdmin.Sync("setup server");

          testAdmin.Sync("done testing");

          communicator.Close(::Thunder::Core::infinite);
       };

       static std::function<void (IPTestAdministrator&)> lambdaVar = lambdaFunc;

       IPTestAdministrator::OtherSideMain otherSide = [](IPTestAdministrator& testAdmin ) { lambdaVar(testAdmin); };

       IPTestAdministrator testAdmin(otherSide);

       testAdmin.Sync("setup server");

       {
          ::Thunder::Core::NodeId remoteNode(connector.c_str());

          ::Thunder::Core::ProxyType<::Thunder::RPC::InvokeServerType<4, 0, 1>> engine = ::Thunder::Core::ProxyType<::Thunder::RPC::InvokeServerType<4, 0, 1>>::Create();
          EXPECT_TRUE(engine.IsValid());
          ::Thunder::Core::ProxyType<::Thunder::RPC::CommunicatorClient> client = ::Thunder::Core::ProxyType<::Thunder::RPC::CommunicatorClient>::Create(remoteNode, ::Thunder::Core::ProxyType<::Thunder::Core::IIPCServer>(engine));
          EXPECT_TRUE(client.IsValid());

          // Create remote instance of "Thunder::Tests::Core::Exchange::IAdder".
          Thunder::Tests::Core::Exchange::IAdder * adder = client->Open<Thunder::Tests::Core::Exchange::IAdder>(_T("Adder"));

          ASSERT_TRUE(adder != nullptr);

          // Perform some arithmatic.
          EXPECT_EQ(adder->GetValue(), static_cast<uint32_t>(0));
          adder->Add(20);
          EXPECT_EQ(adder->GetValue(), static_cast<uint32_t>(20));
          adder->Add(22);
          EXPECT_EQ(adder->GetValue(), static_cast<uint32_t>(42));

          // Make sure other side is indeed running in other process.
          EXPECT_NE(adder->GetPid(), (uint32_t)getpid());

          adder->Release();

          client->Close(::Thunder::Core::infinite);
       }

       testAdmin.Sync("done testing");
       ::Thunder::Core::Singleton::Dispose();
<<<<<<< HEAD
=======
#endif
>>>>>>> 06ec4865
    }

} // Core
} // Tests
} // Thunder<|MERGE_RESOLUTION|>--- conflicted
+++ resolved
@@ -303,10 +303,7 @@
 
        testAdmin.Sync("done testing");
        ::Thunder::Core::Singleton::Dispose();
-<<<<<<< HEAD
-=======
 #endif
->>>>>>> 06ec4865
     }
 
 } // Core
