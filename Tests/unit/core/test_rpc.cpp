--- conflicted
+++ resolved
@@ -251,12 +251,8 @@
 
     TEST(Core_RPC, adder)
     {
-<<<<<<< HEAD
-        constexpr uint32_t initHandshakeValue = 0, maxWaitTime = 4, maxInitTime = 2000;
-=======
         constexpr uint32_t initHandshakeValue = 0, maxWaitTime = 4, maxWaitTimeMs = 4000, maxInitTime = 2000;
         constexpr uint8_t maxRetries = 1;
->>>>>>> 2c50d7f6
 
         const std::string connector{"/tmp/wperpc01"};
 
@@ -268,20 +264,13 @@
             ASSERT_EQ(testAdmin.Wait(initHandshakeValue), ::Thunder::Core::ERROR_NONE);
             ASSERT_EQ(testAdmin.Wait(initHandshakeValue), ::Thunder::Core::ERROR_NONE);
 
-<<<<<<< HEAD
-            EXPECT_EQ(communicator.Close(maxWaitTime), ::Thunder::Core::ERROR_NONE);
-=======
             EXPECT_EQ(communicator.Close(maxWaitTimeMs), ::Thunder::Core::ERROR_NONE);
->>>>>>> 2c50d7f6
         };
 
         IPTestAdministrator::Callback callback_parent = [&](IPTestAdministrator& testAdmin) {
             // A small delay so the child can be set up
             SleepMs(maxInitTime);
 
-<<<<<<< HEAD
-            ASSERT_EQ(testAdmin.Signal(initHandshakeValue), ::Thunder::Core::ERROR_NONE);
-
             ::Thunder::Core::NodeId remoteNode(connector.c_str());
 
             ::Thunder::Core::ProxyType<::Thunder::RPC::InvokeServerType<4, 0, 1>> engine = ::Thunder::Core::ProxyType<::Thunder::RPC::InvokeServerType<4, 0, 1>>::Create();
@@ -289,17 +278,8 @@
 
             ::Thunder::Core::ProxyType<::Thunder::RPC::CommunicatorClient> client = ::Thunder::Core::ProxyType<::Thunder::RPC::CommunicatorClient>::Create(remoteNode, ::Thunder::Core::ProxyType<::Thunder::Core::IIPCServer>(engine));
             ASSERT_TRUE(client.IsValid());
-=======
-            ::Thunder::Core::NodeId remoteNode(connector.c_str());
-
-            ::Thunder::Core::ProxyType<::Thunder::RPC::InvokeServerType<4, 0, 1>> engine = ::Thunder::Core::ProxyType<::Thunder::RPC::InvokeServerType<4, 0, 1>>::Create();
-            ASSERT_TRUE(engine.IsValid());
-
-            ::Thunder::Core::ProxyType<::Thunder::RPC::CommunicatorClient> client = ::Thunder::Core::ProxyType<::Thunder::RPC::CommunicatorClient>::Create(remoteNode, ::Thunder::Core::ProxyType<::Thunder::Core::IIPCServer>(engine));
-            ASSERT_TRUE(client.IsValid());
 
             ASSERT_EQ(testAdmin.Signal(initHandshakeValue, maxRetries), ::Thunder::Core::ERROR_NONE);
->>>>>>> 2c50d7f6
 
             // Create remote instance of "Thunder::Tests::Core::Exchange::IAdder".
             Thunder::Tests::Core::Exchange::IAdder* adder = client->Open<Thunder::Tests::Core::Exchange::IAdder>(_T("Adder"));
@@ -317,15 +297,9 @@
 
             EXPECT_EQ(adder->Release(), ::Thunder::Core::ERROR_DESTRUCTION_SUCCEEDED);
 
-<<<<<<< HEAD
-            ASSERT_EQ(client->Close(maxWaitTime), ::Thunder::Core::ERROR_NONE);
-
-            ASSERT_EQ(testAdmin.Signal(initHandshakeValue), ::Thunder::Core::ERROR_NONE);
-=======
             ASSERT_EQ(client->Close(maxWaitTimeMs), ::Thunder::Core::ERROR_NONE);
 
             ASSERT_EQ(testAdmin.Signal(initHandshakeValue, maxRetries), ::Thunder::Core::ERROR_NONE);
->>>>>>> 2c50d7f6
         };
 
         IPTestAdministrator testAdmin(callback_parent, callback_child, initHandshakeValue, maxWaitTime);
