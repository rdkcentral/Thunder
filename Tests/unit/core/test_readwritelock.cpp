--- conflicted
+++ resolved
@@ -28,7 +28,6 @@
 namespace Thunder {
 namespace Tests {
 namespace Core {    
-<<<<<<< HEAD
 
     TEST(test_ReadWritelock, simpleSet)
     {
@@ -42,21 +41,6 @@
         writeObj.WriteUnlock();
     }
 
-=======
-
-    TEST(test_ReadWritelock, simpleSet)
-    {
-        ::Thunder::Core::ReadWriteLock readObj;
-        EXPECT_TRUE(readObj.ReadLock());
-
-        readObj.ReadUnlock();
-        ::Thunder::Core::ReadWriteLock writeObj;
-        EXPECT_TRUE(writeObj.WriteLock());
-
-        writeObj.WriteUnlock();
-    }
-
->>>>>>> 06ec4865
 } // Core
 } // Tests
 } // Thunder