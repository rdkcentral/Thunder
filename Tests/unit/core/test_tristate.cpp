/*
 * If not stated otherwise in this file or this component's LICENSE file the
 * following copyright and licenses apply:
 *
 * Copyright 2020 Metrological
 *
 * Licensed under the Apache License, Version 2.0 (the "License");
 * you may not use this file except in compliance with the License.
 * You may obtain a copy of the License at
 *
 * http://www.apache.org/licenses/LICENSE-2.0
 *
 * Unless required by applicable law or agreed to in writing, software
 * distributed under the License is distributed on an "AS IS" BASIS,
 * WITHOUT WARRANTIES OR CONDITIONS OF ANY KIND, either express or implied.
 * See the License for the specific language governing permissions and
 * limitations under the License.
 */

#include <gtest/gtest.h>

#ifndef MODULE_NAME
#include "../Module.h"
#endif

#include <core/core.h>

namespace Thunder {
namespace Tests {
namespace Core {    
<<<<<<< HEAD

    TEST(test_TriState, simple_TriState)
    {
        ::Thunder::Core::TriState();
        ::Thunder::Core::TriState tristate1("F");
        ::Thunder::Core::TriState tristate2("T");
        ::Thunder::Core::TriState tristate3("True");
        ::Thunder::Core::TriState tristate4("False");
        ::Thunder::Core::TriState tristate5(tristate1);
        ::Thunder::Core::TriState tristate6 =tristate1;
        ::Thunder::Core::TriState tristate7(::Thunder::Core::TriState::EnumState::True);

        EXPECT_EQ(tristate3.Get(),::Thunder::Core::TriState::EnumState::True);
        tristate3.Set(false);
        EXPECT_EQ(tristate3.Get(),::Thunder::Core::TriState::EnumState::False);
        tristate3.Set(::Thunder::Core::TriState::EnumState::Unknown);
        EXPECT_EQ(tristate3.Get(),::Thunder::Core::TriState::EnumState::Unknown);
    }

=======

    TEST(test_TriState, simple_TriState)
    {
        ::Thunder::Core::TriState();
        ::Thunder::Core::TriState tristate1("F");
        ::Thunder::Core::TriState tristate2("T");
        ::Thunder::Core::TriState tristate3("True");
        ::Thunder::Core::TriState tristate4("False");
        ::Thunder::Core::TriState tristate5(tristate1);
        ::Thunder::Core::TriState tristate6 =tristate1;
        ::Thunder::Core::TriState tristate7(::Thunder::Core::TriState::EnumState::True);

        EXPECT_EQ(tristate3.Get(),::Thunder::Core::TriState::EnumState::True);
        tristate3.Set(false);
        EXPECT_EQ(tristate3.Get(),::Thunder::Core::TriState::EnumState::False);
        tristate3.Set(::Thunder::Core::TriState::EnumState::Unknown);
        EXPECT_EQ(tristate3.Get(),::Thunder::Core::TriState::EnumState::Unknown);
    }

>>>>>>> 06ec4865
} // Core
} // Tests
} // Thunder<|MERGE_RESOLUTION|>--- conflicted
+++ resolved
@@ -28,7 +28,6 @@
 namespace Thunder {
 namespace Tests {
 namespace Core {    
-<<<<<<< HEAD
 
     TEST(test_TriState, simple_TriState)
     {
@@ -48,27 +47,6 @@
         EXPECT_EQ(tristate3.Get(),::Thunder::Core::TriState::EnumState::Unknown);
     }
 
-=======
-
-    TEST(test_TriState, simple_TriState)
-    {
-        ::Thunder::Core::TriState();
-        ::Thunder::Core::TriState tristate1("F");
-        ::Thunder::Core::TriState tristate2("T");
-        ::Thunder::Core::TriState tristate3("True");
-        ::Thunder::Core::TriState tristate4("False");
-        ::Thunder::Core::TriState tristate5(tristate1);
-        ::Thunder::Core::TriState tristate6 =tristate1;
-        ::Thunder::Core::TriState tristate7(::Thunder::Core::TriState::EnumState::True);
-
-        EXPECT_EQ(tristate3.Get(),::Thunder::Core::TriState::EnumState::True);
-        tristate3.Set(false);
-        EXPECT_EQ(tristate3.Get(),::Thunder::Core::TriState::EnumState::False);
-        tristate3.Set(::Thunder::Core::TriState::EnumState::Unknown);
-        EXPECT_EQ(tristate3.Get(),::Thunder::Core::TriState::EnumState::Unknown);
-    }
-
->>>>>>> 06ec4865
 } // Core
 } // Tests
 } // Thunder