/*
 * If not stated otherwise in this file or this component's LICENSE file the
 * following copyright and licenses apply:
 *
 * Copyright 2020 Metrological
 *
 * Licensed under the Apache License, Version 2.0 (the "License");
 * you may not use this file except in compliance with the License.
 * You may obtain a copy of the License at
 *
 * http://www.apache.org/licenses/LICENSE-2.0
 *
 * Unless required by applicable law or agreed to in writing, software
 * distributed under the License is distributed on an "AS IS" BASIS,
 * WITHOUT WARRANTIES OR CONDITIONS OF ANY KIND, either express or implied.
 * See the License for the specific language governing permissions and
 * limitations under the License.
 */

#ifdef __APPLE__
#include <time.h>
#endif

#include <gtest/gtest.h>

#ifndef MODULE_NAME
#include "../Module.h"
#endif

#include <core/core.h>

#include "../IPTestAdministrator.h"

namespace Thunder {
namespace Tests {
namespace Core {

    struct Data {
        bool shareable;
        bool usingDataElementFile;
        uint32_t mode;
        uint32_t offset;
        string bufferName;
    };

    inline uint32_t ResetFileMask()
    {
        return (static_cast<uint32_t>(umask(0)));
    }
    inline void RestoreFileMask(const uint32_t& mask)
    {
        umask(static_cast<mode_t>(mask));
    }
    inline bool IsFileExist(const char fileName[])
    {
        return (access(fileName, F_OK ) == 0);
    }
    inline bool IsValidFilePermissions(const char fileName[], const uint32_t mode)
    {
        bool valid = true;
        struct stat st;
        if (lstat(fileName, &st) == 0) {

            if ((mode & ::Thunder::Core::File::Mode::USER_READ) != (st.st_mode & S_IRUSR)) {
                valid = false;
            }
            else if ((mode & ::Thunder::Core::File::Mode::USER_WRITE) != (st.st_mode & S_IWUSR)) {
                valid = false;
            }
            else if ((mode & ::Thunder::Core::File::Mode::USER_EXECUTE) != (st.st_mode & S_IXUSR)) {
                valid = false;
            }
            else if ((mode & ::Thunder::Core::File::Mode::GROUP_READ) != (st.st_mode & S_IRGRP)) {
                valid = false;
            }
            else if((mode & ::Thunder::Core::File::Mode::GROUP_WRITE) != (st.st_mode & S_IWGRP)) {
                valid = false;
            }
            else if ((mode & ::Thunder::Core::File::GROUP_EXECUTE) != (st.st_mode & S_IXGRP)) {
                valid = false;
            }
            else if ((mode & ::Thunder::Core::File::OTHERS_READ) != (st.st_mode & S_IROTH)) {
                valid = false;
            }
            else if((mode & ::Thunder::Core::File::OTHERS_WRITE) != (st.st_mode & S_IWOTH)) {
                valid = false;
            }
            else if ((mode & ::Thunder::Core::File::OTHERS_EXECUTE) != (st.st_mode & S_IXOTH)) {
                valid = false;
            } else {
                valid = true;
            }

        } while(0);
        return valid;
    }
    uint32_t FileSize(const char fileName[])
    {
        struct stat st;
        uint32_t size = 0;
        if (lstat(fileName, &st) == 0) {
            size = st.st_size;
        }
        return size;
    }
    struct timespec GetCurrentTime()
    {
        struct timespec now;
        clock_gettime(CLOCK_REALTIME, &now);
        return now;
    }
    void CreateTimeOut(struct timespec& timeOutTime, const uint32_t waitTime)
    {
        timeOutTime.tv_nsec += ((waitTime % 1000) * 1000 * 1000);
        timeOutTime.tv_sec += (waitTime / 1000) + (timeOutTime.tv_nsec / 1000000000);
        timeOutTime.tv_nsec = timeOutTime.tv_nsec % 1000000000;
    }
    bool CheckTimeOutIsExpired(struct timespec timeOutTime, const uint32_t waitTime)
    {
        struct timespec now;

        uint32_t remainingTime = 0;
        CreateTimeOut(timeOutTime, waitTime);
        clock_gettime(CLOCK_REALTIME, &now);

        if (now.tv_nsec > timeOutTime.tv_nsec) {

            remainingTime = (now.tv_sec - timeOutTime.tv_sec) * 1000 +
                   ((now.tv_nsec - timeOutTime.tv_nsec) / 1000000);
        } else {
            remainingTime = (timeOutTime.tv_sec - now.tv_sec - 1) * 1000 +
                    ((1000000000 - (timeOutTime.tv_nsec - now.tv_nsec)) / 1000000);
        }
        return (remainingTime < waitTime);
    }

    const char SampleData[] = "Best";
    const uint32_t MaxSignalWaitTime = 1000; // In milliseconds
    static void* ThreadToCheckBufferIsSharable(void* data)
    {
        ::Thunder::Core::CyclicBuffer* buffer = static_cast<::Thunder::Core::CyclicBuffer*>(data);

        uint32_t written = buffer->Write(reinterpret_cast<const uint8_t*>(SampleData), sizeof(SampleData));
        static bool shareable = (written == sizeof(SampleData));
        pthread_exit(&shareable);
    }
    bool CheckBufferIsSharable(::Thunder::Core::CyclicBuffer* buffer)
    {
        void *status = nullptr;
        pthread_t threadID;
        pthread_create(&threadID, NULL, &ThreadToCheckBufferIsSharable, static_cast<void*>(buffer));
        pthread_join(threadID, &status);

        return ((status != nullptr) ? *(static_cast<bool *>(status)) : false);
    }
    class ThreadLock : public ::Thunder::Core::Thread {
    public:
        ThreadLock() = delete;
        ThreadLock(const ThreadLock&) = delete;
        ThreadLock& operator=(const ThreadLock&) = delete;

        ThreadLock(::Thunder::Core::CyclicBuffer& cyclicBuffer, uint32_t waitTime, ::Thunder::Core::Event& event)
            : ::Thunder::Core::Thread(::Thunder::Core::Thread::DefaultStackSize(), _T("Test2"))
            , _event(event)
            , _waitTime(waitTime)
            , _cyclicBuffer(cyclicBuffer)
        {
        }

        ~ThreadLock() = default;

        virtual uint32_t Worker() override
        {
            if (IsRunning()) {

                _event.SetEvent();
                _cyclicBuffer.Lock(true, _waitTime);
                _event.SetEvent();
                Block();
            }
            return (::Thunder::Core::infinite);
        }
    private:
        ::Thunder::Core::Event& _event;
        uint32_t _waitTime;
        ::Thunder::Core::CyclicBuffer& _cyclicBuffer;
    };

    class CyclicBufferTest : public ::Thunder::Core::CyclicBuffer {
    public:
       CyclicBufferTest() = delete;
       CyclicBufferTest(const CyclicBufferTest&) = delete;
        CyclicBufferTest& operator=(const CyclicBufferTest&) = delete;

       CyclicBufferTest(const string& fileName, const uint32_t mode, const uint32_t bufferSize, const bool overwrite)
            : ::Thunder::Core::CyclicBuffer(fileName, mode, bufferSize, overwrite)
        {
        }
       CyclicBufferTest(::Thunder::Core::DataElementFile& dataElementFile, const bool initiator, const uint32_t offset, const uint32_t bufferSize, const bool overwrite)
            : ::Thunder::Core::CyclicBuffer(dataElementFile, initiator, offset, bufferSize, overwrite)
        {
        }

        ~CyclicBufferTest() = default;

        /* virtual */ uint32_t GetOverwriteSize(::Thunder::Core::CyclicBuffer::Cursor& cursor) override
        {
            while (cursor.Offset() < cursor.Size()) {
                uint16_t chunkSize = 0;
                cursor.Peek(chunkSize);

                cursor.Forward(chunkSize);
            }

            return cursor.Offset();
        }
    };
    TEST(Core_CyclicBuffer, Create)
    {
        const uint32_t mode =
            ::Thunder::Core::File::Mode::USER_READ | ::Thunder::Core::File::Mode::USER_WRITE | ::Thunder::Core::File::Mode::USER_EXECUTE |
            ::Thunder::Core::File::Mode::GROUP_READ | ::Thunder::Core::File::Mode::GROUP_WRITE   |
            ::Thunder::Core::File::Mode::CREATE | ::Thunder::Core::File::Mode::SHAREABLE;

        {
            std::string bufferName {"cyclicbuffer01"};
            uint8_t cyclicBufferSize = 50;
            // Create::Thunder::Core::CyclicBuffer with Size 50
            ::Thunder::Core::CyclicBuffer buffer(bufferName.c_str(), mode, cyclicBufferSize, false);

            EXPECT_STREQ(buffer.Name().c_str(), bufferName.c_str());
            EXPECT_EQ(buffer.Size(), cyclicBufferSize);
            EXPECT_EQ(buffer.IsValid(), true);
            EXPECT_EQ(buffer.Open(), true);

            // Check File Size
            EXPECT_EQ(FileSize(bufferName.c_str()), (cyclicBufferSize + sizeof(::Thunder::Core::CyclicBuffer::control)));

            // Remove after usage before destruction
            buffer.Close();

            // Check File Exist
            EXPECT_EQ(IsFileExist(bufferName.c_str()), false);
        }
        {
            // Overwrite Buffer with Create
            uint8_t cyclicBufferSize = 100;
            std::string bufferName {"cyclicbuffer02"};
            ::Thunder::Core::CyclicBuffer buffer1(bufferName.c_str(), mode, cyclicBufferSize, false);

            EXPECT_STREQ(buffer1.Name().c_str(), bufferName.c_str());
            EXPECT_EQ(buffer1.Size(), cyclicBufferSize);
            EXPECT_EQ(buffer1.IsValid(), true);
            EXPECT_EQ(buffer1.Open(), true);

            buffer1.~CyclicBuffer();
            EXPECT_EQ(IsFileExist(bufferName.c_str()), true);

            // Create cyclic buffer with same name to check overwritting or not
            cyclicBufferSize = 20;
            ::Thunder::Core::CyclicBuffer buffer2(bufferName.c_str(), mode, cyclicBufferSize, false);

            EXPECT_STREQ(buffer2.Name().c_str(), bufferName.c_str());
            EXPECT_EQ(buffer2.Size(), cyclicBufferSize);
            EXPECT_EQ(buffer2.IsValid(), true);
            EXPECT_EQ(buffer2.Open(), true);

            // Remove after usage before destruction
            buffer2.Close();
            EXPECT_EQ(IsFileExist(bufferName.c_str()), false);
        }
    }
    TEST(Core_CyclicBuffer, CheckAccessOnStorageFile)
    {
        const uint32_t mode =
            ::Thunder::Core::File::Mode::USER_READ | ::Thunder::Core::File::Mode::USER_WRITE | ::Thunder::Core::File::Mode::USER_EXECUTE |
            ::Thunder::Core::File::Mode::GROUP_READ | ::Thunder::Core::File::Mode::GROUP_WRITE   |
            ::Thunder::Core::File::Mode::CREATE | ::Thunder::Core::File::Mode::SHAREABLE;

        std::string bufferName {"cyclicbuffer01"};
        uint8_t cyclicBufferSize = 50;
        // Create::Thunder::Core::CyclicBuffer with Size 50
        ::Thunder::Core::CyclicBuffer buffer(bufferName.c_str(), mode, cyclicBufferSize, false);

        EXPECT_STREQ(buffer.Name().c_str(), bufferName.c_str());
        EXPECT_STREQ(buffer.Storage().Name().c_str(), bufferName.c_str());
        EXPECT_EQ(buffer.Size(), cyclicBufferSize);
        EXPECT_EQ(buffer.IsValid(), true);
        EXPECT_EQ(buffer.Open(), true);

        EXPECT_EQ(buffer.Storage().IsOpen(), true);
        buffer.Close();
        EXPECT_EQ(buffer.Storage().IsOpen(), false);
    }
    TEST(Core_CyclicBuffer, Create_WithDifferentPermissions)
    {
        {
            const uint32_t mask = ResetFileMask();
            std::string bufferName {"cyclicbuffer01"};
            const uint8_t cyclicBufferSize = 50;
            const uint32_t mode =
                ::Thunder::Core::File::Mode::USER_READ | ::Thunder::Core::File::Mode::USER_WRITE | ::Thunder::Core::File::Mode::USER_EXECUTE |
                ::Thunder::Core::File::Mode::GROUP_READ | ::Thunder::Core::File::Mode::GROUP_WRITE  |
                ::Thunder::Core::File::Mode::OTHERS_READ | ::Thunder::Core::File::Mode::OTHERS_WRITE;

            ::Thunder::Core::CyclicBuffer buffer(bufferName.c_str(), mode, cyclicBufferSize, false);

            EXPECT_STREQ(buffer.Name().c_str(), bufferName.c_str());
            EXPECT_EQ(buffer.Size(), cyclicBufferSize);
            EXPECT_EQ(buffer.IsValid(), true);
            EXPECT_EQ(IsValidFilePermissions(bufferName.c_str(), mode), true);

            // Remove after usage before destruction
            buffer.Close();
            RestoreFileMask(mask);
        }
        {
            const uint32_t mask = ResetFileMask();
            std::string bufferName {"cyclicbuffer01"};
            const uint8_t cyclicBufferSize = 50;
            const uint32_t mode =
                ::Thunder::Core::File::Mode::USER_READ | ::Thunder::Core::File::Mode::USER_WRITE | ::Thunder::Core::File::Mode::USER_EXECUTE |
                ::Thunder::Core::File::Mode::SHAREABLE;

            ::Thunder::Core::CyclicBuffer buffer(bufferName.c_str(), mode, cyclicBufferSize, false);

            EXPECT_STREQ(buffer.Name().c_str(), bufferName.c_str());
            EXPECT_EQ(buffer.Size(), cyclicBufferSize);
            EXPECT_EQ(buffer.IsValid(), true);
            EXPECT_EQ(buffer.Open(), true);
            EXPECT_EQ(IsValidFilePermissions(bufferName.c_str(), mode), true);
            EXPECT_EQ(CheckBufferIsSharable(&buffer), true);

            // Remove after usage before destruction
            buffer.Close();
            RestoreFileMask(mask);
        }
        {
            const uint32_t mask = ResetFileMask();
            std::string bufferName {"cyclicbuffer01"};
            const uint8_t cyclicBufferSize = 50;
            const uint32_t mode =
                ::Thunder::Core::File::Mode::USER_WRITE |
                ::Thunder::Core::File::Mode::OTHERS_READ | ::Thunder::Core::File::Mode::OTHERS_WRITE;

            ::Thunder::Core::CyclicBuffer buffer(bufferName.c_str(), mode, cyclicBufferSize, false);

            EXPECT_STREQ(buffer.Name().c_str(), bufferName.c_str());
            EXPECT_EQ(buffer.Size(), cyclicBufferSize);
            EXPECT_EQ(buffer.IsValid(), true);
            EXPECT_EQ(buffer.Open(), true);
            EXPECT_EQ(IsValidFilePermissions(bufferName.c_str(), mode), true);

            // Remove after usage before destruction
            buffer.Close();
            RestoreFileMask(mask);
        }
        {
            const uint32_t mask = ResetFileMask();
            std::string bufferName {"cyclicbuffer01"};
            const uint8_t cyclicBufferSize = 50;
            const uint32_t mode =
                ::Thunder::Core::File::Mode::USER_READ | ::Thunder::Core::File::Mode::USER_WRITE |
                ::Thunder::Core::File::Mode::GROUP_READ | ::Thunder::Core::File::Mode::GROUP_WRITE;

            ::Thunder::Core::CyclicBuffer buffer(bufferName.c_str(), mode, cyclicBufferSize, false);

            EXPECT_STREQ(buffer.Name().c_str(), bufferName.c_str());
            EXPECT_EQ(buffer.Size(), cyclicBufferSize);
            EXPECT_EQ(buffer.IsValid(), true);
            EXPECT_EQ(buffer.Open(), true);
            EXPECT_EQ(IsValidFilePermissions(bufferName.c_str(), mode), true);
            EXPECT_EQ(CheckBufferIsSharable(&buffer), true);

            EXPECT_EQ(buffer.Used(), sizeof(SampleData));
            // Remove after usage before destruction
            buffer.Close();
            RestoreFileMask(mask);
        }
    }
    TEST(Core_CyclicBuffer, Write)
    {
        std::string bufferName {"cyclicbuffer01"};
        const uint8_t cyclicBufferSize = 50;
        const uint32_t mode =
            ::Thunder::Core::File::Mode::USER_READ | ::Thunder::Core::File::Mode::USER_WRITE | ::Thunder::Core::File::Mode::USER_EXECUTE |
            ::Thunder::Core::File::Mode::GROUP_READ | ::Thunder::Core::File::Mode::GROUP_WRITE  ;
        ::Thunder::Core::CyclicBuffer buffer(bufferName.c_str(), mode, cyclicBufferSize, false);
        EXPECT_STREQ(buffer.Name().c_str(), bufferName.c_str());
        EXPECT_EQ(buffer.Size(), cyclicBufferSize);
        EXPECT_EQ(buffer.IsValid(), true);

        buffer.Write(reinterpret_cast<const uint8_t*>(SampleData), sizeof(SampleData));
        EXPECT_EQ(buffer.Used(), sizeof(SampleData));
        buffer.Write(reinterpret_cast<const uint8_t*>(SampleData), sizeof(SampleData));
        EXPECT_EQ(buffer.Used(), sizeof(SampleData) * 2);
        buffer.Write(reinterpret_cast<const uint8_t*>(SampleData), sizeof(SampleData));
        EXPECT_EQ(buffer.Used(), sizeof(SampleData) * 3);
        EXPECT_EQ(buffer.Free(), cyclicBufferSize - (sizeof(SampleData) * 3));

        // Remove after usage before destruction
        buffer.Close();
    }
    TEST(Core_CyclicBuffer, Write_BasedOnFreeSpaceAvailable)
    {
        std::string bufferName {"cyclicbuffer01"};
        const uint8_t cyclicBufferSize = 20;
        const uint32_t mode =
            ::Thunder::Core::File::Mode::USER_READ | ::Thunder::Core::File::Mode::USER_WRITE | ::Thunder::Core::File::Mode::USER_EXECUTE |
            ::Thunder::Core::File::Mode::GROUP_READ | ::Thunder::Core::File::Mode::GROUP_WRITE  |
            ::Thunder::Core::File::Mode::SHAREABLE;

        CyclicBufferTest buffer(bufferName.c_str(), mode, cyclicBufferSize, true);
        EXPECT_STREQ(buffer.Name().c_str(), bufferName.c_str());
        EXPECT_EQ(buffer.Size(), cyclicBufferSize);
        EXPECT_EQ(buffer.IsValid(), true);
        EXPECT_EQ(buffer.IsOverwrite(), true);

        uint8_t data1[10];
        memset(&data1, 'A', sizeof(data1));
        uint16_t size = sizeof(data1) + 2;

        EXPECT_TRUE(buffer.Reserve(size) == WPEFramework::Core::ERROR_NONE);
        EXPECT_EQ(buffer.Write(reinterpret_cast<const uint8_t*>(&size), 2), 2);
        EXPECT_EQ(buffer.Write(reinterpret_cast<uint8_t*>(&data1), sizeof(data1)), sizeof(data1));

        EXPECT_EQ(buffer.Overwritten(), false);
        EXPECT_EQ(buffer.Used(), size);
        EXPECT_EQ(buffer.Free(), static_cast<uint32_t>(cyclicBufferSize - size));

        uint8_t data2[20];
        memset(&data2, 'B', sizeof(data2));
        size = sizeof(data2) + 2;
        uint8_t previousFreeSpace = buffer.Free();
        buffer.Write(reinterpret_cast<const uint8_t*>(&size), 2);
        // Try to write to only with free space available
        buffer.Write(reinterpret_cast<uint8_t*>(&data2), buffer.Free());

        EXPECT_EQ(buffer.Used(), previousFreeSpace);
        EXPECT_EQ(buffer.Free(), static_cast<uint32_t>(cyclicBufferSize - previousFreeSpace));

        // Remove after usage before destruction
        buffer.Close();
    }

    TEST(Core_CyclicBuffer, Read)
    {
        std::string bufferName {"cyclicbuffer01"};
        const uint8_t cyclicBufferSize = 50;
        const uint32_t mode =
            ::Thunder::Core::File::Mode::USER_READ | ::Thunder::Core::File::Mode::USER_WRITE | ::Thunder::Core::File::Mode::USER_EXECUTE |
            ::Thunder::Core::File::Mode::GROUP_READ | ::Thunder::Core::File::Mode::GROUP_WRITE  ;
        ::Thunder::Core::CyclicBuffer buffer(bufferName.c_str(), mode, cyclicBufferSize, false);
        EXPECT_STREQ(buffer.Name().c_str(), bufferName.c_str());
        EXPECT_EQ(buffer.Size(), cyclicBufferSize);
        EXPECT_EQ(buffer.IsValid(), true);

        buffer.Write(reinterpret_cast<const uint8_t*>(SampleData), sizeof(SampleData));
        EXPECT_EQ(buffer.Used(), sizeof(SampleData));
        buffer.Write(reinterpret_cast<const uint8_t*>(SampleData), sizeof(SampleData));
        EXPECT_EQ(buffer.Used(), sizeof(SampleData) * 2);
        buffer.Write(reinterpret_cast<const uint8_t*>(SampleData), sizeof(SampleData));
        EXPECT_EQ(buffer.Used(), sizeof(SampleData) * 3);
        EXPECT_EQ(buffer.Free(), cyclicBufferSize - (sizeof(SampleData) * 3));

        uint8_t readData[sizeof(SampleData)];
        EXPECT_EQ(buffer.Read(readData, sizeof(readData)), sizeof(readData));
        for (uint8_t i = 0 ; i < sizeof(readData); i++) {
            EXPECT_EQ(readData[i], SampleData[i]);
        }
        EXPECT_EQ(buffer.Free(), cyclicBufferSize - (sizeof(SampleData) * 2));
        EXPECT_EQ(buffer.Used(), sizeof(SampleData) * 2);
        // Read next data
        EXPECT_EQ(buffer.Read(readData, sizeof(readData)), sizeof(readData));
        for (uint8_t i = 0 ; i < sizeof(readData); i++) {
            EXPECT_EQ(readData[i], SampleData[i]);
        }
        EXPECT_EQ(buffer.Free(), cyclicBufferSize - (sizeof(SampleData)));
        EXPECT_EQ(buffer.Used(), sizeof(SampleData));
        // Read remaining
        EXPECT_EQ(buffer.Read(readData, sizeof(readData)), sizeof(readData));
        for (uint8_t i = 0 ; i < sizeof(readData); i++) {
            EXPECT_EQ(readData[i], SampleData[i]);
        }
        EXPECT_EQ(buffer.Free(), cyclicBufferSize);
        EXPECT_EQ(buffer.Used(), 0u);

        // Remove after usage before destruction
        buffer.Close();
    }
    TEST(Core_CyclicBuffer, Peek)
    {
        std::string bufferName {"cyclicbuffer01"};
        const uint8_t cyclicBufferSize = 50;
        const uint32_t mode =
            ::Thunder::Core::File::Mode::USER_READ | ::Thunder::Core::File::Mode::USER_WRITE | ::Thunder::Core::File::Mode::USER_EXECUTE |
            ::Thunder::Core::File::Mode::GROUP_READ | ::Thunder::Core::File::Mode::GROUP_WRITE  ;
       ::Thunder::Core::CyclicBuffer buffer(bufferName.c_str(), mode, cyclicBufferSize, false);
        EXPECT_STREQ(buffer.Name().c_str(), bufferName.c_str());
        EXPECT_EQ(buffer.Size(), cyclicBufferSize);
        EXPECT_EQ(buffer.IsValid(), true);

        char test1[] = "Hello";
        buffer.Write(reinterpret_cast<const uint8_t*>(test1), sizeof(test1));
        EXPECT_EQ(buffer.Used(), sizeof(test1));
        EXPECT_EQ(buffer.Free(), cyclicBufferSize - (sizeof(test1)));

        char test2[] = "Haihi";
        buffer.Write(reinterpret_cast<const uint8_t*>(test2), sizeof(test2));
        EXPECT_EQ(buffer.Used(), sizeof(test1) + sizeof(test2));
        EXPECT_EQ(buffer.Free(), cyclicBufferSize - (sizeof(test1) + sizeof(test2)));

        char test3[] = "testing";
        buffer.Write(reinterpret_cast<const uint8_t*>(test2), sizeof(test3));
        EXPECT_EQ(buffer.Used(), sizeof(test1) + sizeof(test2) + sizeof(test3));
        EXPECT_EQ(buffer.Free(), cyclicBufferSize - (sizeof(test1) + sizeof(test2) + sizeof(test3)));

        uint8_t peekData[sizeof(test1)];
        EXPECT_EQ(buffer.Peek(peekData, sizeof(peekData)), sizeof(peekData));
        for (uint8_t i = 0 ; i < sizeof(peekData); i++) {
            EXPECT_EQ(peekData[i], test1[i]);
        }
        EXPECT_EQ(buffer.Free(), cyclicBufferSize - (sizeof(test1) + sizeof(test2) + sizeof(test3)));
        EXPECT_EQ(buffer.Used(), sizeof(test1) + sizeof(test2) + sizeof(test3));
        // Try next peek
        EXPECT_EQ(buffer.Peek(peekData, sizeof(peekData)), sizeof(peekData));
        for (uint8_t i = 0 ; i < sizeof(peekData); i++) {
            EXPECT_EQ(peekData[i], test1[i]);
        }
        EXPECT_EQ(buffer.Free(), cyclicBufferSize - (sizeof(test1) + sizeof(test2) + sizeof(test3)));
        EXPECT_EQ(buffer.Used(), sizeof(test1) + sizeof(test2) + sizeof(test3));
        // Peek again
        EXPECT_EQ(buffer.Peek(peekData, sizeof(peekData)), sizeof(peekData));
        for (uint8_t i = 0 ; i < sizeof(peekData); i++) {
            EXPECT_EQ(peekData[i], test1[i]);
        }
        EXPECT_EQ(buffer.Free(), cyclicBufferSize - (sizeof(test1) + sizeof(test2) + sizeof(test3)));
        EXPECT_EQ(buffer.Used(), sizeof(test1) + sizeof(test2) + sizeof(test3));

        // Remove after usage before destruction
        buffer.Close();
    }
    TEST(Core_CyclicBuffer, Flush)
    {
        std::string bufferName {"cyclicbuffer01"};
        const uint8_t cyclicBufferSize = 10;
        const uint32_t mode =
            ::Thunder::Core::File::Mode::USER_READ | ::Thunder::Core::File::Mode::USER_WRITE | ::Thunder::Core::File::Mode::USER_EXECUTE |
            ::Thunder::Core::File::Mode::GROUP_READ | ::Thunder::Core::File::Mode::GROUP_WRITE  ;
       ::Thunder::Core::CyclicBuffer buffer(bufferName.c_str(), mode, cyclicBufferSize, false);
        EXPECT_STREQ(buffer.Name().c_str(), bufferName.c_str());
        EXPECT_EQ(buffer.Size(), cyclicBufferSize);
        EXPECT_EQ(buffer.IsValid(), true);

        char test1[] = "HelloHai";
        // Try Flush full data
        buffer.Write(reinterpret_cast<const uint8_t*>(test1), sizeof(test1));
        EXPECT_EQ(buffer.Used(), sizeof(test1));
        EXPECT_EQ(buffer.Free(), cyclicBufferSize - (sizeof(test1)));
        buffer.Flush();
        EXPECT_EQ(buffer.Used(), 0u);
        EXPECT_EQ(buffer.Free(), cyclicBufferSize);

        // Try Flush after single data
        buffer.Write(reinterpret_cast<const uint8_t*>(test1), 1u);
        EXPECT_EQ(buffer.Used(), 1u);
        EXPECT_EQ(buffer.Free(), cyclicBufferSize - 1u);
        buffer.Flush();
        EXPECT_EQ(buffer.Used(), 0u);
        EXPECT_EQ(buffer.Free(), cyclicBufferSize);

        // Remove after usage before destruction
        buffer.Close();
    }
    TEST(Core_CyclicBuffer, Reserve)
    {
        std::string bufferName {"cyclicbuffer01"};
        const uint8_t cyclicBufferSize = 50;
        const uint32_t mode =
            ::Thunder::Core::File::Mode::USER_READ | ::Thunder::Core::File::Mode::USER_WRITE | ::Thunder::Core::File::Mode::USER_EXECUTE |
            ::Thunder::Core::File::Mode::GROUP_READ | ::Thunder::Core::File::Mode::GROUP_WRITE  ;
       ::Thunder::Core::CyclicBuffer buffer(bufferName.c_str(), mode, cyclicBufferSize, false);
        EXPECT_STREQ(buffer.Name().c_str(), bufferName.c_str());
        EXPECT_EQ(buffer.Size(), cyclicBufferSize);
        EXPECT_EQ(buffer.IsValid(), true);

        EXPECT_EQ(buffer.Reserve(sizeof(SampleData)), Core::ERROR_NONE);
        buffer.Write(reinterpret_cast<const uint8_t*>(SampleData), sizeof(SampleData));
        EXPECT_EQ(buffer.Used(), sizeof(SampleData));
        EXPECT_EQ(buffer.Free(), cyclicBufferSize - (sizeof(SampleData)));

        EXPECT_EQ(buffer.Reserve(0), 0u);
        EXPECT_EQ(buffer.Reserve(51), ::Thunder::Core::ERROR_INVALID_INPUT_LENGTH);
        // Remove after usage before destruction
        buffer.Close();
    }
    TEST(Core_CyclicBuffer, Using_DataElementFile)
    {
        const uint32_t mode =
            ::Thunder::Core::File::Mode::USER_READ | ::Thunder::Core::File::Mode::USER_WRITE | ::Thunder::Core::File::Mode::USER_EXECUTE |
            ::Thunder::Core::File::Mode::GROUP_READ | ::Thunder::Core::File::Mode::GROUP_WRITE   |
            ::Thunder::Core::File::CREATE | ::Thunder::Core::File::Mode::SHAREABLE;

        {
            std::string fileName {"cyclicbuffer01"};
            uint8_t cyclicBufferSize = 50;
            uint8_t cyclicBufferWithControlDataSize = cyclicBufferSize + sizeof(::Thunder::Core::CyclicBuffer::control);
            ::Thunder::Core::DataElementFile dataElementFile(fileName, mode, cyclicBufferWithControlDataSize);
            // Create::Thunder::Core::CyclicBuffer with Size 50
           ::Thunder::Core::CyclicBuffer buffer(dataElementFile, true, 0, cyclicBufferWithControlDataSize, false);

            EXPECT_STREQ(buffer.Name().c_str(), fileName.c_str());
            EXPECT_EQ(buffer.Size(), cyclicBufferSize);
            EXPECT_EQ(buffer.IsValid(), true);
            EXPECT_EQ(buffer.Open(), true);

            // Check File Size
            EXPECT_EQ(FileSize(fileName.c_str()), cyclicBufferWithControlDataSize);

            // Remove after usage before destruction
            buffer.Close();

            // Check File Exist
            EXPECT_EQ(IsFileExist(fileName.c_str()), false);
        }
    }
    TEST(Core_CyclicBuffer, Using_DataElementFile_WithOffset)
    {
        const uint32_t mode =
            ::Thunder::Core::File::Mode::USER_READ | ::Thunder::Core::File::Mode::USER_WRITE | ::Thunder::Core::File::Mode::USER_EXECUTE |
            ::Thunder::Core::File::Mode::GROUP_READ | ::Thunder::Core::File::Mode::GROUP_WRITE   |
            ::Thunder::Core::File::CREATE | ::Thunder::Core::File::Mode::SHAREABLE;

        {
            std::string fileName {"cyclicbuffer01"};
            uint8_t cyclicBufferSize = 50;
            uint32_t offset = 56;
            uint8_t cyclicBufferWithControlDataSize = cyclicBufferSize + sizeof(::Thunder::Core::CyclicBuffer::control);
            ::Thunder::Core::DataElementFile dataElementFile(fileName, mode, cyclicBufferWithControlDataSize + offset);
            // Create::Thunder::Core::CyclicBuffer with Size 50
           ::Thunder::Core::CyclicBuffer buffer(dataElementFile, true, offset, cyclicBufferWithControlDataSize, false);

            EXPECT_STREQ(buffer.Name().c_str(), fileName.c_str());
            EXPECT_EQ(buffer.Size(), cyclicBufferSize);
            EXPECT_EQ(buffer.IsValid(), true);
            EXPECT_EQ(buffer.Open(), true);

            // Check File Size
            EXPECT_EQ(FileSize(fileName.c_str()), cyclicBufferWithControlDataSize + offset);

            // Remove after usage before destruction
            buffer.Close();

            // Check File Exist
            EXPECT_EQ(IsFileExist(fileName.c_str()), false);
        }
    }
    TEST(Core_CyclicBuffer, Using_DataElementFile_WithInvalidOffset)
    {
        const uint32_t mode =
            ::Thunder::Core::File::Mode::USER_READ | ::Thunder::Core::File::Mode::USER_WRITE | ::Thunder::Core::File::Mode::USER_EXECUTE |
            ::Thunder::Core::File::Mode::GROUP_READ | ::Thunder::Core::File::Mode::GROUP_WRITE   |
            ::Thunder::Core::File::CREATE | ::Thunder::Core::File::Mode::SHAREABLE;

        {
            std::string fileName {"cyclicbuffer01"};
            uint8_t cyclicBufferSize = 50;
            uint32_t offset = 50;
            uint8_t cyclicBufferWithControlDataSize = cyclicBufferSize + sizeof(::Thunder::Core::CyclicBuffer::control);
            ::Thunder::Core::DataElementFile dataElementFile(fileName, mode, cyclicBufferWithControlDataSize + offset);
            // Create::Thunder::Core::CyclicBuffer with Size 50
           ::Thunder::Core::CyclicBuffer buffer(dataElementFile, true, offset, cyclicBufferWithControlDataSize, false);

            EXPECT_STREQ(buffer.Name().c_str(), fileName.c_str());
            EXPECT_EQ(buffer.IsValid(), false);

            // Check File Size
            EXPECT_EQ(FileSize(fileName.c_str()), cyclicBufferWithControlDataSize + offset);

            // Remove after usage before destruction
            buffer.Close();

            // Check File Exist
            EXPECT_EQ(IsFileExist(fileName.c_str()), false);
        }
    }

    TEST(Core_CyclicBuffer, Write_Overflow_WithoutOverWrite)
    {
        std::string bufferName {"cyclicbuffer01"};
        const uint8_t cyclicBufferSize = 10;
        const uint32_t mode =
            ::Thunder::Core::File::Mode::USER_READ | ::Thunder::Core::File::Mode::USER_WRITE | ::Thunder::Core::File::Mode::USER_EXECUTE |
            ::Thunder::Core::File::Mode::GROUP_READ | ::Thunder::Core::File::Mode::GROUP_WRITE  ;

       ::Thunder::Core::CyclicBuffer buffer(bufferName.c_str(), mode, cyclicBufferSize, false);

        EXPECT_EQ(buffer.IsOverwrite(), false);
        EXPECT_EQ(buffer.Size(), cyclicBufferSize);
        EXPECT_EQ(buffer.IsValid(), true);

        uint8_t data = 'X';
        for (uint8_t i = 1; i <= cyclicBufferSize - 1 ; ++i) {
             buffer.Write(&data, 1);
        }
        EXPECT_EQ(buffer.Used(), static_cast<uint32_t>(cyclicBufferSize - 1));
        EXPECT_EQ(buffer.Free(), 1u);

        buffer.Write(&data, 1);
        EXPECT_EQ(buffer.Used(), static_cast<uint32_t>(cyclicBufferSize - 1));

        char testData1[] = "H";
        EXPECT_EQ(buffer.Write(reinterpret_cast<uint8_t*>(&testData1), sizeof(testData1)), 0u);
        EXPECT_EQ(buffer.Overwritten(), false);

        char testData[] = "Hello";
        EXPECT_EQ(buffer.Write(reinterpret_cast<uint8_t*>(&testData), sizeof(testData)), 0u);
        EXPECT_EQ(buffer.Overwritten(), false);

        uint8_t read = 0;
        // Verify data is overwritted
        for (uint8_t i = 0; i < cyclicBufferSize - 1; ++i) {
             EXPECT_EQ(buffer.Read(&read, 1), 1u);
             EXPECT_EQ(read, data);
        }

        // Remove after usage before destruction
        buffer.Close();
    }
    TEST(Core_CyclicBuffer, Write_Overflow_WithOverWrite)
    {
        std::string bufferName {"cyclicbuffer01"};
        const uint8_t cyclicBufferSize = 100;
        const uint32_t mode =
            ::Thunder::Core::File::Mode::USER_READ | ::Thunder::Core::File::Mode::USER_WRITE | ::Thunder::Core::File::Mode::USER_EXECUTE |
            ::Thunder::Core::File::Mode::GROUP_READ | ::Thunder::Core::File::Mode::GROUP_WRITE  |
            ::Thunder::Core::File::Mode::SHAREABLE;

       CyclicBufferTest buffer(bufferName.c_str(), mode, cyclicBufferSize, true);
        EXPECT_STREQ(buffer.Name().c_str(), bufferName.c_str());
        EXPECT_EQ(buffer.Size(), cyclicBufferSize);
        EXPECT_EQ(buffer.IsValid(), true);
        EXPECT_EQ(buffer.IsOverwrite(), true);

        uint8_t data1[90];
        memset(&data1, 'A', sizeof(data1));
        uint16_t size = sizeof(data1) + 2;

        EXPECT_TRUE(buffer.Reserve(size) == WPEFramework::Core::ERROR_NONE);
        EXPECT_EQ(buffer.Write(reinterpret_cast<const uint8_t*>(&size), 2), 2);
        EXPECT_EQ(buffer.Write(reinterpret_cast<uint8_t*>(&data1), sizeof(data1)), sizeof(data1));

        EXPECT_EQ(buffer.Overwritten(), false);
        EXPECT_EQ(buffer.Used(), size);
        EXPECT_EQ(buffer.Free(), static_cast<uint32_t>(cyclicBufferSize - size));

        uint8_t data2[80];
        memset(&data2, 'B', sizeof(data2));
        size = sizeof(data2) + 2;

        EXPECT_TRUE(buffer.Reserve(size) == WPEFramework::Core::ERROR_NONE);
        EXPECT_EQ(buffer.Write(reinterpret_cast<const uint8_t*>(&size), 2), 2);
        EXPECT_EQ(buffer.Write(reinterpret_cast<uint8_t*>(&data2), sizeof(data2)), sizeof(data2));

        EXPECT_EQ(buffer.Used(), size);
        EXPECT_EQ(buffer.Free(), static_cast<uint32_t>(cyclicBufferSize - size));

        char testData[] = "123456789012345678901234567890";
        size = sizeof(testData) + 2;

        EXPECT_TRUE(buffer.Reserve(size) == WPEFramework::Core::ERROR_NONE);
        EXPECT_EQ(buffer.Write(reinterpret_cast<const uint8_t*>(&size), 2), 2);
        EXPECT_EQ(buffer.Write(reinterpret_cast<uint8_t*>(&testData), sizeof(testData)), sizeof(testData));

        EXPECT_EQ(buffer.Used(), size);
        EXPECT_EQ(buffer.Free(), static_cast<uint32_t>(cyclicBufferSize - size));

        // Try overwrite with size of Free()
        uint8_t data3[buffer.Free()];
        memset(&data3, 'C', sizeof(data3));
        size = sizeof(data3) + 2;
        EXPECT_TRUE(buffer.Reserve(size) == WPEFramework::Core::ERROR_NONE);

        EXPECT_EQ(buffer.Write(reinterpret_cast<const uint8_t*>(&size), 2), 2);
        EXPECT_EQ(buffer.Write(reinterpret_cast<uint8_t*>(&data3), sizeof(data3)), sizeof(data3));

        EXPECT_EQ(buffer.Used(), size);
        EXPECT_EQ(buffer.Free(), static_cast<uint32_t>(cyclicBufferSize - size));

        // Flush to start from beginning
        buffer.Flush();
        size = sizeof(testData) + 2;

        EXPECT_TRUE(buffer.Reserve(size) == WPEFramework::Core::ERROR_NONE);

        EXPECT_EQ(buffer.Write(reinterpret_cast<const uint8_t*>(&size), 2), 2u);
        EXPECT_EQ(buffer.Write(reinterpret_cast<uint8_t*>(&testData), sizeof(testData)), sizeof(testData));
        EXPECT_EQ(buffer.Overwritten(), false);

        EXPECT_EQ(buffer.Used(), size);
        EXPECT_EQ(buffer.Free(), static_cast<uint32_t>(cyclicBufferSize - size));

        uint16_t read = 0;
        // Verify data is overwritten
        EXPECT_EQ(buffer.Read(reinterpret_cast<uint8_t*>(&read), 2), 2u);
        EXPECT_EQ(read, size);
        for (uint8_t i = 0; i < sizeof(testData); ++i) {
             EXPECT_EQ(buffer.Read(reinterpret_cast<uint8_t*>(&read), 1), 1u);
             EXPECT_EQ(read, testData[i]);
        }

        EXPECT_EQ(buffer.Free(), cyclicBufferSize);
        size = sizeof(data1) + 2;

        EXPECT_TRUE(buffer.Reserve(size) == WPEFramework::Core::ERROR_NONE);

        EXPECT_EQ(buffer.Write(reinterpret_cast<const uint8_t*>(&size), 2), 2);
        EXPECT_EQ(buffer.Write(reinterpret_cast<uint8_t*>(&data1), sizeof(data1)), sizeof(data1));

        EXPECT_EQ(buffer.Overwritten(), false);
        EXPECT_EQ(buffer.Used(), size);
        EXPECT_EQ(buffer.Free(), static_cast<uint32_t>(cyclicBufferSize - size));

        // Verify Overwrite without reservation
        size = sizeof(data2) + 2;
        buffer.Write(reinterpret_cast<const uint8_t*>(&size), 2);
        buffer.Write(reinterpret_cast<uint8_t*>(&data2), sizeof(data2));

        EXPECT_EQ(buffer.Used(), size);
        EXPECT_EQ(buffer.Free(), static_cast<uint32_t>(cyclicBufferSize - size));

        // Remove after usage before destruction
        buffer.Close();
    }
    static int ClonedProcessFunc(void* arg) {
        Data* data = static_cast<Data*>(arg);
        uint32_t cyclicBufferSize = 10;
        uint32_t shareableFlag = (data->shareable == true) ? ::Thunder::Core::File::Mode::SHAREABLE : 0;

       ::Thunder::Core::CyclicBuffer buffer(data->bufferName.c_str(),
            ::Thunder::Core::File::Mode::USER_READ | ::Thunder::Core::File::Mode::USER_WRITE | ::Thunder::Core::File::Mode::USER_EXECUTE |
            ::Thunder::Core::File::Mode::GROUP_READ | ::Thunder::Core::File::Mode::GROUP_WRITE  | shareableFlag,
            cyclicBufferSize, false);

        buffer.Write(reinterpret_cast<const uint8_t*>(SampleData), sizeof(SampleData));
        sleep(2);
        return 0;
    }
    void SetSharePermissionsFromClonedProcess(const string& bufferName,  bool shareable)
    {
        const int STACK_SIZE = 65536;
        char* stack = static_cast<char*>(malloc(STACK_SIZE));
        if (!stack) {
            perror("malloc");
            exit(1);
        }

        unsigned long flags = CLONE_PARENT;
        static Data data;
        data.bufferName = bufferName.c_str();
        data.shareable = shareable;

        int pid = 0;
        if ((pid = clone(ClonedProcessFunc, stack + STACK_SIZE, flags, reinterpret_cast<void*>(&data))) == -1) {
            perror("clone");
            exit(1);
        }

        sleep(1);
        int status;
        waitpid(pid, &status, 0);
        free(stack);
    }
    void TestSharePermissionsFromDifferentProcess(bool shareable)
    {
        std::string bufferName {"cyclicbuffer01"};
        SetSharePermissionsFromClonedProcess(bufferName, shareable);

        uint32_t cyclicBufferSize = 0;
        uint32_t shareableFlag = (shareable == true) ? ::Thunder::Core::File::Mode::SHAREABLE : 0;

       ::Thunder::Core::CyclicBuffer buffer(bufferName.c_str(),
            ::Thunder::Core::File::Mode::USER_READ | ::Thunder::Core::File::Mode::USER_WRITE |
            ::Thunder::Core::File::Mode::GROUP_READ | ::Thunder::Core::File::Mode::GROUP_WRITE   |
            shareableFlag, cyclicBufferSize, false);

        EXPECT_EQ(buffer.Used(), ((shareable == true) ? sizeof(SampleData) : 0));
        EXPECT_STREQ(buffer.Name().c_str(), bufferName.c_str());

        if (shareable == true) {
            EXPECT_NE(buffer.Size(), 0u);
            uint8_t writeData = 'T';
            uint8_t readData = 0;
            EXPECT_EQ(buffer.Read(&readData, 1, true), 1u);
            EXPECT_EQ(readData, 'B');
            EXPECT_EQ(buffer.Write(&writeData, 1), 1u);
        } else {
            EXPECT_EQ(buffer.Size(), 0u);
        }

        buffer.Close();
    }
    TEST(Core_CyclicBuffer, CheckSharePermissionsFromClonedProcess)
    {
        // With Buffer Permission as SHAREABLE
        TestSharePermissionsFromDifferentProcess(true);

        // With Buffer Permission as PRIVATE
        TestSharePermissionsFromDifferentProcess(false);
    }
    void SetSharePermissionsFromForkedProcessAndVerify(bool shareable, bool usingDataElementFile = false, uint32_t offset = 0)
    {
        std::string bufferName {"cyclicbuffer01"};
        const uint32_t CyclicBufferSize = 10;

        uint32_t shareableFlag = (shareable == true) ? ::Thunder::Core::File::Mode::SHAREABLE : 0;
        const uint32_t mode =
            (::Thunder::Core::File::Mode::USER_READ | ::Thunder::Core::File::Mode::USER_WRITE | ::Thunder::Core::File::Mode::USER_EXECUTE |
            ::Thunder::Core::File::Mode::GROUP_READ | ::Thunder::Core::File::Mode::GROUP_WRITE  |
            shareableFlag);

        struct Data data;
        data.mode = mode;
        data.bufferName = bufferName.c_str();
        data.shareable = shareable;
        data.usingDataElementFile = usingDataElementFile;
        data.offset = offset;

        auto lambdaFunc = [bufferName](IPTestAdministrator & testAdmin) {
            struct Data* data = (reinterpret_cast<struct Data*>(testAdmin.Data()));
            uint32_t result;
            uint32_t cyclicBufferSize = CyclicBufferSize;
            uint8_t loadBuffer[cyclicBufferSize + 1];

           CyclicBufferTest* buffer = nullptr;
            ::Thunder::Core::DataElementFile* dataElementFile = nullptr;
            if (data->usingDataElementFile == true) {
                uint8_t cyclicBufferWithControlDataSize = cyclicBufferSize + sizeof(::Thunder::Core::CyclicBuffer::control);
                dataElementFile = new ::Thunder::Core::DataElementFile(bufferName, data->mode | ::Thunder::Core::File::CREATE, cyclicBufferWithControlDataSize + data->offset);
                buffer = new CyclicBufferTest(*dataElementFile, true, data->offset, cyclicBufferWithControlDataSize, false);
            } else {
                buffer = new CyclicBufferTest(bufferName, data->mode, cyclicBufferSize, false);
            }

            EXPECT_EQ(buffer->Size(), cyclicBufferSize);
            testAdmin.Sync("setup server");
            testAdmin.Sync("setup client");

            if (data->shareable == true) {
                testAdmin.Sync("client read empty data");
                string dataStr = "abcd";

                result = buffer->Write(reinterpret_cast<const uint8_t*>(dataStr.c_str()), dataStr.size());
                EXPECT_EQ(result, dataStr.size());

                dataStr = "efgh";
                result = buffer->Write(reinterpret_cast<const uint8_t*>(dataStr.c_str()), dataStr.size());
                EXPECT_EQ(result, dataStr.size());

                testAdmin.Sync("server wrote");

                testAdmin.Sync("client read");

                testAdmin.Sync("client wrote");

                result = buffer->Peek(loadBuffer, buffer->Used());
                loadBuffer[result] = '\0';
                EXPECT_EQ(result, 9u);
                EXPECT_STREQ((char*)loadBuffer, "bcdefghkl");
                EXPECT_EQ(buffer->Used(), 9u);

                testAdmin.Sync("server peek");

                testAdmin.Sync("server start read");
                result = buffer->Read(loadBuffer, buffer->Used());
                loadBuffer[result] = '\0';
                EXPECT_EQ(result, 9u);
                EXPECT_STREQ((char*)loadBuffer, "bcdefghkl");

                EXPECT_EQ(buffer->Used(), 0u);
                testAdmin.Sync("server read");
                delete buffer;
                if (dataElementFile) {
                    delete dataElementFile;
                }
            }
        };

        static std::function<void (IPTestAdministrator&)> lambdaVar = lambdaFunc;

        IPTestAdministrator::OtherSideMain otherSide = [](IPTestAdministrator& testAdmin ) { lambdaVar(testAdmin); };

        // This side (tested) acts as client
        IPTestAdministrator testAdmin(otherSide, reinterpret_cast<void *>(&data), 10);
        {
            testAdmin.Sync("setup server");

            uint32_t result;
            uint32_t cyclicBufferSize = CyclicBufferSize;
            uint8_t loadBuffer[cyclicBufferSize];

           CyclicBufferTest* buffer;
            ::Thunder::Core::DataElementFile* dataElementFile = nullptr;
            if (usingDataElementFile == true) {
                dataElementFile = new ::Thunder::Core::DataElementFile(bufferName, mode, 0);
                buffer = new CyclicBufferTest(*dataElementFile, false, offset, 0, false);
            } else {
                buffer = new CyclicBufferTest(bufferName, mode, 0, false);
            }

            EXPECT_EQ(buffer->Size(), static_cast<uint32_t>(((shareable == true) ?CyclicBufferSize : 0)));
            testAdmin.Sync("setup client");

            if (shareable == true) {
                memset(loadBuffer, 0, cyclicBufferSize);
                result = buffer->Read(loadBuffer, 1, false);
                EXPECT_EQ(result, static_cast<uint32_t>(0));

                testAdmin.Sync("client read empty data");
                testAdmin.Sync("server wrote");
                result = buffer->Read(loadBuffer, 1, false);
                EXPECT_EQ(result, static_cast<uint32_t>(1));
                loadBuffer[result] = '\0';
                EXPECT_STREQ((char*)loadBuffer, "a");
                testAdmin.Sync("client read");

                string data = "kl";
                result = buffer->Reserve(data.size());
                EXPECT_EQ(result, WPEFramework::Core::ERROR_NONE);
                result = buffer->Write(reinterpret_cast<const uint8_t*>(data.c_str()), data.size());
                EXPECT_EQ(result, 2u);
                testAdmin.Sync("client wrote");

                testAdmin.Sync("server peek");
                EXPECT_EQ(buffer->Used(), 9u);
                testAdmin.Sync("server start read");

                testAdmin.Sync("server read");
                EXPECT_EQ(buffer->Used(), 0u);
            }
            buffer->Close();
            delete buffer;
            if (dataElementFile) {
                delete dataElementFile;
            }

        }
        ::Thunder::Core::Singleton::Dispose();
    }
    TEST(Core_CyclicBuffer, CheckSharePermissionsFromForkedProcessWithoutOverwrite)
    {
        SetSharePermissionsFromForkedProcessAndVerify(true);
        SetSharePermissionsFromForkedProcessAndVerify(false);
    }
    TEST(Core_CyclicBuffer, CheckSharePermissionsFromForkedProcessWithoutOverwrite_UsingDataElementFile)
    {
        SetSharePermissionsFromForkedProcessAndVerify(true, true);
        SetSharePermissionsFromForkedProcessAndVerify(false, true);
    }
    TEST(Core_CyclicBuffer, CheckSharePermissionsFromForkedProcessWithoutOverwrite_UsingDataElementFile_WithOffset)
    {
        SetSharePermissionsFromForkedProcessAndVerify(true, true, 56);
        SetSharePermissionsFromForkedProcessAndVerify(false, true, 56);
    }
    TEST(Core_CyclicBuffer, WithoutOverwriteUsingForksReversed)
    {
        std::string bufferName {"cyclicbuffer02"};
        auto lambdaFunc = [bufferName](IPTestAdministrator & testAdmin) {
            testAdmin.Sync("setup client");

            uint32_t cyclicBufferSize = 0;
            const uint32_t mode =
                ::Thunder::Core::File::Mode::USER_READ | ::Thunder::Core::File::Mode::USER_WRITE | ::Thunder::Core::File::Mode::USER_EXECUTE |
                ::Thunder::Core::File::Mode::GROUP_READ | ::Thunder::Core::File::Mode::GROUP_WRITE  |
                ::Thunder::Core::File::Mode::SHAREABLE;

           ::Thunder::Core::CyclicBuffer buffer(bufferName.c_str(), mode, cyclicBufferSize, false);

            testAdmin.Sync("setup server");
            testAdmin.Sync("client wrote");

            uint8_t loadBuffer[cyclicBufferSize + 1];
            uint32_t result = buffer.Read(loadBuffer, 4);
            loadBuffer[result] = '\0';
            EXPECT_STREQ((char*)loadBuffer, "abcd");

            testAdmin.Sync("server read");
            string data = "klmnopq";
            result = buffer.Reserve(data.size());
            EXPECT_EQ(result, ::Thunder::Core::ERROR_INVALID_INPUT_LENGTH);
            result = buffer.Write(reinterpret_cast<const uint8_t*>(data.c_str()), data.size());
            EXPECT_EQ(result, 0u);

            testAdmin.Sync("server wrote");
            testAdmin.Sync("client peek");

            EXPECT_FALSE(buffer.Overwritten());
            EXPECT_FALSE(buffer.IsLocked());

            EXPECT_EQ(buffer.LockPid(), 0u);
            EXPECT_EQ(buffer.Free(), 5u);

            testAdmin.Sync("client start read");
            EXPECT_STREQ(buffer.Name().c_str(), bufferName.c_str());
            EXPECT_STREQ(buffer.Storage().Name().c_str(), bufferName.c_str());

            testAdmin.Sync("client read");
            EXPECT_EQ(buffer.Used(), 0u);
        };

        static std::function<void (IPTestAdministrator&)> lambdaVar = lambdaFunc;

        IPTestAdministrator::OtherSideMain otherSide = [](IPTestAdministrator& testAdmin ) { lambdaVar(testAdmin); };

        // This side (tested) acts as client
        IPTestAdministrator testAdmin(otherSide);
        {
            uint32_t cyclicBufferSize = 10;

            const uint32_t mode =
                ::Thunder::Core::File::Mode::USER_READ | ::Thunder::Core::File::Mode::USER_WRITE | ::Thunder::Core::File::Mode::USER_EXECUTE |
                ::Thunder::Core::File::Mode::GROUP_READ | ::Thunder::Core::File::Mode::GROUP_WRITE  |
                ::Thunder::Core::File::Mode::SHAREABLE;

           ::Thunder::Core::CyclicBuffer buffer(bufferName.c_str(), mode, cyclicBufferSize, false);

            testAdmin.Sync("setup client");
            testAdmin.Sync("setup server");

            uint8_t loadBuffer[cyclicBufferSize + 1];

            string data = "abcdefghi";
            uint32_t result = buffer.Write(reinterpret_cast<const uint8_t*>(data.c_str()), data.size());
            EXPECT_EQ(result, data.size());
            testAdmin.Sync("client wrote");

            testAdmin.Sync("server read");
            testAdmin.Sync("server wrote");

            result = buffer.Peek(loadBuffer, buffer.Used());
            loadBuffer[result] = '\0';
            EXPECT_EQ(result, 5u);
            EXPECT_STREQ((char*)loadBuffer, "efghi");

            testAdmin.Sync("client peek");
            testAdmin.Sync("client start read");
            result = buffer.Read(loadBuffer, buffer.Used());
            loadBuffer[result] = '\0';
            EXPECT_EQ(result, 5u);
            EXPECT_STREQ((char*)loadBuffer, "efghi");

            EXPECT_EQ(buffer.Used(), 0u);
            testAdmin.Sync("client read");

            buffer.Close();
        }
        ::Thunder::Core::Singleton::Dispose();
    }
    TEST(Core_CyclicBuffer, WithOverWriteUsingFork)
    {
        std::string bufferName {"cyclicbuffer03"};

        auto lambdaFunc = [bufferName](IPTestAdministrator & testAdmin) {
            uint32_t cyclicBufferSize = 10;

            const uint32_t mode =
                ::Thunder::Core::File::Mode::USER_READ | ::Thunder::Core::File::Mode::USER_WRITE | ::Thunder::Core::File::Mode::USER_EXECUTE |
                ::Thunder::Core::File::Mode::GROUP_READ | ::Thunder::Core::File::Mode::GROUP_WRITE  |
                ::Thunder::Core::File::Mode::SHAREABLE;

           CyclicBufferTest buffer(bufferName.c_str(), mode, cyclicBufferSize, true);
 
            testAdmin.Sync("setup server");
            testAdmin.Sync("setup client");

            string data = "abcdef";
            uint16_t size = data.size() + 2;
            uint32_t result = buffer.Write(reinterpret_cast<const uint8_t*>(&size), 2u);
            EXPECT_EQ(result, 2u);
            result = buffer.Write(reinterpret_cast<const uint8_t*>(data.c_str()), data.size());
            EXPECT_EQ(result, data.size());

            testAdmin.Sync("server wrote");
            testAdmin.Sync("client wrote");

            uint8_t loadBuffer[cyclicBufferSize + 1];
            result = buffer.Peek(loadBuffer, buffer.Used());
            loadBuffer[result] = '\0';

            testAdmin.Sync("server peek");

            result = buffer.Read(loadBuffer, buffer.Used());
            loadBuffer[result] = '\0';

            buffer.Alert();
            buffer.Flush();

            testAdmin.Sync("server read");
        };

        static std::function<void (IPTestAdministrator&)> lambdaVar = lambdaFunc;

        IPTestAdministrator::OtherSideMain otherSide = [](IPTestAdministrator& testAdmin ) { lambdaVar(testAdmin); };

        // This side (tested) acts as client
        IPTestAdministrator testAdmin(otherSide);
        {
            testAdmin.Sync("setup server");

            uint32_t cyclicBufferSize = 0;
            const uint32_t mode =
                ::Thunder::Core::File::Mode::USER_READ | ::Thunder::Core::File::Mode::USER_WRITE | ::Thunder::Core::File::Mode::USER_EXECUTE |
                ::Thunder::Core::File::Mode::GROUP_READ | ::Thunder::Core::File::Mode::GROUP_WRITE  |
                ::Thunder::Core::File::Mode::SHAREABLE;

           CyclicBufferTest buffer(bufferName.c_str(), mode, cyclicBufferSize, true);

            testAdmin.Sync("setup client");
            testAdmin.Sync("server wrote");

            string data = "j";
            uint16_t size = 9;
            uint32_t result = buffer.Reserve(9);
            EXPECT_EQ(result, Core::ERROR_NONE);
            result = buffer.Write(reinterpret_cast<const uint8_t*>(&size), 2u);
            EXPECT_EQ(result, 2u);
            result = buffer.Write(reinterpret_cast<const uint8_t*>(data.c_str()), 1u);
            EXPECT_EQ(result, data.size());

            data = "klmnop";
            result = buffer.Write(reinterpret_cast<const uint8_t*>(data.c_str()), 6u);
            EXPECT_EQ(result, data.size());
            testAdmin.Sync("client wrote");

            testAdmin.Sync("server peek");

            testAdmin.Sync("server read");
            buffer.Close();
        }
        ::Thunder::Core::Singleton::Dispose();
    }
    TEST(Core_CyclicBuffer, WithOverwriteUsingForksReversed)
    {
        std::string bufferName {"cyclicbuffer03"};

        auto lambdaFunc = [bufferName](IPTestAdministrator & testAdmin) {
            uint32_t cyclicBufferSize = 0;
            testAdmin.Sync("setup server");

            const uint32_t mode =
                ::Thunder::Core::File::Mode::USER_READ | ::Thunder::Core::File::Mode::USER_WRITE | ::Thunder::Core::File::Mode::USER_EXECUTE |
                ::Thunder::Core::File::Mode::GROUP_READ | ::Thunder::Core::File::Mode::GROUP_WRITE  |
                ::Thunder::Core::File::Mode::SHAREABLE;

           CyclicBufferTest buffer(bufferName.c_str(), mode, cyclicBufferSize, true);
            EXPECT_TRUE(buffer.IsOverwrite());

            testAdmin.Sync("setup client");
            testAdmin.Sync("server wrote");

            uint16_t size;
            buffer.Read(reinterpret_cast<uint8_t*>(&size), 2);
            uint8_t loadBuffer[cyclicBufferSize + 1];
            uint32_t result = buffer.Read(loadBuffer, size - 2);
            loadBuffer[result] = '\0';

            testAdmin.Sync("client read");

            string data = "j";
            size = 9;
            result = buffer.Reserve(size);
            result = buffer.Write(reinterpret_cast<const uint8_t*>(&size), 2);
            result = buffer.Write(reinterpret_cast<const uint8_t*>(data.c_str()), 1);
            data = "lmnopq";
            result = buffer.Write(reinterpret_cast<const uint8_t*>(data.c_str()), 6);
            EXPECT_EQ(buffer.Used(), 9u);
            EXPECT_EQ(buffer.Overwritten(), false);

            size = 7;
            result = buffer.Reserve(size);
            result = buffer.Write(reinterpret_cast<const uint8_t*>(&size), 2);
            result = buffer.Write(reinterpret_cast<const uint8_t*>(data.c_str()), size - 2);
            EXPECT_EQ(buffer.Free(), 3u);
            EXPECT_EQ(buffer.Used(), 7u);

            testAdmin.Sync("client wrote");
            testAdmin.Sync("server peek");
            testAdmin.Sync("server read");

            buffer.Flush();
            EXPECT_EQ(buffer.Used(), 0u);
            testAdmin.Sync("client flush");
        };

        static std::function<void (IPTestAdministrator&)> lambdaVar = lambdaFunc;

        IPTestAdministrator::OtherSideMain otherSide = [](IPTestAdministrator& testAdmin ) { lambdaVar(testAdmin); };
        // This side (tested) acts as server
        IPTestAdministrator testAdmin(otherSide);
        {
            uint32_t cyclicBufferSize = 10;
            const uint32_t mode =
                ::Thunder::Core::File::Mode::USER_READ | ::Thunder::Core::File::Mode::USER_WRITE | ::Thunder::Core::File::Mode::USER_EXECUTE |
                ::Thunder::Core::File::Mode::GROUP_READ | ::Thunder::Core::File::Mode::GROUP_WRITE  |
                ::Thunder::Core::File::Mode::SHAREABLE;

           CyclicBufferTest buffer(bufferName.c_str(), mode, cyclicBufferSize, true);
            EXPECT_TRUE(buffer.IsOverwrite());
            EXPECT_TRUE(buffer.IsValid());

            testAdmin.Sync("setup server");
            testAdmin.Sync("setup client");

            uint8_t loadBuffer[cyclicBufferSize + 1];

            uint16_t size = 9;
            string data = "abcdefi";
            uint32_t result = buffer.Write(reinterpret_cast<const uint8_t*>(&size), 2);
            result = buffer.Write(reinterpret_cast<const uint8_t*>(data.c_str()), size - 2);
            EXPECT_EQ(result, data.size());

            testAdmin.Sync("server wrote");
            testAdmin.Sync("client read");
            testAdmin.Sync("client wrote");

            buffer.Peek(reinterpret_cast<uint8_t*>(&size), 2);
            EXPECT_EQ(size, buffer.Used());
            result = buffer.Peek(loadBuffer, size);
            loadBuffer[result] = '\0';
            EXPECT_EQ(result, 7u);
            EXPECT_STREQ((char*)loadBuffer  +2, "lmnop");

            testAdmin.Sync("server peek");
            EXPECT_EQ(buffer.Free(), 3u);
            buffer.Read(reinterpret_cast<uint8_t*>(&size), 2);
            EXPECT_EQ(buffer.Used(), static_cast<uint32_t>(size - 2));
            result = buffer.Read(loadBuffer, size - 2);
            loadBuffer[result] = '\0';
            EXPECT_EQ(result, 5u);
            EXPECT_STREQ((char*)loadBuffer, "lmnop");
            EXPECT_EQ(buffer.Free(), 10u);
            EXPECT_EQ(buffer.Used(), 0u);

            buffer.Alert();
            EXPECT_FALSE(buffer.IsLocked());
            EXPECT_EQ(buffer.LockPid(), 0u);

            testAdmin.Sync("server read");
            testAdmin.Sync("client flush");
            EXPECT_EQ(buffer.Free(), cyclicBufferSize);

            buffer.Close();
        }
        ::Thunder::Core::Singleton::Dispose();
    }
    TEST(Core_CyclicBuffer, LockUnlock_WithoutDataPresent)
    {
        string bufferName = "cyclicbuffer01";
        uint32_t cyclicBufferSize = 10;

       ::Thunder::Core::CyclicBuffer buffer(bufferName.c_str(),
            ::Thunder::Core::File::Mode::USER_READ | ::Thunder::Core::File::Mode::USER_WRITE | ::Thunder::Core::File::Mode::USER_EXECUTE |
            ::Thunder::Core::File::Mode::GROUP_READ | ::Thunder::Core::File::Mode::GROUP_WRITE  |
            ::Thunder::Core::File::Mode::SHAREABLE, cyclicBufferSize, false);

        buffer.Lock();
        EXPECT_EQ(buffer.IsLocked(), true);
        buffer.Unlock();
        EXPECT_EQ(buffer.IsLocked(), false);
        buffer.Close();
    }
    TEST(Core_CyclicBuffer, LockAlert_WithoutDataPresent)
    {
        string bufferName = "cyclicbuffer01";
        uint32_t cyclicBufferSize = 10;

       ::Thunder::Core::CyclicBuffer buffer(bufferName.c_str(),
            ::Thunder::Core::File::Mode::USER_READ | ::Thunder::Core::File::Mode::USER_WRITE | ::Thunder::Core::File::Mode::USER_EXECUTE |
            ::Thunder::Core::File::Mode::GROUP_READ | ::Thunder::Core::File::Mode::GROUP_WRITE  |
            ::Thunder::Core::File::Mode::SHAREABLE, cyclicBufferSize, false);

        buffer.Lock();
        EXPECT_EQ(buffer.IsLocked(), true);
        buffer.Alert(); // Alert no functioning on DataPeresent == false case
        EXPECT_EQ(buffer.IsLocked(), true);
        buffer.Unlock();
        EXPECT_EQ(buffer.IsLocked(), false);
        buffer.Close();
    }
    
    TEST(Core_CyclicBuffer, DISABLED_LockUnLock_FromParentAndForks)
    {
        std::string bufferName {"cyclicbuffer04"};

        auto lambdaFunc = [bufferName](IPTestAdministrator & testAdmin) {
            uint32_t cyclicBufferSize = 20;

            const uint32_t mode =
                ::Thunder::Core::File::Mode::USER_READ | ::Thunder::Core::File::Mode::USER_WRITE | ::Thunder::Core::File::Mode::USER_EXECUTE |
                ::Thunder::Core::File::Mode::GROUP_READ | ::Thunder::Core::File::Mode::GROUP_WRITE  |
                ::Thunder::Core::File::Mode::SHAREABLE;

           ::Thunder::Core::CyclicBuffer buffer(bufferName.c_str(), mode, cyclicBufferSize, false);

            testAdmin.Sync("setup server");
            testAdmin.Sync("setup client");

            EXPECT_EQ(buffer.LockPid(), 0u);
            buffer.Lock(false);
            EXPECT_EQ(buffer.LockPid(), static_cast<uint32_t>(getpid()));
            testAdmin.Sync("server locked");

            testAdmin.Sync("client wrote");
            buffer.Unlock();
            EXPECT_EQ(buffer.LockPid(), 0u);
            testAdmin.Sync("server unlocked");

            testAdmin.Sync("client locked");
            EXPECT_NE(buffer.LockPid(), 0u);
            EXPECT_NE(buffer.LockPid(), static_cast<uint32_t>(getpid()));
            testAdmin.Sync("server verified");

            // TODO: What is the purpose of lock ?? since we are able to write from server process
            // even it is locked from client process
            string data = "abcdefghi";
            uint32_t result = buffer.Write(reinterpret_cast<const uint8_t*>(data.c_str()), data.size());
            EXPECT_EQ(result, data.size());
            EXPECT_EQ(buffer.Used(), data.size() * 2);
            uint8_t loadBuffer[cyclicBufferSize + 1];
            result = buffer.Peek(loadBuffer, buffer.Used());
            loadBuffer[result] = '\0';
            testAdmin.Sync("server wrote and peeked");

            testAdmin.Sync("client unlocked");
            EXPECT_EQ(buffer.LockPid(), 0u);

            testAdmin.Sync("client read");
        };

        static std::function<void (IPTestAdministrator&)> lambdaVar = lambdaFunc;

        IPTestAdministrator::OtherSideMain otherSide = [](IPTestAdministrator& testAdmin ) { lambdaVar(testAdmin); };

        // This side (tested) acts as client
        IPTestAdministrator testAdmin(otherSide, 10);
        {
            testAdmin.Sync("setup server");

            uint32_t cyclicBufferSize = 0;
            const uint32_t mode =
                ::Thunder::Core::File::Mode::USER_READ | ::Thunder::Core::File::Mode::USER_WRITE | ::Thunder::Core::File::Mode::USER_EXECUTE |
                ::Thunder::Core::File::Mode::GROUP_READ | ::Thunder::Core::File::Mode::GROUP_WRITE  |
                ::Thunder::Core::File::Mode::SHAREABLE;

           ::Thunder::Core::CyclicBuffer buffer(bufferName.c_str(), mode, cyclicBufferSize, true);

            EXPECT_EQ(buffer.LockPid(), 0u);
            testAdmin.Sync("setup client");
            testAdmin.Sync("server locked");
            EXPECT_NE(buffer.LockPid(), 0u);
            EXPECT_NE(buffer.LockPid(), static_cast<uint32_t>(getpid()));

            // TODO: What is the purpose of lock ?? since we are able to write from client process
            // even it is locked from server process
            string data = "jklmnopqr";
            uint32_t result = buffer.Write(reinterpret_cast<const uint8_t*>(data.c_str()), data.size());
            EXPECT_EQ(result, data.size());

            EXPECT_NE(buffer.LockPid(), 0u);
            EXPECT_NE(buffer.LockPid(), static_cast<uint32_t>(getpid()));
            testAdmin.Sync("client wrote");
            testAdmin.Sync("server unlocked");
            EXPECT_EQ(buffer.LockPid(), 0u);
            buffer.Lock(false);
            EXPECT_EQ(buffer.LockPid(), static_cast<uint32_t>(getpid()));

            testAdmin.Sync("client locked");
            testAdmin.Sync("server verified");

            testAdmin.Sync("server wrote and peeked");
            buffer.Unlock();
            EXPECT_EQ(buffer.LockPid(), 0u);
            testAdmin.Sync("client unlocked");

            uint8_t loadBuffer[cyclicBufferSize + 1];
            result = buffer.Read(loadBuffer, 4);
            loadBuffer[result] = '\0';
            EXPECT_STREQ((char*)loadBuffer, "jklm");

            testAdmin.Sync("client read");

            buffer.Close();
        }
        ::Thunder::Core::Singleton::Dispose();
    }
//TODO: revisit these test cases after fixing the issues with cyclicbuffer lock/unlock sequence
    TEST(Core_CyclicBuffer, DISABLED_LockUnlock_FromParentAndForks_WithDataPresent)
    {
        std::string bufferName {"cyclicbuffer05"};

        auto lambdaFunc = [bufferName](IPTestAdministrator & testAdmin) {
            uint32_t cyclicBufferSize = 20;

            const uint32_t mode =
                ::Thunder::Core::File::Mode::USER_READ | ::Thunder::Core::File::Mode::USER_WRITE | ::Thunder::Core::File::Mode::USER_EXECUTE |
                ::Thunder::Core::File::Mode::GROUP_READ | ::Thunder::Core::File::Mode::GROUP_WRITE  |
                ::Thunder::Core::File::Mode::SHAREABLE;

           ::Thunder::Core::CyclicBuffer buffer(bufferName.c_str(), mode, cyclicBufferSize, false);

            testAdmin.Sync("setup server");
            testAdmin.Sync("setup client");

            EXPECT_EQ(buffer.LockPid(), 0u);
            buffer.Lock(true, 100);
            EXPECT_EQ(buffer.LockPid(), 0u);
            testAdmin.Sync("server timedLock");
            EXPECT_EQ(buffer.IsLocked(), false);

            {
                uint8_t data = 1;
                uint32_t result = buffer.Write(reinterpret_cast<const uint8_t*>(&data), 1);
                EXPECT_EQ(result, 1u);
                EXPECT_EQ(buffer.IsLocked(), false);
                EXPECT_NE(buffer.Used(), 0u);

                ::Thunder::Core::Event event(false, false);
                ThreadLock threadLock(buffer, ::Thunder::Core::infinite, event);
                threadLock.Run();

                // Lock before requesting cyclic buffer lock
                if (event.Lock(MaxSignalWaitTime * 2) == ::Thunder::Core::ERROR_NONE) {
                    // Seems thread is not active so re-request lock
                    event.ResetEvent();
                    event.Lock(MaxSignalWaitTime);
                }

                // Lock after requesting cyclic buffer lock
                event.Lock(MaxSignalWaitTime);
                event.ResetEvent();
                threadLock.Stop();
                EXPECT_EQ(buffer.IsLocked(), true);
                buffer.Unlock();
            }
            testAdmin.Sync("server locked & unlocked");

            buffer.Flush();
            EXPECT_EQ(buffer.Used(), 0u);

            EXPECT_EQ(buffer.IsLocked(), false);
            ::Thunder::Core::Event event(false, false);
            ThreadLock threadLock(buffer, ::Thunder::Core::infinite, event);
            threadLock.Run();
            EXPECT_EQ(buffer.IsLocked(), false);

            // Lock before requesting cyclic buffer lock
            if (event.Lock(MaxSignalWaitTime * 2) == ::Thunder::Core::ERROR_NONE) {
                // Seems thread is not active so re-request lock
                event.ResetEvent();
                event.Lock(MaxSignalWaitTime);
            }

            sleep(1);
            testAdmin.Sync("server locked");
            EXPECT_EQ(buffer.LockPid(), 0u);
            EXPECT_EQ(buffer.IsLocked(), false);

            string data = "abcdefghi";
            EXPECT_EQ(buffer.IsLocked(), false);
            uint32_t result = buffer.Write(reinterpret_cast<const uint8_t*>(data.c_str()), data.size());
            EXPECT_EQ(buffer.IsLocked(), true);
            EXPECT_EQ(result, data.size());
            EXPECT_EQ(buffer.LockPid(), static_cast<uint32_t>(getpid()));

            // Lock after requesting cyclic buffer lock
            event.Lock(MaxSignalWaitTime);
            event.ResetEvent();
            threadLock.Stop();

            testAdmin.Sync("server locked & wrote");

            buffer.Unlock();
            testAdmin.Sync("server unlocked");
            testAdmin.Sync("client wrote & locked");

            testAdmin.Sync("client exit");
            EXPECT_EQ(buffer.LockPid(), 0u);
        };

        static std::function<void (IPTestAdministrator&)> lambdaVar = lambdaFunc;

        IPTestAdministrator::OtherSideMain otherSide = [](IPTestAdministrator& testAdmin ) { lambdaVar(testAdmin); };

        // This side (tested) acts as client
        IPTestAdministrator testAdmin(otherSide, 15);
        {
            testAdmin.Sync("setup server");

            uint32_t cyclicBufferSize = 0;
            const uint32_t mode =
                ::Thunder::Core::File::Mode::USER_READ | ::Thunder::Core::File::Mode::USER_WRITE | ::Thunder::Core::File::Mode::USER_EXECUTE |
                ::Thunder::Core::File::Mode::GROUP_READ | ::Thunder::Core::File::Mode::GROUP_WRITE  |
                ::Thunder::Core::File::Mode::SHAREABLE;

           ::Thunder::Core::CyclicBuffer buffer(bufferName.c_str(), mode, cyclicBufferSize, true);
            testAdmin.Sync("setup client");

            testAdmin.Sync("server timedLock");

            testAdmin.Sync("server locked & unlocked");
            EXPECT_EQ(buffer.LockPid(), 0u);
            testAdmin.Sync("server locked");
            EXPECT_EQ(buffer.LockPid(), 0u);
            testAdmin.Sync("server locked & wrote");
            EXPECT_NE(buffer.LockPid(), 0u);
            testAdmin.Sync("server unlocked");
            EXPECT_EQ(buffer.LockPid(), 0u);

            // Check Lock Timed Out after wait Time
            buffer.Flush();
            const uint32_t waitTime = 1500;
            struct timespec timeOutTime = GetCurrentTime();
            buffer.Lock(true, waitTime);
            EXPECT_EQ(CheckTimeOutIsExpired(timeOutTime, waitTime), true);
            EXPECT_EQ(buffer.IsLocked(), false);

            ::Thunder::Core::Event event(false, false);
            ThreadLock threadLock(buffer, ::Thunder::Core::infinite, event);
            threadLock.Run();

            // Lock before requesting cyclic buffer lock
            if (event.Lock(MaxSignalWaitTime * 2) == ::Thunder::Core::ERROR_NONE) {
                // Seems thread is not active so re-request lock
                event.ResetEvent();
                event.Lock(MaxSignalWaitTime);
            }
            EXPECT_EQ(buffer.LockPid(), 0u);

            string data = "jklmnopqr";
            uint32_t result = buffer.Write(reinterpret_cast<const uint8_t*>(data.c_str()), data.size());
            EXPECT_EQ(result, data.size());
            EXPECT_EQ(buffer.IsLocked(), true);
            // Lock after requesting cyclic buffer lock
            event.Lock(MaxSignalWaitTime * 2);
            event.ResetEvent();
            threadLock.Stop();

            EXPECT_EQ(buffer.LockPid(), static_cast<uint32_t>(getpid()));
            testAdmin.Sync("client wrote & locked");
            buffer.Unlock();
            EXPECT_EQ(buffer.LockPid(), 0u);
            testAdmin.Sync("client exit");
            buffer.Close();
        }
        ::Thunder::Core::Singleton::Dispose();
    }
    TEST(Core_CyclicBuffer, DISABLED_LockUnlock_UsingAlert)
    {
        string bufferName = "cyclicbuffer01";
        uint32_t cyclicBufferSize = 10;

       ::Thunder::Core::CyclicBuffer buffer(bufferName.c_str(),
            ::Thunder::Core::File::Mode::USER_READ | ::Thunder::Core::File::Mode::USER_WRITE | ::Thunder::Core::File::Mode::USER_EXECUTE |
            ::Thunder::Core::File::Mode::GROUP_READ | ::Thunder::Core::File::Mode::GROUP_WRITE  |
            ::Thunder::Core::File::Mode::SHAREABLE, cyclicBufferSize, false);

        ::Thunder::Core::Event event(false, false);
        ThreadLock threadLock(buffer, ::Thunder::Core::infinite, event);
        threadLock.Run();

        // Lock before requesting cyclic buffer lock
        if (event.Lock(MaxSignalWaitTime * 2) == ::Thunder::Core::ERROR_NONE) {
            // Seems thread is not active so re-request lock
            event.ResetEvent();
            event.Lock(MaxSignalWaitTime);
        }
        event.ResetEvent();

        EXPECT_EQ(buffer.IsLocked(), false);

        buffer.Alert();

        event.Lock(MaxSignalWaitTime);
        event.ResetEvent();
        EXPECT_EQ(buffer.IsLocked(), false);
        threadLock.Stop();
        buffer.Close();
    }
    TEST(Core_CyclicBuffer, DISABLED_LockUnlock_FromParentAndForks_UsingAlert)
    {
        std::string bufferName {"cyclicbuffer05"};

        auto lambdaFunc = [bufferName](IPTestAdministrator & testAdmin) {
            uint32_t cyclicBufferSize = 20;

            const uint32_t mode =
                ::Thunder::Core::File::Mode::USER_READ | ::Thunder::Core::File::Mode::USER_WRITE | ::Thunder::Core::File::Mode::USER_EXECUTE |
                ::Thunder::Core::File::Mode::GROUP_READ | ::Thunder::Core::File::Mode::GROUP_WRITE  |
                ::Thunder::Core::File::Mode::SHAREABLE;

           ::Thunder::Core::CyclicBuffer buffer(bufferName.c_str(), mode, cyclicBufferSize, false);

            testAdmin.Sync("setup server");
            testAdmin.Sync("setup client");

            EXPECT_EQ(buffer.LockPid(), 0u);
            ::Thunder::Core::Event event(false, false);
            ThreadLock threadLock(buffer, ::Thunder::Core::infinite, event);
            threadLock.Run();
            EXPECT_EQ(buffer.LockPid(), 0u);
            testAdmin.Sync("server locked");

            // Lock before requesting cyclic buffer lock
            if (event.Lock(MaxSignalWaitTime * 2) == ::Thunder::Core::ERROR_NONE) {
                // Seems thread is not active so re-request lock
                event.ResetEvent();
                event.Lock(MaxSignalWaitTime);
            }
            event.ResetEvent();

            buffer.Alert();

            event.Lock(MaxSignalWaitTime * 2);
            event.ResetEvent();
            threadLock.Stop();

            testAdmin.Sync("server alerted");
            testAdmin.Sync("client locked");
            EXPECT_EQ(buffer.LockPid(), 0u);
            testAdmin.Sync("client alerted");
            EXPECT_EQ(buffer.LockPid(), 0u);
        };

        static std::function<void (IPTestAdministrator&)> lambdaVar = lambdaFunc;

        IPTestAdministrator::OtherSideMain otherSide = [](IPTestAdministrator& testAdmin ) { lambdaVar(testAdmin); };

        // This side (tested) acts as client
        IPTestAdministrator testAdmin(otherSide, 10);
        {
            testAdmin.Sync("setup server");

            uint32_t cyclicBufferSize = 0;
            const uint32_t mode =
                ::Thunder::Core::File::Mode::USER_READ | ::Thunder::Core::File::Mode::USER_WRITE | ::Thunder::Core::File::Mode::USER_EXECUTE |
                ::Thunder::Core::File::Mode::GROUP_READ | ::Thunder::Core::File::Mode::GROUP_WRITE  |
                ::Thunder::Core::File::Mode::SHAREABLE;

           ::Thunder::Core::CyclicBuffer buffer(bufferName.c_str(), mode, cyclicBufferSize, true);

            testAdmin.Sync("setup client");
            testAdmin.Sync("server locked");

            EXPECT_EQ(buffer.LockPid(), 0u);

            testAdmin.Sync("server alerted");
            EXPECT_EQ(buffer.LockPid(), 0u);

            ::Thunder::Core::Event event(false, false);
            ThreadLock threadLock(buffer, ::Thunder::Core::infinite, event);
            threadLock.Run();
            EXPECT_EQ(buffer.LockPid(), 0u);
            testAdmin.Sync("client locked");

            // Lock before requesting cyclic buffer lock
            if (event.Lock(MaxSignalWaitTime * 2) == ::Thunder::Core::ERROR_NONE) {
                // Seems thread is not active so re-request lock
                event.ResetEvent();
                event.Lock(MaxSignalWaitTime);
            }
            event.ResetEvent();

            buffer.Alert();

            event.Lock(MaxSignalWaitTime * 2);
            event.ResetEvent();
            threadLock.Stop();

            EXPECT_EQ(buffer.LockPid(), 0u);
            testAdmin.Sync("client alerted");

            buffer.Close();
        }
        ::Thunder::Core::Singleton::Dispose();
    }

<<<<<<< HEAD
    TEST(Core_CyclicBuffer, ReservedRemainingNoOverwrite)
    {
        constexpr char fileName[] = "/tmp/SharedCyclicBuffer";

        constexpr uint8_t requiredBufferSize = 6;

        constexpr uint8_t maximumReservedSize = requiredBufferSize;

        CyclicBuffer buffer(
              fileName
            ,   Core::File::USER_READ  // Enable read permissions on the underlying file for other users
              | Core::File::USER_WRITE // Enable write permission on the underlying file
              | Core::File::CREATE     // Create a new underlying memory mapped file
              | Core::File::SHAREABLE  // Allow other processes to access the content of the file
            , requiredBufferSize // Requested size
            , false // Overwrite unread data
        );

        // Mandatory checks

        EXPECT_EQ(buffer.IsValid(), true);
        EXPECT_EQ(buffer.Size(), requiredBufferSize);
        EXPECT_EQ(buffer.Used(), 0u);
        EXPECT_EQ(buffer.Free(), requiredBufferSize);

        // Default
        EXPECT_FALSE(buffer.IsOverwrite());

        // No overwrite, thus 'length' < 'free' or 'length' < 'size'
        EXPECT_EQ(buffer.Reserve(maximumReservedSize), Core::ERROR_INVALID_INPUT_LENGTH);
        EXPECT_EQ(buffer.ReservedRemaining(), 0u);

        constexpr uint32_t amount = 4;
        constexpr uint8_t data[] = "ABCD";

        EXPECT_GE(buffer.Free(), amount);

        // Reduce 'free' spaces such that 'length' > free but 'length' < 'size'
        EXPECT_EQ(buffer.Write(data, amount), amount);
        EXPECT_EQ(buffer.Used(), amount);

        std::array<uint8_t, requiredBufferSize> peekData;
        peekData.fill('\0');

        buffer.Peek(peekData.data(), amount);
        EXPECT_STREQ("ABCD", reinterpret_cast<const char*>(peekData.data()));

        EXPECT_GT(buffer.Size(), buffer.Free());
        EXPECT_GT(buffer.Size(), buffer.Used());

        EXPECT_EQ(maximumReservedSize - amount , buffer.Free());

        EXPECT_GT(maximumReservedSize - amount + 1, buffer.Free());
        EXPECT_LT(maximumReservedSize - amount + 1, buffer.Size());

        // No overwrite, but still 'length' >= 'free'
        EXPECT_EQ(buffer.Reserve(maximumReservedSize - amount + 1), Core::ERROR_INVALID_INPUT_LENGTH);
        EXPECT_EQ(buffer.ReservedRemaining(), 0u);

        EXPECT_EQ(buffer.Reserve(maximumReservedSize - amount), Core::ERROR_INVALID_INPUT_LENGTH);
        EXPECT_EQ(buffer.ReservedRemaining(), 0u);

        EXPECT_EQ(buffer.Reserve(maximumReservedSize - amount - 1), Core::ERROR_NONE);
        EXPECT_EQ(buffer.ReservedRemaining(), maximumReservedSize - amount - 1);
        EXPECT_EQ(maximumReservedSize - amount - 1 , 1);

        EXPECT_EQ(buffer.Used(), 4);

        // Always 'reserved written' + 'length' <= 'reserved'
        EXPECT_EQ(buffer.ReservedRemaining(), maximumReservedSize - amount - 1);
        EXPECT_EQ(buffer.Write(reinterpret_cast<const uint8_t*>("1234"), std::min(amount, buffer.ReservedRemaining())), std::min(amount, buffer.ReservedRemaining()));

        // Always max Size() - 1
        EXPECT_EQ(buffer.Used(), 5);

        // ABCD1 written

        peekData.fill('\0');

        // Less than 'size' written
        buffer.Peek(peekData.data(), buffer.Used());
        EXPECT_STREQ("ABCD1", reinterpret_cast<const char*>(peekData.data()));
    }

    TEST(Core_CyclicBuffer, ReservedRemainingOverwrite)
    {
        constexpr char fileName[] = "/tmp/SharedCyclicBuffer";

        constexpr uint8_t requiredBufferSize = 6;

        constexpr uint8_t maximumReservedSize = requiredBufferSize;

        CyclicBuffer buffer(
              fileName
            ,   Core::File::USER_READ  // Enable read permissions on the underlying file for other users
              | Core::File::USER_WRITE // Enable write permission on the underlying file
              | Core::File::CREATE     // Create a new underlying memory mapped file
              | Core::File::SHAREABLE  // Allow other processes to access the content of the file
            , requiredBufferSize // Requested size
            , true // Overwrite unread data
        );

        // Mandatory checks

        EXPECT_EQ(buffer.IsValid(), true);
        EXPECT_EQ(buffer.Size(), requiredBufferSize);
        EXPECT_EQ(buffer.Used(), 0u);
        EXPECT_EQ(buffer.Free(), requiredBufferSize);

        // Default
        EXPECT_TRUE(buffer.IsOverwrite());

        // Overwrite, 'length' >= 'free' length' < 'size'
        EXPECT_EQ(buffer.Reserve(maximumReservedSize), Core::ERROR_INVALID_INPUT_LENGTH);
        EXPECT_EQ(buffer.ReservedRemaining(), 0u);

        constexpr uint32_t amount = 4;
        constexpr uint8_t data[] = "ABCD";

        EXPECT_GE(buffer.Free(), amount);

        EXPECT_EQ(buffer.Write(data, amount), amount);
        EXPECT_EQ(buffer.Used(), amount);

        std::array<uint8_t, requiredBufferSize> peekData;
        peekData.fill('\0');

        buffer.Peek(peekData.data(), amount);
        EXPECT_STREQ("ABCD", reinterpret_cast<const char*>(peekData.data()));

        EXPECT_GT(buffer.Size(), buffer.Free());
        EXPECT_GT(buffer.Size(), buffer.Used());

        EXPECT_EQ(maximumReservedSize - amount , buffer.Free());

        EXPECT_GT(maximumReservedSize - amount + 1, buffer.Free());
        EXPECT_LT(maximumReservedSize - amount + 1, buffer.Size());

        // 'length' >= 'free' and 'length' < 'size'
        EXPECT_EQ(buffer.Reserve(maximumReservedSize - amount + 1), Core::ERROR_NONE);
        EXPECT_EQ(buffer.ReservedRemaining(), maximumReservedSize - amount + 1);
        EXPECT_EQ(maximumReservedSize - amount + 1, 3);

        // 'used' reflects what will not be overwritten, eg, remains from the previous write
        EXPECT_EQ(buffer.Used(), 2);

        // Always 'reserved written' + 'length' <= 'reserved'
        EXPECT_EQ(buffer.ReservedRemaining(), maximumReservedSize - amount + 1);
        EXPECT_EQ(buffer.Write(reinterpret_cast<const uint8_t*>("1234"), std::min(amount, buffer.ReservedRemaining())), std::min(amount, buffer.ReservedRemaining()));

        // Always max Size() - 1, again reflects not overwritten part, eg, 2 + 3 ('remaining')
        EXPECT_EQ(buffer.Used(), 5);

        // ABCD123 written ABCD123

        peekData.fill('\0');

        // More than 'size' written
        buffer.Peek(peekData.data(), buffer.Used());
        // Starts at 'head', eg, not overwritten data segment and then continue with the data from the second write
        EXPECT_STREQ("CD123", reinterpret_cast<const char*>(peekData.data()));
    }

} // Tests
=======
>>>>>>> 56f9e4aa
} // Core
} // Tests
} // Thunder<|MERGE_RESOLUTION|>--- conflicted
+++ resolved
@@ -419,11 +419,11 @@
         uint8_t data1[10];
         memset(&data1, 'A', sizeof(data1));
         uint16_t size = sizeof(data1) + 2;
-
-        EXPECT_TRUE(buffer.Reserve(size) == WPEFramework::Core::ERROR_NONE);
-        EXPECT_EQ(buffer.Write(reinterpret_cast<const uint8_t*>(&size), 2), 2);
-        EXPECT_EQ(buffer.Write(reinterpret_cast<uint8_t*>(&data1), sizeof(data1)), sizeof(data1));
-
+        uint8_t reserved = buffer.Reserve(size);
+        if (reserved == size) {
+            buffer.Write(reinterpret_cast<const uint8_t*>(&size), 2);
+            buffer.Write(reinterpret_cast<uint8_t*>(&data1), sizeof(data1));
+        }
         EXPECT_EQ(buffer.Overwritten(), false);
         EXPECT_EQ(buffer.Used(), size);
         EXPECT_EQ(buffer.Free(), static_cast<uint32_t>(cyclicBufferSize - size));
@@ -584,7 +584,7 @@
         EXPECT_EQ(buffer.Size(), cyclicBufferSize);
         EXPECT_EQ(buffer.IsValid(), true);
 
-        EXPECT_EQ(buffer.Reserve(sizeof(SampleData)), Core::ERROR_NONE);
+        EXPECT_EQ(buffer.Reserve(sizeof(SampleData)), sizeof(SampleData));
         buffer.Write(reinterpret_cast<const uint8_t*>(SampleData), sizeof(SampleData));
         EXPECT_EQ(buffer.Used(), sizeof(SampleData));
         EXPECT_EQ(buffer.Free(), cyclicBufferSize - (sizeof(SampleData)));
@@ -745,11 +745,11 @@
         uint8_t data1[90];
         memset(&data1, 'A', sizeof(data1));
         uint16_t size = sizeof(data1) + 2;
-
-        EXPECT_TRUE(buffer.Reserve(size) == WPEFramework::Core::ERROR_NONE);
-        EXPECT_EQ(buffer.Write(reinterpret_cast<const uint8_t*>(&size), 2), 2);
-        EXPECT_EQ(buffer.Write(reinterpret_cast<uint8_t*>(&data1), sizeof(data1)), sizeof(data1));
-
+        uint8_t reserved = buffer.Reserve(size);
+        if (reserved == size) {
+            buffer.Write(reinterpret_cast<const uint8_t*>(&size), 2);
+            buffer.Write(reinterpret_cast<uint8_t*>(&data1), sizeof(data1));
+        }
         EXPECT_EQ(buffer.Overwritten(), false);
         EXPECT_EQ(buffer.Used(), size);
         EXPECT_EQ(buffer.Free(), static_cast<uint32_t>(cyclicBufferSize - size));
@@ -757,19 +757,19 @@
         uint8_t data2[80];
         memset(&data2, 'B', sizeof(data2));
         size = sizeof(data2) + 2;
-
-        EXPECT_TRUE(buffer.Reserve(size) == WPEFramework::Core::ERROR_NONE);
-        EXPECT_EQ(buffer.Write(reinterpret_cast<const uint8_t*>(&size), 2), 2);
-        EXPECT_EQ(buffer.Write(reinterpret_cast<uint8_t*>(&data2), sizeof(data2)), sizeof(data2));
+        reserved = buffer.Reserve(size);
+        if (reserved == size) {
+            buffer.Write(reinterpret_cast<const uint8_t*>(&size), 2);
+            buffer.Write(reinterpret_cast<uint8_t*>(&data2), sizeof(data2));
+        }
 
         EXPECT_EQ(buffer.Used(), size);
         EXPECT_EQ(buffer.Free(), static_cast<uint32_t>(cyclicBufferSize - size));
 
         char testData[] = "123456789012345678901234567890";
         size = sizeof(testData) + 2;
-
-        EXPECT_TRUE(buffer.Reserve(size) == WPEFramework::Core::ERROR_NONE);
-        EXPECT_EQ(buffer.Write(reinterpret_cast<const uint8_t*>(&size), 2), 2);
+        EXPECT_EQ(buffer.Reserve(size), size);
+        buffer.Write(reinterpret_cast<const uint8_t*>(&size), 2);
         EXPECT_EQ(buffer.Write(reinterpret_cast<uint8_t*>(&testData), sizeof(testData)), sizeof(testData));
 
         EXPECT_EQ(buffer.Used(), size);
@@ -779,20 +779,18 @@
         uint8_t data3[buffer.Free()];
         memset(&data3, 'C', sizeof(data3));
         size = sizeof(data3) + 2;
-        EXPECT_TRUE(buffer.Reserve(size) == WPEFramework::Core::ERROR_NONE);
-
-        EXPECT_EQ(buffer.Write(reinterpret_cast<const uint8_t*>(&size), 2), 2);
-        EXPECT_EQ(buffer.Write(reinterpret_cast<uint8_t*>(&data3), sizeof(data3)), sizeof(data3));
-
+        reserved = buffer.Reserve(size);
+        if (reserved == size) {
+            buffer.Write(reinterpret_cast<const uint8_t*>(&size), 2);
+            buffer.Write(reinterpret_cast<uint8_t*>(&data3), sizeof(data3));
+        }
         EXPECT_EQ(buffer.Used(), size);
         EXPECT_EQ(buffer.Free(), static_cast<uint32_t>(cyclicBufferSize - size));
 
         // Flush to start from beginning
         buffer.Flush();
         size = sizeof(testData) + 2;
-
-        EXPECT_TRUE(buffer.Reserve(size) == WPEFramework::Core::ERROR_NONE);
-
+        EXPECT_EQ(buffer.Reserve(size), size);
         EXPECT_EQ(buffer.Write(reinterpret_cast<const uint8_t*>(&size), 2), 2u);
         EXPECT_EQ(buffer.Write(reinterpret_cast<uint8_t*>(&testData), sizeof(testData)), sizeof(testData));
         EXPECT_EQ(buffer.Overwritten(), false);
@@ -811,12 +809,11 @@
 
         EXPECT_EQ(buffer.Free(), cyclicBufferSize);
         size = sizeof(data1) + 2;
-
-        EXPECT_TRUE(buffer.Reserve(size) == WPEFramework::Core::ERROR_NONE);
-
-        EXPECT_EQ(buffer.Write(reinterpret_cast<const uint8_t*>(&size), 2), 2);
-        EXPECT_EQ(buffer.Write(reinterpret_cast<uint8_t*>(&data1), sizeof(data1)), sizeof(data1));
-
+        reserved = buffer.Reserve(size);
+        if (reserved == size) {
+            buffer.Write(reinterpret_cast<const uint8_t*>(&size), 2);
+            buffer.Write(reinterpret_cast<uint8_t*>(&data1), sizeof(data1));
+        }
         EXPECT_EQ(buffer.Overwritten(), false);
         EXPECT_EQ(buffer.Used(), size);
         EXPECT_EQ(buffer.Free(), static_cast<uint32_t>(cyclicBufferSize - size));
@@ -1026,7 +1023,7 @@
 
                 string data = "kl";
                 result = buffer->Reserve(data.size());
-                EXPECT_EQ(result, WPEFramework::Core::ERROR_NONE);
+                EXPECT_EQ(result, 2u);
                 result = buffer->Write(reinterpret_cast<const uint8_t*>(data.c_str()), data.size());
                 EXPECT_EQ(result, 2u);
                 testAdmin.Sync("client wrote");
@@ -1221,7 +1218,7 @@
             string data = "j";
             uint16_t size = 9;
             uint32_t result = buffer.Reserve(9);
-            EXPECT_EQ(result, Core::ERROR_NONE);
+            EXPECT_EQ(result, 9u);
             result = buffer.Write(reinterpret_cast<const uint8_t*>(&size), 2u);
             EXPECT_EQ(result, 2u);
             result = buffer.Write(reinterpret_cast<const uint8_t*>(data.c_str()), 1u);
@@ -1784,173 +1781,6 @@
         ::Thunder::Core::Singleton::Dispose();
     }
 
-<<<<<<< HEAD
-    TEST(Core_CyclicBuffer, ReservedRemainingNoOverwrite)
-    {
-        constexpr char fileName[] = "/tmp/SharedCyclicBuffer";
-
-        constexpr uint8_t requiredBufferSize = 6;
-
-        constexpr uint8_t maximumReservedSize = requiredBufferSize;
-
-        CyclicBuffer buffer(
-              fileName
-            ,   Core::File::USER_READ  // Enable read permissions on the underlying file for other users
-              | Core::File::USER_WRITE // Enable write permission on the underlying file
-              | Core::File::CREATE     // Create a new underlying memory mapped file
-              | Core::File::SHAREABLE  // Allow other processes to access the content of the file
-            , requiredBufferSize // Requested size
-            , false // Overwrite unread data
-        );
-
-        // Mandatory checks
-
-        EXPECT_EQ(buffer.IsValid(), true);
-        EXPECT_EQ(buffer.Size(), requiredBufferSize);
-        EXPECT_EQ(buffer.Used(), 0u);
-        EXPECT_EQ(buffer.Free(), requiredBufferSize);
-
-        // Default
-        EXPECT_FALSE(buffer.IsOverwrite());
-
-        // No overwrite, thus 'length' < 'free' or 'length' < 'size'
-        EXPECT_EQ(buffer.Reserve(maximumReservedSize), Core::ERROR_INVALID_INPUT_LENGTH);
-        EXPECT_EQ(buffer.ReservedRemaining(), 0u);
-
-        constexpr uint32_t amount = 4;
-        constexpr uint8_t data[] = "ABCD";
-
-        EXPECT_GE(buffer.Free(), amount);
-
-        // Reduce 'free' spaces such that 'length' > free but 'length' < 'size'
-        EXPECT_EQ(buffer.Write(data, amount), amount);
-        EXPECT_EQ(buffer.Used(), amount);
-
-        std::array<uint8_t, requiredBufferSize> peekData;
-        peekData.fill('\0');
-
-        buffer.Peek(peekData.data(), amount);
-        EXPECT_STREQ("ABCD", reinterpret_cast<const char*>(peekData.data()));
-
-        EXPECT_GT(buffer.Size(), buffer.Free());
-        EXPECT_GT(buffer.Size(), buffer.Used());
-
-        EXPECT_EQ(maximumReservedSize - amount , buffer.Free());
-
-        EXPECT_GT(maximumReservedSize - amount + 1, buffer.Free());
-        EXPECT_LT(maximumReservedSize - amount + 1, buffer.Size());
-
-        // No overwrite, but still 'length' >= 'free'
-        EXPECT_EQ(buffer.Reserve(maximumReservedSize - amount + 1), Core::ERROR_INVALID_INPUT_LENGTH);
-        EXPECT_EQ(buffer.ReservedRemaining(), 0u);
-
-        EXPECT_EQ(buffer.Reserve(maximumReservedSize - amount), Core::ERROR_INVALID_INPUT_LENGTH);
-        EXPECT_EQ(buffer.ReservedRemaining(), 0u);
-
-        EXPECT_EQ(buffer.Reserve(maximumReservedSize - amount - 1), Core::ERROR_NONE);
-        EXPECT_EQ(buffer.ReservedRemaining(), maximumReservedSize - amount - 1);
-        EXPECT_EQ(maximumReservedSize - amount - 1 , 1);
-
-        EXPECT_EQ(buffer.Used(), 4);
-
-        // Always 'reserved written' + 'length' <= 'reserved'
-        EXPECT_EQ(buffer.ReservedRemaining(), maximumReservedSize - amount - 1);
-        EXPECT_EQ(buffer.Write(reinterpret_cast<const uint8_t*>("1234"), std::min(amount, buffer.ReservedRemaining())), std::min(amount, buffer.ReservedRemaining()));
-
-        // Always max Size() - 1
-        EXPECT_EQ(buffer.Used(), 5);
-
-        // ABCD1 written
-
-        peekData.fill('\0');
-
-        // Less than 'size' written
-        buffer.Peek(peekData.data(), buffer.Used());
-        EXPECT_STREQ("ABCD1", reinterpret_cast<const char*>(peekData.data()));
-    }
-
-    TEST(Core_CyclicBuffer, ReservedRemainingOverwrite)
-    {
-        constexpr char fileName[] = "/tmp/SharedCyclicBuffer";
-
-        constexpr uint8_t requiredBufferSize = 6;
-
-        constexpr uint8_t maximumReservedSize = requiredBufferSize;
-
-        CyclicBuffer buffer(
-              fileName
-            ,   Core::File::USER_READ  // Enable read permissions on the underlying file for other users
-              | Core::File::USER_WRITE // Enable write permission on the underlying file
-              | Core::File::CREATE     // Create a new underlying memory mapped file
-              | Core::File::SHAREABLE  // Allow other processes to access the content of the file
-            , requiredBufferSize // Requested size
-            , true // Overwrite unread data
-        );
-
-        // Mandatory checks
-
-        EXPECT_EQ(buffer.IsValid(), true);
-        EXPECT_EQ(buffer.Size(), requiredBufferSize);
-        EXPECT_EQ(buffer.Used(), 0u);
-        EXPECT_EQ(buffer.Free(), requiredBufferSize);
-
-        // Default
-        EXPECT_TRUE(buffer.IsOverwrite());
-
-        // Overwrite, 'length' >= 'free' length' < 'size'
-        EXPECT_EQ(buffer.Reserve(maximumReservedSize), Core::ERROR_INVALID_INPUT_LENGTH);
-        EXPECT_EQ(buffer.ReservedRemaining(), 0u);
-
-        constexpr uint32_t amount = 4;
-        constexpr uint8_t data[] = "ABCD";
-
-        EXPECT_GE(buffer.Free(), amount);
-
-        EXPECT_EQ(buffer.Write(data, amount), amount);
-        EXPECT_EQ(buffer.Used(), amount);
-
-        std::array<uint8_t, requiredBufferSize> peekData;
-        peekData.fill('\0');
-
-        buffer.Peek(peekData.data(), amount);
-        EXPECT_STREQ("ABCD", reinterpret_cast<const char*>(peekData.data()));
-
-        EXPECT_GT(buffer.Size(), buffer.Free());
-        EXPECT_GT(buffer.Size(), buffer.Used());
-
-        EXPECT_EQ(maximumReservedSize - amount , buffer.Free());
-
-        EXPECT_GT(maximumReservedSize - amount + 1, buffer.Free());
-        EXPECT_LT(maximumReservedSize - amount + 1, buffer.Size());
-
-        // 'length' >= 'free' and 'length' < 'size'
-        EXPECT_EQ(buffer.Reserve(maximumReservedSize - amount + 1), Core::ERROR_NONE);
-        EXPECT_EQ(buffer.ReservedRemaining(), maximumReservedSize - amount + 1);
-        EXPECT_EQ(maximumReservedSize - amount + 1, 3);
-
-        // 'used' reflects what will not be overwritten, eg, remains from the previous write
-        EXPECT_EQ(buffer.Used(), 2);
-
-        // Always 'reserved written' + 'length' <= 'reserved'
-        EXPECT_EQ(buffer.ReservedRemaining(), maximumReservedSize - amount + 1);
-        EXPECT_EQ(buffer.Write(reinterpret_cast<const uint8_t*>("1234"), std::min(amount, buffer.ReservedRemaining())), std::min(amount, buffer.ReservedRemaining()));
-
-        // Always max Size() - 1, again reflects not overwritten part, eg, 2 + 3 ('remaining')
-        EXPECT_EQ(buffer.Used(), 5);
-
-        // ABCD123 written ABCD123
-
-        peekData.fill('\0');
-
-        // More than 'size' written
-        buffer.Peek(peekData.data(), buffer.Used());
-        // Starts at 'head', eg, not overwritten data segment and then continue with the data from the second write
-        EXPECT_STREQ("CD123", reinterpret_cast<const char*>(peekData.data()));
-    }
-
-} // Tests
-=======
->>>>>>> 56f9e4aa
 } // Core
 } // Tests
 } // Thunder