/*
 * If not stated otherwise in this file or this component's LICENSE file the
 * following copyright and licenses apply:
 *
 * Copyright 2020 Metrological
 *
 * Licensed under the Apache License, Version 2.0 (the "License");
 * you may not use this file except in compliance with the License.
 * You may obtain a copy of the License at
 *
 * http://www.apache.org/licenses/LICENSE-2.0
 *
 * Unless required by applicable law or agreed to in writing, software
 * distributed under the License is distributed on an "AS IS" BASIS,
 * WITHOUT WARRANTIES OR CONDITIONS OF ANY KIND, either express or implied.
 * See the License for the specific language governing permissions and
 * limitations under the License.
 */

#include "../IPTestAdministrator.h"

#include <gtest/gtest.h>
#include <core/core.h>
#include <thread>
#include <condition_variable>
#include <mutex>

namespace Thunder {
namespace Tests {
namespace Core {

    struct Data {
        bool shareable;
        bool usingDataElementFile;
        uint32_t mode;
        uint32_t offset;
        string bufferName;
    };

    inline uint32_t ResetFileMask()
    {
        return (static_cast<uint32_t>(umask(0)));
    }
    inline void RestoreFileMask(const uint32_t& mask)
    {
        umask(static_cast<mode_t>(mask));
    }
    inline bool IsFileExist(const char fileName[])
    {
        return (access(fileName, F_OK ) == 0);
    }
    inline bool IsValidFilePermissions(const char fileName[], const uint32_t mode)
    {
        bool valid = true;
        struct stat st;
        if (lstat(fileName, &st) == 0) {

            if ((mode & ::Thunder::Core::File::Mode::USER_READ) != (st.st_mode & S_IRUSR)) {
                valid = false;
            }
            else if ((mode & ::Thunder::Core::File::Mode::USER_WRITE) != (st.st_mode & S_IWUSR)) {
                valid = false;
            }
            else if ((mode & ::Thunder::Core::File::Mode::USER_EXECUTE) != (st.st_mode & S_IXUSR)) {
                valid = false;
            }
            else if ((mode & ::Thunder::Core::File::Mode::GROUP_READ) != (st.st_mode & S_IRGRP)) {
                valid = false;
            }
            else if((mode & ::Thunder::Core::File::Mode::GROUP_WRITE) != (st.st_mode & S_IWGRP)) {
                valid = false;
            }
            else if ((mode & ::Thunder::Core::File::GROUP_EXECUTE) != (st.st_mode & S_IXGRP)) {
                valid = false;
            }
            else if ((mode & ::Thunder::Core::File::OTHERS_READ) != (st.st_mode & S_IROTH)) {
                valid = false;
            }
            else if((mode & ::Thunder::Core::File::OTHERS_WRITE) != (st.st_mode & S_IWOTH)) {
                valid = false;
            }
            else if ((mode & ::Thunder::Core::File::OTHERS_EXECUTE) != (st.st_mode & S_IXOTH)) {
                valid = false;
            } else {
                valid = true;
            }

        } while(0);
        return valid;
    }
    uint32_t FileSize(const char fileName[])
    {
        struct stat st;
        uint32_t size = 0;
        if (lstat(fileName, &st) == 0) {
            size = st.st_size;
        }
        return size;
    }
    struct timespec GetCurrentTime()
    {
        struct timespec now;
        clock_gettime(CLOCK_REALTIME, &now);
        return now;
    }
    void CreateTimeOut(struct timespec& timeOutTime, const uint32_t waitTime)
    {
        timeOutTime.tv_nsec += ((waitTime % 1000) * 1000 * 1000);
        timeOutTime.tv_sec += (waitTime / 1000) + (timeOutTime.tv_nsec / 1000000000);
        timeOutTime.tv_nsec = timeOutTime.tv_nsec % 1000000000;
    }
    bool CheckTimeOutIsExpired(struct timespec timeOutTime, const uint32_t waitTime)
    {
        struct timespec now;

        uint32_t remainingTime = 0;
        CreateTimeOut(timeOutTime, waitTime);
        clock_gettime(CLOCK_REALTIME, &now);

        if (now.tv_nsec > timeOutTime.tv_nsec) {

            remainingTime = (now.tv_sec - timeOutTime.tv_sec) * 1000 +
                   ((now.tv_nsec - timeOutTime.tv_nsec) / 1000000);
        } else {
            remainingTime = (timeOutTime.tv_sec - now.tv_sec - 1) * 1000 +
                    ((1000000000 - (timeOutTime.tv_nsec - now.tv_nsec)) / 1000000);
        }
        return (remainingTime < waitTime);
    }

    const char SampleData[] = "Best";
    const uint32_t MaxSignalWaitTime = 1000; // In milliseconds
    static void* ThreadToCheckBufferIsSharable(void* data)
    {
        ::Thunder::Core::CyclicBuffer* buffer = static_cast<::Thunder::Core::CyclicBuffer*>(data);

        uint32_t written = buffer->Write(reinterpret_cast<const uint8_t*>(SampleData), sizeof(SampleData));
        static bool shareable = (written == sizeof(SampleData));
        pthread_exit(&shareable);
    }
    bool CheckBufferIsSharable(::Thunder::Core::CyclicBuffer* buffer)
    {
        void *status = nullptr;
        pthread_t threadID;
        pthread_create(&threadID, NULL, &ThreadToCheckBufferIsSharable, static_cast<void*>(buffer));
        pthread_join(threadID, &status);

        return ((status != nullptr) ? *(static_cast<bool *>(status)) : false);
    }
    class ThreadLock : public ::Thunder::Core::Thread {
    public:
        ThreadLock() = delete;
        ThreadLock(const ThreadLock&) = delete;
        ThreadLock& operator=(const ThreadLock&) = delete;

        ThreadLock(::Thunder::Core::CyclicBuffer& cyclicBuffer, uint32_t waitTime, ::Thunder::Core::Event& event)
            : ::Thunder::Core::Thread(::Thunder::Core::Thread::DefaultStackSize(), _T("Test2"))
            , _event(event)
            , _waitTime(waitTime)
            , _cyclicBuffer(cyclicBuffer)
        {
        }

        ~ThreadLock() = default;

        virtual uint32_t Worker() override
        {
            if (IsRunning()) {

                _event.SetEvent();
                _cyclicBuffer.Lock(true, _waitTime);
                _event.SetEvent();
                Block();
            }
            return (::Thunder::Core::infinite);
        }
    private:
        ::Thunder::Core::Event& _event;
        uint32_t _waitTime;
        ::Thunder::Core::CyclicBuffer& _cyclicBuffer;
    };

    class CyclicBufferTest : public ::Thunder::Core::CyclicBuffer {
    public:
       CyclicBufferTest() = delete;
       CyclicBufferTest(const CyclicBufferTest&) = delete;
        CyclicBufferTest& operator=(const CyclicBufferTest&) = delete;

       CyclicBufferTest(const string& fileName, const uint32_t mode, const uint32_t bufferSize, const bool overwrite)
            : ::Thunder::Core::CyclicBuffer(fileName, mode, bufferSize, overwrite)
        {
        }
       CyclicBufferTest(::Thunder::Core::DataElementFile& dataElementFile, const bool initiator, const uint32_t offset, const uint32_t bufferSize, const bool overwrite)
            : ::Thunder::Core::CyclicBuffer(dataElementFile, initiator, offset, bufferSize, overwrite)
        {
        }

        ~CyclicBufferTest() = default;

        /* virtual */ uint32_t GetOverwriteSize(::Thunder::Core::CyclicBuffer::Cursor& cursor) override
        {
            while (cursor.Offset() < cursor.Size()) {
                uint16_t chunkSize = 0;
                cursor.Peek(chunkSize);

                cursor.Forward(chunkSize);
            }

            return cursor.Offset();
        }
    };
    TEST(Core_CyclicBuffer, Create)
    {
        const uint32_t mode =
            ::Thunder::Core::File::Mode::USER_READ | ::Thunder::Core::File::Mode::USER_WRITE | ::Thunder::Core::File::Mode::USER_EXECUTE |
            ::Thunder::Core::File::Mode::GROUP_READ | ::Thunder::Core::File::Mode::GROUP_WRITE   |
            ::Thunder::Core::File::Mode::CREATE | ::Thunder::Core::File::Mode::SHAREABLE;

        {
            std::string bufferName {"cyclicbuffer01"};
            uint8_t cyclicBufferSize = 50;
            // Create::Thunder::Core::CyclicBuffer with Size 50
            ::Thunder::Core::CyclicBuffer buffer(bufferName.c_str(), mode, cyclicBufferSize, false);

            EXPECT_STREQ(buffer.Name().c_str(), bufferName.c_str());
            EXPECT_EQ(buffer.Size(), cyclicBufferSize);
            EXPECT_EQ(buffer.IsValid(), true);
            EXPECT_EQ(buffer.Open(), true);

            // Check File Size
            EXPECT_EQ(FileSize(bufferName.c_str()), (cyclicBufferSize + sizeof(::Thunder::Core::CyclicBuffer::control)));

            // Remove after usage before destruction
<<<<<<< HEAD
            const_cast<::Thunder::Core::File&>(buffer.Storage()).Destroy();
=======
            buffer.Close();
>>>>>>> 5466cf91

            // Check File Exist
            EXPECT_EQ(IsFileExist(bufferName.c_str()), false);
        }
        {
            // Overwrite Buffer with Create
            uint8_t cyclicBufferSize = 100;
            std::string bufferName {"cyclicbuffer02"};
            ::Thunder::Core::CyclicBuffer buffer1(bufferName.c_str(), mode, cyclicBufferSize, false);

            EXPECT_STREQ(buffer1.Name().c_str(), bufferName.c_str());
            EXPECT_EQ(buffer1.Size(), cyclicBufferSize);
            EXPECT_EQ(buffer1.IsValid(), true);
            EXPECT_EQ(buffer1.Open(), true);

            buffer1.~CyclicBuffer();
            EXPECT_EQ(IsFileExist(bufferName.c_str()), true);

            // Create cyclic buffer with same name to check overwritting or not
            cyclicBufferSize = 20;
            ::Thunder::Core::CyclicBuffer buffer2(bufferName.c_str(), mode, cyclicBufferSize, false);

            EXPECT_STREQ(buffer2.Name().c_str(), bufferName.c_str());
            EXPECT_EQ(buffer2.Size(), cyclicBufferSize);
            EXPECT_EQ(buffer2.IsValid(), true);
            EXPECT_EQ(buffer2.Open(), true);

            // Remove after usage before destruction
<<<<<<< HEAD
            const_cast<::Thunder::Core::File&>(buffer2.Storage()).Destroy();
=======
            buffer2.Close();
>>>>>>> 5466cf91
            EXPECT_EQ(IsFileExist(bufferName.c_str()), false);
        }
    }
    TEST(Core_CyclicBuffer, CheckAccessOnStorageFile)
    {
        const uint32_t mode =
            ::Thunder::Core::File::Mode::USER_READ | ::Thunder::Core::File::Mode::USER_WRITE | ::Thunder::Core::File::Mode::USER_EXECUTE |
            ::Thunder::Core::File::Mode::GROUP_READ | ::Thunder::Core::File::Mode::GROUP_WRITE   |
            ::Thunder::Core::File::Mode::CREATE | ::Thunder::Core::File::Mode::SHAREABLE;

        std::string bufferName {"cyclicbuffer01"};
        uint8_t cyclicBufferSize = 50;
        // Create::Thunder::Core::CyclicBuffer with Size 50
        ::Thunder::Core::CyclicBuffer buffer(bufferName.c_str(), mode, cyclicBufferSize, false);

        EXPECT_STREQ(buffer.Name().c_str(), bufferName.c_str());
        EXPECT_STREQ(buffer.Storage().Name().c_str(), bufferName.c_str());
        EXPECT_EQ(buffer.Size(), cyclicBufferSize);
        EXPECT_EQ(buffer.IsValid(), true);
        EXPECT_EQ(buffer.Open(), true);

        EXPECT_EQ(buffer.Storage().IsOpen(), true);
        buffer.Close();
        EXPECT_EQ(buffer.Storage().IsOpen(), false);
<<<<<<< HEAD
        // Remove after usage before destruction
        const_cast<::Thunder::Core::File&>(buffer.Storage()).Destroy();

=======
>>>>>>> 5466cf91
    }
    TEST(Core_CyclicBuffer, Create_WithDifferentPermissions)
    {
        {
            const uint32_t mask = ResetFileMask();
            std::string bufferName {"cyclicbuffer01"};
            const uint8_t cyclicBufferSize = 50;
            const uint32_t mode =
                ::Thunder::Core::File::Mode::USER_READ | ::Thunder::Core::File::Mode::USER_WRITE | ::Thunder::Core::File::Mode::USER_EXECUTE |
                ::Thunder::Core::File::Mode::GROUP_READ | ::Thunder::Core::File::Mode::GROUP_WRITE  |
                ::Thunder::Core::File::Mode::OTHERS_READ | ::Thunder::Core::File::Mode::OTHERS_WRITE;

            ::Thunder::Core::CyclicBuffer buffer(bufferName.c_str(), mode, cyclicBufferSize, false);

            EXPECT_STREQ(buffer.Name().c_str(), bufferName.c_str());
            EXPECT_EQ(buffer.Size(), cyclicBufferSize);
            EXPECT_EQ(buffer.IsValid(), true);
            EXPECT_EQ(IsValidFilePermissions(bufferName.c_str(), mode), true);

            // Remove after usage before destruction
<<<<<<< HEAD
            const_cast<::Thunder::Core::File&>(buffer.Storage()).Destroy();
=======
            buffer.Close();
>>>>>>> 5466cf91
            RestoreFileMask(mask);
        }
        {
            const uint32_t mask = ResetFileMask();
            std::string bufferName {"cyclicbuffer01"};
            const uint8_t cyclicBufferSize = 50;
            const uint32_t mode =
                ::Thunder::Core::File::Mode::USER_READ | ::Thunder::Core::File::Mode::USER_WRITE | ::Thunder::Core::File::Mode::USER_EXECUTE |
                ::Thunder::Core::File::Mode::SHAREABLE;

            ::Thunder::Core::CyclicBuffer buffer(bufferName.c_str(), mode, cyclicBufferSize, false);

            EXPECT_STREQ(buffer.Name().c_str(), bufferName.c_str());
            EXPECT_EQ(buffer.Size(), cyclicBufferSize);
            EXPECT_EQ(buffer.IsValid(), true);
            EXPECT_EQ(buffer.Open(), true);
            EXPECT_EQ(IsValidFilePermissions(bufferName.c_str(), mode), true);
            EXPECT_EQ(CheckBufferIsSharable(&buffer), true);

            // Remove after usage before destruction
<<<<<<< HEAD
            const_cast<::Thunder::Core::File&>(buffer.Storage()).Destroy();
=======
            buffer.Close();
>>>>>>> 5466cf91
            RestoreFileMask(mask);
        }
        {
            const uint32_t mask = ResetFileMask();
            std::string bufferName {"cyclicbuffer01"};
            const uint8_t cyclicBufferSize = 50;
            const uint32_t mode =
                ::Thunder::Core::File::Mode::USER_WRITE |
                ::Thunder::Core::File::Mode::OTHERS_READ | ::Thunder::Core::File::Mode::OTHERS_WRITE;

            ::Thunder::Core::CyclicBuffer buffer(bufferName.c_str(), mode, cyclicBufferSize, false);

            EXPECT_STREQ(buffer.Name().c_str(), bufferName.c_str());
            EXPECT_EQ(buffer.Size(), cyclicBufferSize);
            EXPECT_EQ(buffer.IsValid(), true);
            EXPECT_EQ(buffer.Open(), true);
            EXPECT_EQ(IsValidFilePermissions(bufferName.c_str(), mode), true);

            // Remove after usage before destruction
<<<<<<< HEAD
            const_cast<::Thunder::Core::File&>(buffer.Storage()).Destroy();
=======
            buffer.Close();
>>>>>>> 5466cf91
            RestoreFileMask(mask);
        }
        {
            const uint32_t mask = ResetFileMask();
            std::string bufferName {"cyclicbuffer01"};
            const uint8_t cyclicBufferSize = 50;
            const uint32_t mode =
                ::Thunder::Core::File::Mode::USER_READ | ::Thunder::Core::File::Mode::USER_WRITE |
                ::Thunder::Core::File::Mode::GROUP_READ | ::Thunder::Core::File::Mode::GROUP_WRITE;

            ::Thunder::Core::CyclicBuffer buffer(bufferName.c_str(), mode, cyclicBufferSize, false);

            EXPECT_STREQ(buffer.Name().c_str(), bufferName.c_str());
            EXPECT_EQ(buffer.Size(), cyclicBufferSize);
            EXPECT_EQ(buffer.IsValid(), true);
            EXPECT_EQ(buffer.Open(), true);
            EXPECT_EQ(IsValidFilePermissions(bufferName.c_str(), mode), true);
            EXPECT_EQ(CheckBufferIsSharable(&buffer), true);

            EXPECT_EQ(buffer.Used(), sizeof(SampleData));
            // Remove after usage before destruction
<<<<<<< HEAD
            const_cast<::Thunder::Core::File&>(buffer.Storage()).Destroy();
=======
            buffer.Close();
>>>>>>> 5466cf91
            RestoreFileMask(mask);
        }
    }
    TEST(Core_CyclicBuffer, Write)
    {
        std::string bufferName {"cyclicbuffer01"};
        const uint8_t cyclicBufferSize = 50;
        const uint32_t mode =
            ::Thunder::Core::File::Mode::USER_READ | ::Thunder::Core::File::Mode::USER_WRITE | ::Thunder::Core::File::Mode::USER_EXECUTE |
            ::Thunder::Core::File::Mode::GROUP_READ | ::Thunder::Core::File::Mode::GROUP_WRITE  ;
        ::Thunder::Core::CyclicBuffer buffer(bufferName.c_str(), mode, cyclicBufferSize, false);
        EXPECT_STREQ(buffer.Name().c_str(), bufferName.c_str());
        EXPECT_EQ(buffer.Size(), cyclicBufferSize);
        EXPECT_EQ(buffer.IsValid(), true);

        buffer.Write(reinterpret_cast<const uint8_t*>(SampleData), sizeof(SampleData));
        EXPECT_EQ(buffer.Used(), sizeof(SampleData));
        buffer.Write(reinterpret_cast<const uint8_t*>(SampleData), sizeof(SampleData));
        EXPECT_EQ(buffer.Used(), sizeof(SampleData) * 2);
        buffer.Write(reinterpret_cast<const uint8_t*>(SampleData), sizeof(SampleData));
        EXPECT_EQ(buffer.Used(), sizeof(SampleData) * 3);
        EXPECT_EQ(buffer.Free(), cyclicBufferSize - (sizeof(SampleData) * 3));

        // Remove after usage before destruction
<<<<<<< HEAD
        const_cast<::Thunder::Core::File&>(buffer.Storage()).Destroy();
=======
        buffer.Close();
>>>>>>> 5466cf91
    }
    TEST(Core_CyclicBuffer, Write_BasedOnFreeSpaceAvailable)
    {
        std::string bufferName {"cyclicbuffer01"};
        const uint8_t cyclicBufferSize = 20;
        const uint32_t mode =
            ::Thunder::Core::File::Mode::USER_READ | ::Thunder::Core::File::Mode::USER_WRITE | ::Thunder::Core::File::Mode::USER_EXECUTE |
            ::Thunder::Core::File::Mode::GROUP_READ | ::Thunder::Core::File::Mode::GROUP_WRITE  |
            ::Thunder::Core::File::Mode::SHAREABLE;

        CyclicBufferTest buffer(bufferName.c_str(), mode, cyclicBufferSize, true);
        EXPECT_STREQ(buffer.Name().c_str(), bufferName.c_str());
        EXPECT_EQ(buffer.Size(), cyclicBufferSize);
        EXPECT_EQ(buffer.IsValid(), true);
        EXPECT_EQ(buffer.IsOverwrite(), true);

        uint8_t data1[10];
        memset(&data1, 'A', sizeof(data1));
        uint16_t size = sizeof(data1) + 2;
        uint8_t reserved = buffer.Reserve(size);
        if (reserved == size) {
            buffer.Write(reinterpret_cast<const uint8_t*>(&size), 2);
            buffer.Write(reinterpret_cast<uint8_t*>(&data1), sizeof(data1));
        }
        EXPECT_EQ(buffer.Overwritten(), false);
        EXPECT_EQ(buffer.Used(), size);
        EXPECT_EQ(buffer.Free(), static_cast<uint32_t>(cyclicBufferSize - size));

        uint8_t data2[20];
        memset(&data2, 'B', sizeof(data2));
        size = sizeof(data2) + 2;
        uint8_t previousFreeSpace = buffer.Free();
        buffer.Write(reinterpret_cast<const uint8_t*>(&size), 2);
        // Try to write to only with free space available
        buffer.Write(reinterpret_cast<uint8_t*>(&data2), buffer.Free());

        EXPECT_EQ(buffer.Used(), previousFreeSpace);
        EXPECT_EQ(buffer.Free(), static_cast<uint32_t>(cyclicBufferSize - previousFreeSpace));

        // Remove after usage before destruction
<<<<<<< HEAD
        const_cast<::Thunder::Core::File&>(buffer.Storage()).Destroy();
=======
        buffer.Close();
>>>>>>> 5466cf91
    }

    TEST(Core_CyclicBuffer, Read)
    {
        std::string bufferName {"cyclicbuffer01"};
        const uint8_t cyclicBufferSize = 50;
        const uint32_t mode =
            ::Thunder::Core::File::Mode::USER_READ | ::Thunder::Core::File::Mode::USER_WRITE | ::Thunder::Core::File::Mode::USER_EXECUTE |
            ::Thunder::Core::File::Mode::GROUP_READ | ::Thunder::Core::File::Mode::GROUP_WRITE  ;
        ::Thunder::Core::CyclicBuffer buffer(bufferName.c_str(), mode, cyclicBufferSize, false);
        EXPECT_STREQ(buffer.Name().c_str(), bufferName.c_str());
        EXPECT_EQ(buffer.Size(), cyclicBufferSize);
        EXPECT_EQ(buffer.IsValid(), true);

        buffer.Write(reinterpret_cast<const uint8_t*>(SampleData), sizeof(SampleData));
        EXPECT_EQ(buffer.Used(), sizeof(SampleData));
        buffer.Write(reinterpret_cast<const uint8_t*>(SampleData), sizeof(SampleData));
        EXPECT_EQ(buffer.Used(), sizeof(SampleData) * 2);
        buffer.Write(reinterpret_cast<const uint8_t*>(SampleData), sizeof(SampleData));
        EXPECT_EQ(buffer.Used(), sizeof(SampleData) * 3);
        EXPECT_EQ(buffer.Free(), cyclicBufferSize - (sizeof(SampleData) * 3));

        uint8_t readData[sizeof(SampleData)];
        EXPECT_EQ(buffer.Read(readData, sizeof(readData)), sizeof(readData));
        for (uint8_t i = 0 ; i < sizeof(readData); i++) {
            EXPECT_EQ(readData[i], SampleData[i]);
        }
        EXPECT_EQ(buffer.Free(), cyclicBufferSize - (sizeof(SampleData) * 2));
        EXPECT_EQ(buffer.Used(), sizeof(SampleData) * 2);
        // Read next data
        EXPECT_EQ(buffer.Read(readData, sizeof(readData)), sizeof(readData));
        for (uint8_t i = 0 ; i < sizeof(readData); i++) {
            EXPECT_EQ(readData[i], SampleData[i]);
        }
        EXPECT_EQ(buffer.Free(), cyclicBufferSize - (sizeof(SampleData)));
        EXPECT_EQ(buffer.Used(), sizeof(SampleData));
        // Read remaining
        EXPECT_EQ(buffer.Read(readData, sizeof(readData)), sizeof(readData));
        for (uint8_t i = 0 ; i < sizeof(readData); i++) {
            EXPECT_EQ(readData[i], SampleData[i]);
        }
        EXPECT_EQ(buffer.Free(), cyclicBufferSize);
        EXPECT_EQ(buffer.Used(), 0u);

        // Remove after usage before destruction
<<<<<<< HEAD
        const_cast<::Thunder::Core::File&>(buffer.Storage()).Destroy();
=======
        buffer.Close();
>>>>>>> 5466cf91
    }
    TEST(Core_CyclicBuffer, Peek)
    {
        std::string bufferName {"cyclicbuffer01"};
        const uint8_t cyclicBufferSize = 50;
        const uint32_t mode =
            ::Thunder::Core::File::Mode::USER_READ | ::Thunder::Core::File::Mode::USER_WRITE | ::Thunder::Core::File::Mode::USER_EXECUTE |
            ::Thunder::Core::File::Mode::GROUP_READ | ::Thunder::Core::File::Mode::GROUP_WRITE  ;
       ::Thunder::Core::CyclicBuffer buffer(bufferName.c_str(), mode, cyclicBufferSize, false);
        EXPECT_STREQ(buffer.Name().c_str(), bufferName.c_str());
        EXPECT_EQ(buffer.Size(), cyclicBufferSize);
        EXPECT_EQ(buffer.IsValid(), true);

        char test1[] = "Hello";
        buffer.Write(reinterpret_cast<const uint8_t*>(test1), sizeof(test1));
        EXPECT_EQ(buffer.Used(), sizeof(test1));
        EXPECT_EQ(buffer.Free(), cyclicBufferSize - (sizeof(test1)));

        char test2[] = "Haihi";
        buffer.Write(reinterpret_cast<const uint8_t*>(test2), sizeof(test2));
        EXPECT_EQ(buffer.Used(), sizeof(test1) + sizeof(test2));
        EXPECT_EQ(buffer.Free(), cyclicBufferSize - (sizeof(test1) + sizeof(test2)));

        char test3[] = "testing";
        buffer.Write(reinterpret_cast<const uint8_t*>(test2), sizeof(test3));
        EXPECT_EQ(buffer.Used(), sizeof(test1) + sizeof(test2) + sizeof(test3));
        EXPECT_EQ(buffer.Free(), cyclicBufferSize - (sizeof(test1) + sizeof(test2) + sizeof(test3)));

        uint8_t peekData[sizeof(test1)];
        EXPECT_EQ(buffer.Peek(peekData, sizeof(peekData)), sizeof(peekData));
        for (uint8_t i = 0 ; i < sizeof(peekData); i++) {
            EXPECT_EQ(peekData[i], test1[i]);
        }
        EXPECT_EQ(buffer.Free(), cyclicBufferSize - (sizeof(test1) + sizeof(test2) + sizeof(test3)));
        EXPECT_EQ(buffer.Used(), sizeof(test1) + sizeof(test2) + sizeof(test3));
        // Try next peek
        EXPECT_EQ(buffer.Peek(peekData, sizeof(peekData)), sizeof(peekData));
        for (uint8_t i = 0 ; i < sizeof(peekData); i++) {
            EXPECT_EQ(peekData[i], test1[i]);
        }
        EXPECT_EQ(buffer.Free(), cyclicBufferSize - (sizeof(test1) + sizeof(test2) + sizeof(test3)));
        EXPECT_EQ(buffer.Used(), sizeof(test1) + sizeof(test2) + sizeof(test3));
        // Peek again
        EXPECT_EQ(buffer.Peek(peekData, sizeof(peekData)), sizeof(peekData));
        for (uint8_t i = 0 ; i < sizeof(peekData); i++) {
            EXPECT_EQ(peekData[i], test1[i]);
        }
        EXPECT_EQ(buffer.Free(), cyclicBufferSize - (sizeof(test1) + sizeof(test2) + sizeof(test3)));
        EXPECT_EQ(buffer.Used(), sizeof(test1) + sizeof(test2) + sizeof(test3));

        // Remove after usage before destruction
<<<<<<< HEAD
        const_cast<::Thunder::Core::File&>(buffer.Storage()).Destroy();
=======
        buffer.Close();
>>>>>>> 5466cf91
    }
    TEST(Core_CyclicBuffer, Flush)
    {
        std::string bufferName {"cyclicbuffer01"};
        const uint8_t cyclicBufferSize = 10;
        const uint32_t mode =
            ::Thunder::Core::File::Mode::USER_READ | ::Thunder::Core::File::Mode::USER_WRITE | ::Thunder::Core::File::Mode::USER_EXECUTE |
            ::Thunder::Core::File::Mode::GROUP_READ | ::Thunder::Core::File::Mode::GROUP_WRITE  ;
       ::Thunder::Core::CyclicBuffer buffer(bufferName.c_str(), mode, cyclicBufferSize, false);
        EXPECT_STREQ(buffer.Name().c_str(), bufferName.c_str());
        EXPECT_EQ(buffer.Size(), cyclicBufferSize);
        EXPECT_EQ(buffer.IsValid(), true);

        char test1[] = "HelloHai";
        // Try Flush full data
        buffer.Write(reinterpret_cast<const uint8_t*>(test1), sizeof(test1));
        EXPECT_EQ(buffer.Used(), sizeof(test1));
        EXPECT_EQ(buffer.Free(), cyclicBufferSize - (sizeof(test1)));
        buffer.Flush();
        EXPECT_EQ(buffer.Used(), 0u);
        EXPECT_EQ(buffer.Free(), cyclicBufferSize);

        // Try Flush after single data
        buffer.Write(reinterpret_cast<const uint8_t*>(test1), 1u);
        EXPECT_EQ(buffer.Used(), 1u);
        EXPECT_EQ(buffer.Free(), cyclicBufferSize - 1u);
        buffer.Flush();
        EXPECT_EQ(buffer.Used(), 0u);
        EXPECT_EQ(buffer.Free(), cyclicBufferSize);

        // Remove after usage before destruction
<<<<<<< HEAD
        const_cast<::Thunder::Core::File&>(buffer.Storage()).Destroy();
=======
        buffer.Close();
>>>>>>> 5466cf91
    }
    TEST(Core_CyclicBuffer, Reserve)
    {
        std::string bufferName {"cyclicbuffer01"};
        const uint8_t cyclicBufferSize = 50;
        const uint32_t mode =
            ::Thunder::Core::File::Mode::USER_READ | ::Thunder::Core::File::Mode::USER_WRITE | ::Thunder::Core::File::Mode::USER_EXECUTE |
            ::Thunder::Core::File::Mode::GROUP_READ | ::Thunder::Core::File::Mode::GROUP_WRITE  ;
       ::Thunder::Core::CyclicBuffer buffer(bufferName.c_str(), mode, cyclicBufferSize, false);
        EXPECT_STREQ(buffer.Name().c_str(), bufferName.c_str());
        EXPECT_EQ(buffer.Size(), cyclicBufferSize);
        EXPECT_EQ(buffer.IsValid(), true);

        EXPECT_EQ(buffer.Reserve(sizeof(SampleData)), sizeof(SampleData));
        buffer.Write(reinterpret_cast<const uint8_t*>(SampleData), sizeof(SampleData));
        EXPECT_EQ(buffer.Used(), sizeof(SampleData));
        EXPECT_EQ(buffer.Free(), cyclicBufferSize - (sizeof(SampleData)));

        EXPECT_EQ(buffer.Reserve(0), 0u);
        EXPECT_EQ(buffer.Reserve(51), ::Thunder::Core::ERROR_INVALID_INPUT_LENGTH);
        // Remove after usage before destruction
<<<<<<< HEAD
        const_cast<::Thunder::Core::File&>(buffer.Storage()).Destroy();
=======
        buffer.Close();
>>>>>>> 5466cf91
    }
    TEST(Core_CyclicBuffer, Using_DataElementFile)
    {
        const uint32_t mode =
            ::Thunder::Core::File::Mode::USER_READ | ::Thunder::Core::File::Mode::USER_WRITE | ::Thunder::Core::File::Mode::USER_EXECUTE |
            ::Thunder::Core::File::Mode::GROUP_READ | ::Thunder::Core::File::Mode::GROUP_WRITE   |
            ::Thunder::Core::File::CREATE | ::Thunder::Core::File::Mode::SHAREABLE;

        {
            std::string fileName {"cyclicbuffer01"};
            uint8_t cyclicBufferSize = 50;
            uint8_t cyclicBufferWithControlDataSize = cyclicBufferSize + sizeof(::Thunder::Core::CyclicBuffer::control);
            ::Thunder::Core::DataElementFile dataElementFile(fileName, mode, cyclicBufferWithControlDataSize);
            // Create::Thunder::Core::CyclicBuffer with Size 50
           ::Thunder::Core::CyclicBuffer buffer(dataElementFile, true, 0, cyclicBufferWithControlDataSize, false);

            EXPECT_STREQ(buffer.Name().c_str(), fileName.c_str());
            EXPECT_EQ(buffer.Size(), cyclicBufferSize);
            EXPECT_EQ(buffer.IsValid(), true);
            EXPECT_EQ(buffer.Open(), true);

            // Check File Size
            EXPECT_EQ(FileSize(fileName.c_str()), cyclicBufferWithControlDataSize);

            // Remove after usage before destruction
<<<<<<< HEAD
            const_cast<::Thunder::Core::File&>(buffer.Storage()).Destroy();
=======
            buffer.Close();
>>>>>>> 5466cf91

            // Check File Exist
            EXPECT_EQ(IsFileExist(fileName.c_str()), false);
        }
    }
    TEST(Core_CyclicBuffer, Using_DataElementFile_WithOffset)
    {
        const uint32_t mode =
            ::Thunder::Core::File::Mode::USER_READ | ::Thunder::Core::File::Mode::USER_WRITE | ::Thunder::Core::File::Mode::USER_EXECUTE |
            ::Thunder::Core::File::Mode::GROUP_READ | ::Thunder::Core::File::Mode::GROUP_WRITE   |
            ::Thunder::Core::File::CREATE | ::Thunder::Core::File::Mode::SHAREABLE;

        {
            std::string fileName {"cyclicbuffer01"};
            uint8_t cyclicBufferSize = 50;
            uint32_t offset = 56;
            uint8_t cyclicBufferWithControlDataSize = cyclicBufferSize + sizeof(::Thunder::Core::CyclicBuffer::control);
            ::Thunder::Core::DataElementFile dataElementFile(fileName, mode, cyclicBufferWithControlDataSize + offset);
            // Create::Thunder::Core::CyclicBuffer with Size 50
           ::Thunder::Core::CyclicBuffer buffer(dataElementFile, true, offset, cyclicBufferWithControlDataSize, false);

            EXPECT_STREQ(buffer.Name().c_str(), fileName.c_str());
            EXPECT_EQ(buffer.Size(), cyclicBufferSize);
            EXPECT_EQ(buffer.IsValid(), true);
            EXPECT_EQ(buffer.Open(), true);

            // Check File Size
            EXPECT_EQ(FileSize(fileName.c_str()), cyclicBufferWithControlDataSize + offset);

            // Remove after usage before destruction
<<<<<<< HEAD
            const_cast<::Thunder::Core::File&>(buffer.Storage()).Destroy();
=======
            buffer.Close();
>>>>>>> 5466cf91

            // Check File Exist
            EXPECT_EQ(IsFileExist(fileName.c_str()), false);
        }
    }
    TEST(Core_CyclicBuffer, Using_DataElementFile_WithInvalidOffset)
    {
        const uint32_t mode =
            ::Thunder::Core::File::Mode::USER_READ | ::Thunder::Core::File::Mode::USER_WRITE | ::Thunder::Core::File::Mode::USER_EXECUTE |
            ::Thunder::Core::File::Mode::GROUP_READ | ::Thunder::Core::File::Mode::GROUP_WRITE   |
            ::Thunder::Core::File::CREATE | ::Thunder::Core::File::Mode::SHAREABLE;

        {
            std::string fileName {"cyclicbuffer01"};
            uint8_t cyclicBufferSize = 50;
            uint32_t offset = 50;
            uint8_t cyclicBufferWithControlDataSize = cyclicBufferSize + sizeof(::Thunder::Core::CyclicBuffer::control);
            ::Thunder::Core::DataElementFile dataElementFile(fileName, mode, cyclicBufferWithControlDataSize + offset);
            // Create::Thunder::Core::CyclicBuffer with Size 50
           ::Thunder::Core::CyclicBuffer buffer(dataElementFile, true, offset, cyclicBufferWithControlDataSize, false);

            EXPECT_STREQ(buffer.Name().c_str(), fileName.c_str());
            EXPECT_EQ(buffer.IsValid(), false);

            // Check File Size
            EXPECT_EQ(FileSize(fileName.c_str()), cyclicBufferWithControlDataSize + offset);

            // Remove after usage before destruction
<<<<<<< HEAD
            const_cast<::Thunder::Core::File&>(buffer.Storage()).Destroy();
=======
            buffer.Close();
>>>>>>> 5466cf91

            // Check File Exist
            EXPECT_EQ(IsFileExist(fileName.c_str()), false);
        }
    }

    TEST(Core_CyclicBuffer, Write_Overflow_WithoutOverWrite)
    {
        std::string bufferName {"cyclicbuffer01"};
        const uint8_t cyclicBufferSize = 10;
        const uint32_t mode =
            ::Thunder::Core::File::Mode::USER_READ | ::Thunder::Core::File::Mode::USER_WRITE | ::Thunder::Core::File::Mode::USER_EXECUTE |
            ::Thunder::Core::File::Mode::GROUP_READ | ::Thunder::Core::File::Mode::GROUP_WRITE  ;

       ::Thunder::Core::CyclicBuffer buffer(bufferName.c_str(), mode, cyclicBufferSize, false);

        EXPECT_EQ(buffer.IsOverwrite(), false);
        EXPECT_EQ(buffer.Size(), cyclicBufferSize);
        EXPECT_EQ(buffer.IsValid(), true);

        uint8_t data = 'X';
        for (uint8_t i = 1; i <= cyclicBufferSize - 1 ; ++i) {
             buffer.Write(&data, 1);
        }
        EXPECT_EQ(buffer.Used(), static_cast<uint32_t>(cyclicBufferSize - 1));
        EXPECT_EQ(buffer.Free(), 1u);

        buffer.Write(&data, 1);
        EXPECT_EQ(buffer.Used(), static_cast<uint32_t>(cyclicBufferSize - 1));

        char testData1[] = "H";
        EXPECT_EQ(buffer.Write(reinterpret_cast<uint8_t*>(&testData1), sizeof(testData1)), 0u);
        EXPECT_EQ(buffer.Overwritten(), false);

        char testData[] = "Hello";
        EXPECT_EQ(buffer.Write(reinterpret_cast<uint8_t*>(&testData), sizeof(testData)), 0u);
        EXPECT_EQ(buffer.Overwritten(), false);

        uint8_t read = 0;
        // Verify data is overwritted
        for (uint8_t i = 0; i < cyclicBufferSize - 1; ++i) {
             EXPECT_EQ(buffer.Read(&read, 1), 1u);
             EXPECT_EQ(read, data);
        }

        // Remove after usage before destruction
<<<<<<< HEAD
        const_cast<::Thunder::Core::File&>(buffer.Storage()).Destroy();
=======
        buffer.Close();
>>>>>>> 5466cf91
    }
    TEST(Core_CyclicBuffer, Write_Overflow_WithOverWrite)
    {
        std::string bufferName {"cyclicbuffer01"};
        const uint8_t cyclicBufferSize = 100;
        const uint32_t mode =
            ::Thunder::Core::File::Mode::USER_READ | ::Thunder::Core::File::Mode::USER_WRITE | ::Thunder::Core::File::Mode::USER_EXECUTE |
            ::Thunder::Core::File::Mode::GROUP_READ | ::Thunder::Core::File::Mode::GROUP_WRITE  |
            ::Thunder::Core::File::Mode::SHAREABLE;

       CyclicBufferTest buffer(bufferName.c_str(), mode, cyclicBufferSize, true);
        EXPECT_STREQ(buffer.Name().c_str(), bufferName.c_str());
        EXPECT_EQ(buffer.Size(), cyclicBufferSize);
        EXPECT_EQ(buffer.IsValid(), true);
        EXPECT_EQ(buffer.IsOverwrite(), true);

        uint8_t data1[90];
        memset(&data1, 'A', sizeof(data1));
        uint16_t size = sizeof(data1) + 2;
        uint8_t reserved = buffer.Reserve(size);
        if (reserved == size) {
            buffer.Write(reinterpret_cast<const uint8_t*>(&size), 2);
            buffer.Write(reinterpret_cast<uint8_t*>(&data1), sizeof(data1));
        }
        EXPECT_EQ(buffer.Overwritten(), false);
        EXPECT_EQ(buffer.Used(), size);
        EXPECT_EQ(buffer.Free(), static_cast<uint32_t>(cyclicBufferSize - size));

        uint8_t data2[80];
        memset(&data2, 'B', sizeof(data2));
        size = sizeof(data2) + 2;
        reserved = buffer.Reserve(size);
        if (reserved == size) {
            buffer.Write(reinterpret_cast<const uint8_t*>(&size), 2);
            buffer.Write(reinterpret_cast<uint8_t*>(&data2), sizeof(data2));
        }

        EXPECT_EQ(buffer.Used(), size);
        EXPECT_EQ(buffer.Free(), static_cast<uint32_t>(cyclicBufferSize - size));

        char testData[] = "123456789012345678901234567890";
        size = sizeof(testData) + 2;
        EXPECT_EQ(buffer.Reserve(size), size);
        buffer.Write(reinterpret_cast<const uint8_t*>(&size), 2);
        EXPECT_EQ(buffer.Write(reinterpret_cast<uint8_t*>(&testData), sizeof(testData)), sizeof(testData));

        EXPECT_EQ(buffer.Used(), size);
        EXPECT_EQ(buffer.Free(), static_cast<uint32_t>(cyclicBufferSize - size));

        // Try overwrite with size of Free()
        uint8_t data3[buffer.Free()];
        memset(&data3, 'C', sizeof(data3));
        size = sizeof(data3) + 2;
        reserved = buffer.Reserve(size);
        if (reserved == size) {
            buffer.Write(reinterpret_cast<const uint8_t*>(&size), 2);
            buffer.Write(reinterpret_cast<uint8_t*>(&data3), sizeof(data3));
        }
        EXPECT_EQ(buffer.Used(), size);
        EXPECT_EQ(buffer.Free(), static_cast<uint32_t>(cyclicBufferSize - size));

        // Flush to start from beginning
        buffer.Flush();
        size = sizeof(testData) + 2;
        EXPECT_EQ(buffer.Reserve(size), size);
        EXPECT_EQ(buffer.Write(reinterpret_cast<const uint8_t*>(&size), 2), 2u);
        EXPECT_EQ(buffer.Write(reinterpret_cast<uint8_t*>(&testData), sizeof(testData)), sizeof(testData));
        EXPECT_EQ(buffer.Overwritten(), false);

        EXPECT_EQ(buffer.Used(), size);
        EXPECT_EQ(buffer.Free(), static_cast<uint32_t>(cyclicBufferSize - size));

        uint16_t read = 0;
        // Verify data is overwritten
        EXPECT_EQ(buffer.Read(reinterpret_cast<uint8_t*>(&read), 2), 2u);
        EXPECT_EQ(read, size);
        for (uint8_t i = 0; i < sizeof(testData); ++i) {
             EXPECT_EQ(buffer.Read(reinterpret_cast<uint8_t*>(&read), 1), 1u);
             EXPECT_EQ(read, testData[i]);
        }

        EXPECT_EQ(buffer.Free(), cyclicBufferSize);
        size = sizeof(data1) + 2;
        reserved = buffer.Reserve(size);
        if (reserved == size) {
            buffer.Write(reinterpret_cast<const uint8_t*>(&size), 2);
            buffer.Write(reinterpret_cast<uint8_t*>(&data1), sizeof(data1));
        }
        EXPECT_EQ(buffer.Overwritten(), false);
        EXPECT_EQ(buffer.Used(), size);
        EXPECT_EQ(buffer.Free(), static_cast<uint32_t>(cyclicBufferSize - size));

        // Verify Overwrite without reservation
        size = sizeof(data2) + 2;
        buffer.Write(reinterpret_cast<const uint8_t*>(&size), 2);
        buffer.Write(reinterpret_cast<uint8_t*>(&data2), sizeof(data2));

        EXPECT_EQ(buffer.Used(), size);
        EXPECT_EQ(buffer.Free(), static_cast<uint32_t>(cyclicBufferSize - size));

        // Remove after usage before destruction
<<<<<<< HEAD
        const_cast<::Thunder::Core::File&>(buffer.Storage()).Destroy();
=======
        buffer.Close();
>>>>>>> 5466cf91
    }
    static int ClonedProcessFunc(void* arg) {
        Data* data = static_cast<Data*>(arg);
        uint32_t cyclicBufferSize = 10;
        uint32_t shareableFlag = (data->shareable == true) ? ::Thunder::Core::File::Mode::SHAREABLE : 0;

       ::Thunder::Core::CyclicBuffer buffer(data->bufferName.c_str(),
            ::Thunder::Core::File::Mode::USER_READ | ::Thunder::Core::File::Mode::USER_WRITE | ::Thunder::Core::File::Mode::USER_EXECUTE |
            ::Thunder::Core::File::Mode::GROUP_READ | ::Thunder::Core::File::Mode::GROUP_WRITE  | shareableFlag,
            cyclicBufferSize, false);

        buffer.Write(reinterpret_cast<const uint8_t*>(SampleData), sizeof(SampleData));
        sleep(2);
        return 0;
    }
    void SetSharePermissionsFromClonedProcess(const string& bufferName,  bool shareable)
    {
        const int STACK_SIZE = 65536;
        char* stack = static_cast<char*>(malloc(STACK_SIZE));
        if (!stack) {
            perror("malloc");
            exit(1);
        }

        unsigned long flags = CLONE_PARENT;
        static Data data;
        data.bufferName = bufferName.c_str();
        data.shareable = shareable;

        int pid = 0;
        if ((pid = clone(ClonedProcessFunc, stack + STACK_SIZE, flags, reinterpret_cast<void*>(&data))) == -1) {
            perror("clone");
            exit(1);
        }

        sleep(1);
        int status;
        waitpid(pid, &status, 0);
        free(stack);
    }
    void TestSharePermissionsFromDifferentProcess(bool shareable)
    {
        std::string bufferName {"cyclicbuffer01"};
        SetSharePermissionsFromClonedProcess(bufferName, shareable);

        uint32_t cyclicBufferSize = 0;
        uint32_t shareableFlag = (shareable == true) ? ::Thunder::Core::File::Mode::SHAREABLE : 0;

       ::Thunder::Core::CyclicBuffer buffer(bufferName.c_str(),
            ::Thunder::Core::File::Mode::USER_READ | ::Thunder::Core::File::Mode::USER_WRITE |
            ::Thunder::Core::File::Mode::GROUP_READ | ::Thunder::Core::File::Mode::GROUP_WRITE   |
            shareableFlag, cyclicBufferSize, false);

        EXPECT_EQ(buffer.Used(), ((shareable == true) ? sizeof(SampleData) : 0));
        EXPECT_STREQ(buffer.Name().c_str(), bufferName.c_str());

        if (shareable == true) {
            EXPECT_NE(buffer.Size(), 0u);
            uint8_t writeData = 'T';
            uint8_t readData = 0;
            EXPECT_EQ(buffer.Read(&readData, 1, true), 1u);
            EXPECT_EQ(readData, 'B');
            EXPECT_EQ(buffer.Write(&writeData, 1), 1u);
        } else {
            EXPECT_EQ(buffer.Size(), 0u);
        }

<<<<<<< HEAD
        const_cast<::Thunder::Core::File&>(buffer.Storage()).Destroy();
=======
        buffer.Close();
>>>>>>> 5466cf91
    }
    TEST(Core_CyclicBuffer, CheckSharePermissionsFromClonedProcess)
    {
        // With Buffer Permission as SHAREABLE
        TestSharePermissionsFromDifferentProcess(true);

        // With Buffer Permission as PRIVATE
        TestSharePermissionsFromDifferentProcess(false);
    }
    void SetSharePermissionsFromForkedProcessAndVerify(bool shareable, bool usingDataElementFile = false, uint32_t offset = 0)
    {
        std::string bufferName {"cyclicbuffer01"};
        const uint32_t CyclicBufferSize = 10;

        uint32_t shareableFlag = (shareable == true) ? ::Thunder::Core::File::Mode::SHAREABLE : 0;
        const uint32_t mode =
            (::Thunder::Core::File::Mode::USER_READ | ::Thunder::Core::File::Mode::USER_WRITE | ::Thunder::Core::File::Mode::USER_EXECUTE |
            ::Thunder::Core::File::Mode::GROUP_READ | ::Thunder::Core::File::Mode::GROUP_WRITE  |
            shareableFlag);

        struct Data data;
        data.mode = mode;
        data.bufferName = bufferName.c_str();
        data.shareable = shareable;
        data.usingDataElementFile = usingDataElementFile;
        data.offset = offset;

        auto lambdaFunc = [bufferName](IPTestAdministrator & testAdmin) {
            struct Data* data = (reinterpret_cast<struct Data*>(testAdmin.Data()));
            uint32_t result;
            uint32_t cyclicBufferSize = CyclicBufferSize;
            uint8_t loadBuffer[cyclicBufferSize + 1];

           CyclicBufferTest* buffer = nullptr;
            ::Thunder::Core::DataElementFile* dataElementFile = nullptr;
            if (data->usingDataElementFile == true) {
                uint8_t cyclicBufferWithControlDataSize = cyclicBufferSize + sizeof(::Thunder::Core::CyclicBuffer::control);
                dataElementFile = new ::Thunder::Core::DataElementFile(bufferName, data->mode | ::Thunder::Core::File::CREATE, cyclicBufferWithControlDataSize + data->offset);
                buffer = new CyclicBufferTest(*dataElementFile, true, data->offset, cyclicBufferWithControlDataSize, false);
            } else {
                buffer = new CyclicBufferTest(bufferName, data->mode, cyclicBufferSize, false);
            }

            EXPECT_EQ(buffer->Size(), cyclicBufferSize);
            testAdmin.Sync("setup server");
            testAdmin.Sync("setup client");

            if (data->shareable == true) {
                testAdmin.Sync("client read empty data");
                string dataStr = "abcd";

                result = buffer->Write(reinterpret_cast<const uint8_t*>(dataStr.c_str()), dataStr.size());
                EXPECT_EQ(result, dataStr.size());

                dataStr = "efgh";
                result = buffer->Write(reinterpret_cast<const uint8_t*>(dataStr.c_str()), dataStr.size());
                EXPECT_EQ(result, dataStr.size());

                testAdmin.Sync("server wrote");

                testAdmin.Sync("client read");

                testAdmin.Sync("client wrote");

                result = buffer->Peek(loadBuffer, buffer->Used());
                loadBuffer[result] = '\0';
                EXPECT_EQ(result, 9u);
                EXPECT_STREQ((char*)loadBuffer, "bcdefghkl");
                EXPECT_EQ(buffer->Used(), 9u);

                testAdmin.Sync("server peek");

                testAdmin.Sync("server start read");
                result = buffer->Read(loadBuffer, buffer->Used());
                loadBuffer[result] = '\0';
                EXPECT_EQ(result, 9u);
                EXPECT_STREQ((char*)loadBuffer, "bcdefghkl");

                EXPECT_EQ(buffer->Used(), 0u);
                testAdmin.Sync("server read");
                delete buffer;
                if (dataElementFile) {
                    delete dataElementFile;
                }
            }
        };

        static std::function<void (IPTestAdministrator&)> lambdaVar = lambdaFunc;

        IPTestAdministrator::OtherSideMain otherSide = [](IPTestAdministrator& testAdmin ) { lambdaVar(testAdmin); };

        // This side (tested) acts as client
        IPTestAdministrator testAdmin(otherSide, reinterpret_cast<void *>(&data), 10);
        {
            testAdmin.Sync("setup server");

            uint32_t result;
            uint32_t cyclicBufferSize = CyclicBufferSize;
            uint8_t loadBuffer[cyclicBufferSize];

           CyclicBufferTest* buffer;
            ::Thunder::Core::DataElementFile* dataElementFile = nullptr;
            if (usingDataElementFile == true) {
                dataElementFile = new ::Thunder::Core::DataElementFile(bufferName, mode, 0);
                buffer = new CyclicBufferTest(*dataElementFile, false, offset, 0, false);
            } else {
                buffer = new CyclicBufferTest(bufferName, mode, 0, false);
            }

            EXPECT_EQ(buffer->Size(), static_cast<uint32_t>(((shareable == true) ?CyclicBufferSize : 0)));
            testAdmin.Sync("setup client");

            if (shareable == true) {
                memset(loadBuffer, 0, cyclicBufferSize);
                result = buffer->Read(loadBuffer, 1, false);
                EXPECT_EQ(result, static_cast<uint32_t>(0));

                testAdmin.Sync("client read empty data");
                testAdmin.Sync("server wrote");
                result = buffer->Read(loadBuffer, 1, false);
                EXPECT_EQ(result, static_cast<uint32_t>(1));
                loadBuffer[result] = '\0';
                EXPECT_STREQ((char*)loadBuffer, "a");
                testAdmin.Sync("client read");

                string data = "kl";
                result = buffer->Reserve(data.size());
                EXPECT_EQ(result, 2u);
                result = buffer->Write(reinterpret_cast<const uint8_t*>(data.c_str()), data.size());
                EXPECT_EQ(result, 2u);
                testAdmin.Sync("client wrote");

                testAdmin.Sync("server peek");
                EXPECT_EQ(buffer->Used(), 9u);
                testAdmin.Sync("server start read");

                testAdmin.Sync("server read");
                EXPECT_EQ(buffer->Used(), 0u);
            }
<<<<<<< HEAD
            const_cast<::Thunder::Core::File&>(buffer->Storage()).Destroy();
=======
            buffer->Close();
>>>>>>> 5466cf91
            delete buffer;
            if (dataElementFile) {
                delete dataElementFile;
            }

        }
        ::Thunder::Core::Singleton::Dispose();
    }
    TEST(Core_CyclicBuffer, CheckSharePermissionsFromForkedProcessWithoutOverwrite)
    {
        SetSharePermissionsFromForkedProcessAndVerify(true);
        SetSharePermissionsFromForkedProcessAndVerify(false);
    }
    TEST(Core_CyclicBuffer, CheckSharePermissionsFromForkedProcessWithoutOverwrite_UsingDataElementFile)
    {
        SetSharePermissionsFromForkedProcessAndVerify(true, true);
        SetSharePermissionsFromForkedProcessAndVerify(false, true);
    }
    TEST(Core_CyclicBuffer, CheckSharePermissionsFromForkedProcessWithoutOverwrite_UsingDataElementFile_WithOffset)
    {
        SetSharePermissionsFromForkedProcessAndVerify(true, true, 56);
        SetSharePermissionsFromForkedProcessAndVerify(false, true, 56);
    }
    TEST(Core_CyclicBuffer, WithoutOverwriteUsingForksReversed)
    {
        std::string bufferName {"cyclicbuffer02"};
        auto lambdaFunc = [bufferName](IPTestAdministrator & testAdmin) {
            testAdmin.Sync("setup client");

            uint32_t cyclicBufferSize = 0;
            const uint32_t mode =
                ::Thunder::Core::File::Mode::USER_READ | ::Thunder::Core::File::Mode::USER_WRITE | ::Thunder::Core::File::Mode::USER_EXECUTE |
                ::Thunder::Core::File::Mode::GROUP_READ | ::Thunder::Core::File::Mode::GROUP_WRITE  |
                ::Thunder::Core::File::Mode::SHAREABLE;

           ::Thunder::Core::CyclicBuffer buffer(bufferName.c_str(), mode, cyclicBufferSize, false);

            testAdmin.Sync("setup server");
            testAdmin.Sync("client wrote");

            uint8_t loadBuffer[cyclicBufferSize + 1];
            uint32_t result = buffer.Read(loadBuffer, 4);
            loadBuffer[result] = '\0';
            EXPECT_STREQ((char*)loadBuffer, "abcd");

            testAdmin.Sync("server read");
            string data = "klmnopq";
            result = buffer.Reserve(data.size());
            EXPECT_EQ(result, ::Thunder::Core::ERROR_INVALID_INPUT_LENGTH);
            result = buffer.Write(reinterpret_cast<const uint8_t*>(data.c_str()), data.size());
            EXPECT_EQ(result, 0u);

            testAdmin.Sync("server wrote");
            testAdmin.Sync("client peek");

            EXPECT_FALSE(buffer.Overwritten());
            EXPECT_FALSE(buffer.IsLocked());

            EXPECT_EQ(buffer.LockPid(), 0u);
            EXPECT_EQ(buffer.Free(), 5u);

            testAdmin.Sync("client start read");
            EXPECT_STREQ(buffer.Name().c_str(), bufferName.c_str());
            EXPECT_STREQ(buffer.Storage().Name().c_str(), bufferName.c_str());

            testAdmin.Sync("client read");
            EXPECT_EQ(buffer.Used(), 0u);
        };

        static std::function<void (IPTestAdministrator&)> lambdaVar = lambdaFunc;

        IPTestAdministrator::OtherSideMain otherSide = [](IPTestAdministrator& testAdmin ) { lambdaVar(testAdmin); };

        // This side (tested) acts as client
        IPTestAdministrator testAdmin(otherSide);
        {
            uint32_t cyclicBufferSize = 10;

            const uint32_t mode =
                ::Thunder::Core::File::Mode::USER_READ | ::Thunder::Core::File::Mode::USER_WRITE | ::Thunder::Core::File::Mode::USER_EXECUTE |
                ::Thunder::Core::File::Mode::GROUP_READ | ::Thunder::Core::File::Mode::GROUP_WRITE  |
                ::Thunder::Core::File::Mode::SHAREABLE;

           ::Thunder::Core::CyclicBuffer buffer(bufferName.c_str(), mode, cyclicBufferSize, false);

            testAdmin.Sync("setup client");
            testAdmin.Sync("setup server");

            uint8_t loadBuffer[cyclicBufferSize + 1];

            string data = "abcdefghi";
            uint32_t result = buffer.Write(reinterpret_cast<const uint8_t*>(data.c_str()), data.size());
            EXPECT_EQ(result, data.size());
            testAdmin.Sync("client wrote");

            testAdmin.Sync("server read");
            testAdmin.Sync("server wrote");

            result = buffer.Peek(loadBuffer, buffer.Used());
            loadBuffer[result] = '\0';
            EXPECT_EQ(result, 5u);
            EXPECT_STREQ((char*)loadBuffer, "efghi");

            testAdmin.Sync("client peek");
            testAdmin.Sync("client start read");
            result = buffer.Read(loadBuffer, buffer.Used());
            loadBuffer[result] = '\0';
            EXPECT_EQ(result, 5u);
            EXPECT_STREQ((char*)loadBuffer, "efghi");

            EXPECT_EQ(buffer.Used(), 0u);
            testAdmin.Sync("client read");

<<<<<<< HEAD
            const_cast<::Thunder::Core::File&>(buffer.Storage()).Destroy();
=======
            buffer.Close();
>>>>>>> 5466cf91
        }
        ::Thunder::Core::Singleton::Dispose();
    }
    TEST(Core_CyclicBuffer, WithOverWriteUsingFork)
    {
        std::string bufferName {"cyclicbuffer03"};

        auto lambdaFunc = [bufferName](IPTestAdministrator & testAdmin) {
            uint32_t cyclicBufferSize = 10;

            const uint32_t mode =
                ::Thunder::Core::File::Mode::USER_READ | ::Thunder::Core::File::Mode::USER_WRITE | ::Thunder::Core::File::Mode::USER_EXECUTE |
                ::Thunder::Core::File::Mode::GROUP_READ | ::Thunder::Core::File::Mode::GROUP_WRITE  |
                ::Thunder::Core::File::Mode::SHAREABLE;

           CyclicBufferTest buffer(bufferName.c_str(), mode, cyclicBufferSize, true);
 
            testAdmin.Sync("setup server");
            testAdmin.Sync("setup client");

            string data = "abcdef";
            uint16_t size = data.size() + 2;
            uint32_t result = buffer.Write(reinterpret_cast<const uint8_t*>(&size), 2u);
            EXPECT_EQ(result, 2u);
            result = buffer.Write(reinterpret_cast<const uint8_t*>(data.c_str()), data.size());
            EXPECT_EQ(result, data.size());

            testAdmin.Sync("server wrote");
            testAdmin.Sync("client wrote");

            uint8_t loadBuffer[cyclicBufferSize + 1];
            result = buffer.Peek(loadBuffer, buffer.Used());
            loadBuffer[result] = '\0';

            testAdmin.Sync("server peek");

            result = buffer.Read(loadBuffer, buffer.Used());
            loadBuffer[result] = '\0';

            buffer.Alert();
            buffer.Flush();

            testAdmin.Sync("server read");
        };

        static std::function<void (IPTestAdministrator&)> lambdaVar = lambdaFunc;

        IPTestAdministrator::OtherSideMain otherSide = [](IPTestAdministrator& testAdmin ) { lambdaVar(testAdmin); };

        // This side (tested) acts as client
        IPTestAdministrator testAdmin(otherSide);
        {
            testAdmin.Sync("setup server");

            uint32_t cyclicBufferSize = 0;
            const uint32_t mode =
                ::Thunder::Core::File::Mode::USER_READ | ::Thunder::Core::File::Mode::USER_WRITE | ::Thunder::Core::File::Mode::USER_EXECUTE |
                ::Thunder::Core::File::Mode::GROUP_READ | ::Thunder::Core::File::Mode::GROUP_WRITE  |
                ::Thunder::Core::File::Mode::SHAREABLE;

           CyclicBufferTest buffer(bufferName.c_str(), mode, cyclicBufferSize, true);

            testAdmin.Sync("setup client");
            testAdmin.Sync("server wrote");

            string data = "j";
            uint16_t size = 9;
            uint32_t result = buffer.Reserve(9);
            EXPECT_EQ(result, 9u);
            result = buffer.Write(reinterpret_cast<const uint8_t*>(&size), 2u);
            EXPECT_EQ(result, 2u);
            result = buffer.Write(reinterpret_cast<const uint8_t*>(data.c_str()), 1u);
            EXPECT_EQ(result, data.size());

            data = "klmnop";
            result = buffer.Write(reinterpret_cast<const uint8_t*>(data.c_str()), 6u);
            EXPECT_EQ(result, data.size());
            testAdmin.Sync("client wrote");

            testAdmin.Sync("server peek");

            testAdmin.Sync("server read");
<<<<<<< HEAD
            const_cast<::Thunder::Core::File&>(buffer.Storage()).Destroy();
=======
            buffer.Close();
>>>>>>> 5466cf91
        }
        ::Thunder::Core::Singleton::Dispose();
    }
    TEST(Core_CyclicBuffer, WithOverwriteUsingForksReversed)
    {
        std::string bufferName {"cyclicbuffer03"};

        auto lambdaFunc = [bufferName](IPTestAdministrator & testAdmin) {
            uint32_t cyclicBufferSize = 0;
            testAdmin.Sync("setup server");

            const uint32_t mode =
                ::Thunder::Core::File::Mode::USER_READ | ::Thunder::Core::File::Mode::USER_WRITE | ::Thunder::Core::File::Mode::USER_EXECUTE |
                ::Thunder::Core::File::Mode::GROUP_READ | ::Thunder::Core::File::Mode::GROUP_WRITE  |
                ::Thunder::Core::File::Mode::SHAREABLE;

           CyclicBufferTest buffer(bufferName.c_str(), mode, cyclicBufferSize, true);
            EXPECT_TRUE(buffer.IsOverwrite());

            testAdmin.Sync("setup client");
            testAdmin.Sync("server wrote");

            uint16_t size;
            buffer.Read(reinterpret_cast<uint8_t*>(&size), 2);
            uint8_t loadBuffer[cyclicBufferSize + 1];
            uint32_t result = buffer.Read(loadBuffer, size - 2);
            loadBuffer[result] = '\0';

            testAdmin.Sync("client read");

            string data = "j";
            size = 9;
            result = buffer.Reserve(size);
            result = buffer.Write(reinterpret_cast<const uint8_t*>(&size), 2);
            result = buffer.Write(reinterpret_cast<const uint8_t*>(data.c_str()), 1);
            data = "lmnopq";
            result = buffer.Write(reinterpret_cast<const uint8_t*>(data.c_str()), 6);
            EXPECT_EQ(buffer.Used(), 9u);
            EXPECT_EQ(buffer.Overwritten(), false);

            size = 7;
            result = buffer.Reserve(size);
            result = buffer.Write(reinterpret_cast<const uint8_t*>(&size), 2);
            result = buffer.Write(reinterpret_cast<const uint8_t*>(data.c_str()), size - 2);
            EXPECT_EQ(buffer.Free(), 3u);
            EXPECT_EQ(buffer.Used(), 7u);

            testAdmin.Sync("client wrote");
            testAdmin.Sync("server peek");
            testAdmin.Sync("server read");

            buffer.Flush();
            EXPECT_EQ(buffer.Used(), 0u);
            testAdmin.Sync("client flush");
        };

        static std::function<void (IPTestAdministrator&)> lambdaVar = lambdaFunc;

        IPTestAdministrator::OtherSideMain otherSide = [](IPTestAdministrator& testAdmin ) { lambdaVar(testAdmin); };
        // This side (tested) acts as server
        IPTestAdministrator testAdmin(otherSide);
        {
            uint32_t cyclicBufferSize = 10;
            const uint32_t mode =
                ::Thunder::Core::File::Mode::USER_READ | ::Thunder::Core::File::Mode::USER_WRITE | ::Thunder::Core::File::Mode::USER_EXECUTE |
                ::Thunder::Core::File::Mode::GROUP_READ | ::Thunder::Core::File::Mode::GROUP_WRITE  |
                ::Thunder::Core::File::Mode::SHAREABLE;

           CyclicBufferTest buffer(bufferName.c_str(), mode, cyclicBufferSize, true);
            EXPECT_TRUE(buffer.IsOverwrite());
            EXPECT_TRUE(buffer.IsValid());

            testAdmin.Sync("setup server");
            testAdmin.Sync("setup client");

            uint8_t loadBuffer[cyclicBufferSize + 1];

            uint16_t size = 9;
            string data = "abcdefi";
            uint32_t result = buffer.Write(reinterpret_cast<const uint8_t*>(&size), 2);
            result = buffer.Write(reinterpret_cast<const uint8_t*>(data.c_str()), size - 2);
            EXPECT_EQ(result, data.size());

            testAdmin.Sync("server wrote");
            testAdmin.Sync("client read");
            testAdmin.Sync("client wrote");

            buffer.Peek(reinterpret_cast<uint8_t*>(&size), 2);
            EXPECT_EQ(size, buffer.Used());
            result = buffer.Peek(loadBuffer, size);
            loadBuffer[result] = '\0';
            EXPECT_EQ(result, 7u);
            EXPECT_STREQ((char*)loadBuffer  +2, "lmnop");

            testAdmin.Sync("server peek");
            EXPECT_EQ(buffer.Free(), 3u);
            buffer.Read(reinterpret_cast<uint8_t*>(&size), 2);
            EXPECT_EQ(buffer.Used(), static_cast<uint32_t>(size - 2));
            result = buffer.Read(loadBuffer, size - 2);
            loadBuffer[result] = '\0';
            EXPECT_EQ(result, 5u);
            EXPECT_STREQ((char*)loadBuffer, "lmnop");
            EXPECT_EQ(buffer.Free(), 10u);
            EXPECT_EQ(buffer.Used(), 0u);

            buffer.Alert();
            EXPECT_FALSE(buffer.IsLocked());
            EXPECT_EQ(buffer.LockPid(), 0u);

            testAdmin.Sync("server read");
            testAdmin.Sync("client flush");
            EXPECT_EQ(buffer.Free(), cyclicBufferSize);

<<<<<<< HEAD
            const_cast<::Thunder::Core::File&>(buffer.Storage()).Destroy();
=======
            buffer.Close();
>>>>>>> 5466cf91
        }
        ::Thunder::Core::Singleton::Dispose();
    }
    TEST(Core_CyclicBuffer, LockUnlock_WithoutDataPresent)
    {
        string bufferName = "cyclicbuffer01";
        uint32_t cyclicBufferSize = 10;

       ::Thunder::Core::CyclicBuffer buffer(bufferName.c_str(),
            ::Thunder::Core::File::Mode::USER_READ | ::Thunder::Core::File::Mode::USER_WRITE | ::Thunder::Core::File::Mode::USER_EXECUTE |
            ::Thunder::Core::File::Mode::GROUP_READ | ::Thunder::Core::File::Mode::GROUP_WRITE  |
            ::Thunder::Core::File::Mode::SHAREABLE, cyclicBufferSize, false);

        buffer.Lock();
        EXPECT_EQ(buffer.IsLocked(), true);
        buffer.Unlock();
        EXPECT_EQ(buffer.IsLocked(), false);
<<<<<<< HEAD
        const_cast<::Thunder::Core::File&>(buffer.Storage()).Destroy();
=======
        buffer.Close();
>>>>>>> 5466cf91
    }
    TEST(Core_CyclicBuffer, LockAlert_WithoutDataPresent)
    {
        string bufferName = "cyclicbuffer01";
        uint32_t cyclicBufferSize = 10;

       ::Thunder::Core::CyclicBuffer buffer(bufferName.c_str(),
            ::Thunder::Core::File::Mode::USER_READ | ::Thunder::Core::File::Mode::USER_WRITE | ::Thunder::Core::File::Mode::USER_EXECUTE |
            ::Thunder::Core::File::Mode::GROUP_READ | ::Thunder::Core::File::Mode::GROUP_WRITE  |
            ::Thunder::Core::File::Mode::SHAREABLE, cyclicBufferSize, false);

        buffer.Lock();
        EXPECT_EQ(buffer.IsLocked(), true);
        buffer.Alert(); // Alert no functioning on DataPeresent == false case
        EXPECT_EQ(buffer.IsLocked(), true);
        buffer.Unlock();
        EXPECT_EQ(buffer.IsLocked(), false);
<<<<<<< HEAD
        const_cast<::Thunder::Core::File&>(buffer.Storage()).Destroy();
=======
        buffer.Close();
>>>>>>> 5466cf91
    }
    
    TEST(Core_CyclicBuffer, DISABLED_LockUnLock_FromParentAndForks)
    {
        std::string bufferName {"cyclicbuffer04"};

        auto lambdaFunc = [bufferName](IPTestAdministrator & testAdmin) {
            uint32_t cyclicBufferSize = 20;

            const uint32_t mode =
                ::Thunder::Core::File::Mode::USER_READ | ::Thunder::Core::File::Mode::USER_WRITE | ::Thunder::Core::File::Mode::USER_EXECUTE |
                ::Thunder::Core::File::Mode::GROUP_READ | ::Thunder::Core::File::Mode::GROUP_WRITE  |
                ::Thunder::Core::File::Mode::SHAREABLE;

           ::Thunder::Core::CyclicBuffer buffer(bufferName.c_str(), mode, cyclicBufferSize, false);

            testAdmin.Sync("setup server");
            testAdmin.Sync("setup client");

            EXPECT_EQ(buffer.LockPid(), 0u);
            buffer.Lock(false);
            EXPECT_EQ(buffer.LockPid(), static_cast<uint32_t>(getpid()));
            testAdmin.Sync("server locked");

            testAdmin.Sync("client wrote");
            buffer.Unlock();
            EXPECT_EQ(buffer.LockPid(), 0u);
            testAdmin.Sync("server unlocked");

            testAdmin.Sync("client locked");
            EXPECT_NE(buffer.LockPid(), 0u);
            EXPECT_NE(buffer.LockPid(), static_cast<uint32_t>(getpid()));
            testAdmin.Sync("server verified");

            // TODO: What is the purpose of lock ?? since we are able to write from server process
            // even it is locked from client process
            string data = "abcdefghi";
            uint32_t result = buffer.Write(reinterpret_cast<const uint8_t*>(data.c_str()), data.size());
            EXPECT_EQ(result, data.size());
            EXPECT_EQ(buffer.Used(), data.size() * 2);
            uint8_t loadBuffer[cyclicBufferSize + 1];
            result = buffer.Peek(loadBuffer, buffer.Used());
            loadBuffer[result] = '\0';
            testAdmin.Sync("server wrote and peeked");

            testAdmin.Sync("client unlocked");
            EXPECT_EQ(buffer.LockPid(), 0u);

            testAdmin.Sync("client read");
        };

        static std::function<void (IPTestAdministrator&)> lambdaVar = lambdaFunc;

        IPTestAdministrator::OtherSideMain otherSide = [](IPTestAdministrator& testAdmin ) { lambdaVar(testAdmin); };

        // This side (tested) acts as client
        IPTestAdministrator testAdmin(otherSide, 10);
        {
            testAdmin.Sync("setup server");

            uint32_t cyclicBufferSize = 0;
            const uint32_t mode =
                ::Thunder::Core::File::Mode::USER_READ | ::Thunder::Core::File::Mode::USER_WRITE | ::Thunder::Core::File::Mode::USER_EXECUTE |
                ::Thunder::Core::File::Mode::GROUP_READ | ::Thunder::Core::File::Mode::GROUP_WRITE  |
                ::Thunder::Core::File::Mode::SHAREABLE;

           ::Thunder::Core::CyclicBuffer buffer(bufferName.c_str(), mode, cyclicBufferSize, true);

            EXPECT_EQ(buffer.LockPid(), 0u);
            testAdmin.Sync("setup client");
            testAdmin.Sync("server locked");
            EXPECT_NE(buffer.LockPid(), 0u);
            EXPECT_NE(buffer.LockPid(), static_cast<uint32_t>(getpid()));

            // TODO: What is the purpose of lock ?? since we are able to write from client process
            // even it is locked from server process
            string data = "jklmnopqr";
            uint32_t result = buffer.Write(reinterpret_cast<const uint8_t*>(data.c_str()), data.size());
            EXPECT_EQ(result, data.size());

            EXPECT_NE(buffer.LockPid(), 0u);
            EXPECT_NE(buffer.LockPid(), static_cast<uint32_t>(getpid()));
            testAdmin.Sync("client wrote");
            testAdmin.Sync("server unlocked");
            EXPECT_EQ(buffer.LockPid(), 0u);
            buffer.Lock(false);
            EXPECT_EQ(buffer.LockPid(), static_cast<uint32_t>(getpid()));

            testAdmin.Sync("client locked");
            testAdmin.Sync("server verified");

            testAdmin.Sync("server wrote and peeked");
            buffer.Unlock();
            EXPECT_EQ(buffer.LockPid(), 0u);
            testAdmin.Sync("client unlocked");

            uint8_t loadBuffer[cyclicBufferSize + 1];
            result = buffer.Read(loadBuffer, 4);
            loadBuffer[result] = '\0';
            EXPECT_STREQ((char*)loadBuffer, "jklm");

            testAdmin.Sync("client read");

<<<<<<< HEAD
            const_cast<::Thunder::Core::File&>(buffer.Storage()).Destroy();
=======
            buffer.Close();
>>>>>>> 5466cf91
        }
        ::Thunder::Core::Singleton::Dispose();
    }
//TODO: revisit these test cases after fixing the issues with cyclicbuffer lock/unlock sequence
    TEST(Core_CyclicBuffer, DISABLED_LockUnlock_FromParentAndForks_WithDataPresent)
    {
        std::string bufferName {"cyclicbuffer05"};

        auto lambdaFunc = [bufferName](IPTestAdministrator & testAdmin) {
            uint32_t cyclicBufferSize = 20;

            const uint32_t mode =
                ::Thunder::Core::File::Mode::USER_READ | ::Thunder::Core::File::Mode::USER_WRITE | ::Thunder::Core::File::Mode::USER_EXECUTE |
                ::Thunder::Core::File::Mode::GROUP_READ | ::Thunder::Core::File::Mode::GROUP_WRITE  |
                ::Thunder::Core::File::Mode::SHAREABLE;

           ::Thunder::Core::CyclicBuffer buffer(bufferName.c_str(), mode, cyclicBufferSize, false);

            testAdmin.Sync("setup server");
            testAdmin.Sync("setup client");

            EXPECT_EQ(buffer.LockPid(), 0u);
            buffer.Lock(true, 100);
            EXPECT_EQ(buffer.LockPid(), 0u);
            testAdmin.Sync("server timedLock");
            EXPECT_EQ(buffer.IsLocked(), false);

            {
                uint8_t data = 1;
                uint32_t result = buffer.Write(reinterpret_cast<const uint8_t*>(&data), 1);
                EXPECT_EQ(result, 1u);
                EXPECT_EQ(buffer.IsLocked(), false);
                EXPECT_NE(buffer.Used(), 0u);

                ::Thunder::Core::Event event(false, false);
                ThreadLock threadLock(buffer, ::Thunder::Core::infinite, event);
                threadLock.Run();

                // Lock before requesting cyclic buffer lock
                if (event.Lock(MaxSignalWaitTime * 2) == ::Thunder::Core::ERROR_NONE) {
                    // Seems thread is not active so re-request lock
                    event.ResetEvent();
                    event.Lock(MaxSignalWaitTime);
                }

                // Lock after requesting cyclic buffer lock
                event.Lock(MaxSignalWaitTime);
                event.ResetEvent();
                threadLock.Stop();
                EXPECT_EQ(buffer.IsLocked(), true);
                buffer.Unlock();
            }
            testAdmin.Sync("server locked & unlocked");

            buffer.Flush();
            EXPECT_EQ(buffer.Used(), 0u);

            EXPECT_EQ(buffer.IsLocked(), false);
            ::Thunder::Core::Event event(false, false);
            ThreadLock threadLock(buffer, ::Thunder::Core::infinite, event);
            threadLock.Run();
            EXPECT_EQ(buffer.IsLocked(), false);

            // Lock before requesting cyclic buffer lock
            if (event.Lock(MaxSignalWaitTime * 2) == ::Thunder::Core::ERROR_NONE) {
                // Seems thread is not active so re-request lock
                event.ResetEvent();
                event.Lock(MaxSignalWaitTime);
            }

            sleep(1);
            testAdmin.Sync("server locked");
            EXPECT_EQ(buffer.LockPid(), 0u);
            EXPECT_EQ(buffer.IsLocked(), false);

            string data = "abcdefghi";
            EXPECT_EQ(buffer.IsLocked(), false);
            uint32_t result = buffer.Write(reinterpret_cast<const uint8_t*>(data.c_str()), data.size());
            EXPECT_EQ(buffer.IsLocked(), true);
            EXPECT_EQ(result, data.size());
            EXPECT_EQ(buffer.LockPid(), static_cast<uint32_t>(getpid()));

            // Lock after requesting cyclic buffer lock
            event.Lock(MaxSignalWaitTime);
            event.ResetEvent();
            threadLock.Stop();

            testAdmin.Sync("server locked & wrote");

            buffer.Unlock();
            testAdmin.Sync("server unlocked");
            testAdmin.Sync("client wrote & locked");

            testAdmin.Sync("client exit");
            EXPECT_EQ(buffer.LockPid(), 0u);
        };

        static std::function<void (IPTestAdministrator&)> lambdaVar = lambdaFunc;

        IPTestAdministrator::OtherSideMain otherSide = [](IPTestAdministrator& testAdmin ) { lambdaVar(testAdmin); };

        // This side (tested) acts as client
        IPTestAdministrator testAdmin(otherSide, 15);
        {
            testAdmin.Sync("setup server");

            uint32_t cyclicBufferSize = 0;
            const uint32_t mode =
                ::Thunder::Core::File::Mode::USER_READ | ::Thunder::Core::File::Mode::USER_WRITE | ::Thunder::Core::File::Mode::USER_EXECUTE |
                ::Thunder::Core::File::Mode::GROUP_READ | ::Thunder::Core::File::Mode::GROUP_WRITE  |
                ::Thunder::Core::File::Mode::SHAREABLE;

           ::Thunder::Core::CyclicBuffer buffer(bufferName.c_str(), mode, cyclicBufferSize, true);
            testAdmin.Sync("setup client");

            testAdmin.Sync("server timedLock");

            testAdmin.Sync("server locked & unlocked");
            EXPECT_EQ(buffer.LockPid(), 0u);
            testAdmin.Sync("server locked");
            EXPECT_EQ(buffer.LockPid(), 0u);
            testAdmin.Sync("server locked & wrote");
            EXPECT_NE(buffer.LockPid(), 0u);
            testAdmin.Sync("server unlocked");
            EXPECT_EQ(buffer.LockPid(), 0u);

            // Check Lock Timed Out after wait Time
            buffer.Flush();
            const uint32_t waitTime = 1500;
            struct timespec timeOutTime = GetCurrentTime();
            buffer.Lock(true, waitTime);
            EXPECT_EQ(CheckTimeOutIsExpired(timeOutTime, waitTime), true);
            EXPECT_EQ(buffer.IsLocked(), false);

            ::Thunder::Core::Event event(false, false);
            ThreadLock threadLock(buffer, ::Thunder::Core::infinite, event);
            threadLock.Run();

            // Lock before requesting cyclic buffer lock
            if (event.Lock(MaxSignalWaitTime * 2) == ::Thunder::Core::ERROR_NONE) {
                // Seems thread is not active so re-request lock
                event.ResetEvent();
                event.Lock(MaxSignalWaitTime);
            }
            EXPECT_EQ(buffer.LockPid(), 0u);

            string data = "jklmnopqr";
            uint32_t result = buffer.Write(reinterpret_cast<const uint8_t*>(data.c_str()), data.size());
            EXPECT_EQ(result, data.size());
            EXPECT_EQ(buffer.IsLocked(), true);
            // Lock after requesting cyclic buffer lock
            event.Lock(MaxSignalWaitTime * 2);
            event.ResetEvent();
            threadLock.Stop();

            EXPECT_EQ(buffer.LockPid(), static_cast<uint32_t>(getpid()));
            testAdmin.Sync("client wrote & locked");
            buffer.Unlock();
            EXPECT_EQ(buffer.LockPid(), 0u);
            testAdmin.Sync("client exit");
<<<<<<< HEAD
            const_cast<::Thunder::Core::File&>(buffer.Storage()).Destroy();
=======
            buffer.Close();
>>>>>>> 5466cf91
        }
        ::Thunder::Core::Singleton::Dispose();
    }
    TEST(Core_CyclicBuffer, DISABLED_LockUnlock_UsingAlert)
    {
        string bufferName = "cyclicbuffer01";
        uint32_t cyclicBufferSize = 10;

       ::Thunder::Core::CyclicBuffer buffer(bufferName.c_str(),
            ::Thunder::Core::File::Mode::USER_READ | ::Thunder::Core::File::Mode::USER_WRITE | ::Thunder::Core::File::Mode::USER_EXECUTE |
            ::Thunder::Core::File::Mode::GROUP_READ | ::Thunder::Core::File::Mode::GROUP_WRITE  |
            ::Thunder::Core::File::Mode::SHAREABLE, cyclicBufferSize, false);

        ::Thunder::Core::Event event(false, false);
        ThreadLock threadLock(buffer, ::Thunder::Core::infinite, event);
        threadLock.Run();

        // Lock before requesting cyclic buffer lock
        if (event.Lock(MaxSignalWaitTime * 2) == ::Thunder::Core::ERROR_NONE) {
            // Seems thread is not active so re-request lock
            event.ResetEvent();
            event.Lock(MaxSignalWaitTime);
        }
        event.ResetEvent();

        EXPECT_EQ(buffer.IsLocked(), false);

        buffer.Alert();

        event.Lock(MaxSignalWaitTime);
        event.ResetEvent();
        EXPECT_EQ(buffer.IsLocked(), false);
        threadLock.Stop();
<<<<<<< HEAD
        const_cast<::Thunder::Core::File&>(buffer.Storage()).Destroy();
=======
        buffer.Close();
>>>>>>> 5466cf91
    }
    TEST(Core_CyclicBuffer, DISABLED_LockUnlock_FromParentAndForks_UsingAlert)
    {
        std::string bufferName {"cyclicbuffer05"};

        auto lambdaFunc = [bufferName](IPTestAdministrator & testAdmin) {
            uint32_t cyclicBufferSize = 20;

            const uint32_t mode =
                ::Thunder::Core::File::Mode::USER_READ | ::Thunder::Core::File::Mode::USER_WRITE | ::Thunder::Core::File::Mode::USER_EXECUTE |
                ::Thunder::Core::File::Mode::GROUP_READ | ::Thunder::Core::File::Mode::GROUP_WRITE  |
                ::Thunder::Core::File::Mode::SHAREABLE;

           ::Thunder::Core::CyclicBuffer buffer(bufferName.c_str(), mode, cyclicBufferSize, false);

            testAdmin.Sync("setup server");
            testAdmin.Sync("setup client");

            EXPECT_EQ(buffer.LockPid(), 0u);
            ::Thunder::Core::Event event(false, false);
            ThreadLock threadLock(buffer, ::Thunder::Core::infinite, event);
            threadLock.Run();
            EXPECT_EQ(buffer.LockPid(), 0u);
            testAdmin.Sync("server locked");

            // Lock before requesting cyclic buffer lock
            if (event.Lock(MaxSignalWaitTime * 2) == ::Thunder::Core::ERROR_NONE) {
                // Seems thread is not active so re-request lock
                event.ResetEvent();
                event.Lock(MaxSignalWaitTime);
            }
            event.ResetEvent();

            buffer.Alert();

            event.Lock(MaxSignalWaitTime * 2);
            event.ResetEvent();
            threadLock.Stop();

            testAdmin.Sync("server alerted");
            testAdmin.Sync("client locked");
            EXPECT_EQ(buffer.LockPid(), 0u);
            testAdmin.Sync("client alerted");
            EXPECT_EQ(buffer.LockPid(), 0u);
        };

        static std::function<void (IPTestAdministrator&)> lambdaVar = lambdaFunc;

        IPTestAdministrator::OtherSideMain otherSide = [](IPTestAdministrator& testAdmin ) { lambdaVar(testAdmin); };

        // This side (tested) acts as client
        IPTestAdministrator testAdmin(otherSide, 10);
        {
            testAdmin.Sync("setup server");

            uint32_t cyclicBufferSize = 0;
            const uint32_t mode =
                ::Thunder::Core::File::Mode::USER_READ | ::Thunder::Core::File::Mode::USER_WRITE | ::Thunder::Core::File::Mode::USER_EXECUTE |
                ::Thunder::Core::File::Mode::GROUP_READ | ::Thunder::Core::File::Mode::GROUP_WRITE  |
                ::Thunder::Core::File::Mode::SHAREABLE;

           ::Thunder::Core::CyclicBuffer buffer(bufferName.c_str(), mode, cyclicBufferSize, true);

            testAdmin.Sync("setup client");
            testAdmin.Sync("server locked");

            EXPECT_EQ(buffer.LockPid(), 0u);

            testAdmin.Sync("server alerted");
            EXPECT_EQ(buffer.LockPid(), 0u);

            ::Thunder::Core::Event event(false, false);
            ThreadLock threadLock(buffer, ::Thunder::Core::infinite, event);
            threadLock.Run();
            EXPECT_EQ(buffer.LockPid(), 0u);
            testAdmin.Sync("client locked");

            // Lock before requesting cyclic buffer lock
            if (event.Lock(MaxSignalWaitTime * 2) == ::Thunder::Core::ERROR_NONE) {
                // Seems thread is not active so re-request lock
                event.ResetEvent();
                event.Lock(MaxSignalWaitTime);
            }
            event.ResetEvent();

            buffer.Alert();

            event.Lock(MaxSignalWaitTime * 2);
            event.ResetEvent();
            threadLock.Stop();

            EXPECT_EQ(buffer.LockPid(), 0u);
            testAdmin.Sync("client alerted");

<<<<<<< HEAD
            const_cast<::Thunder::Core::File&>(buffer.Storage()).Destroy();
=======
            buffer.Close();
>>>>>>> 5466cf91
        }
        ::Thunder::Core::Singleton::Dispose();
    }

} // Core
} // Tests
} // Thunder<|MERGE_RESOLUTION|>--- conflicted
+++ resolved
@@ -231,11 +231,7 @@
             EXPECT_EQ(FileSize(bufferName.c_str()), (cyclicBufferSize + sizeof(::Thunder::Core::CyclicBuffer::control)));
 
             // Remove after usage before destruction
-<<<<<<< HEAD
-            const_cast<::Thunder::Core::File&>(buffer.Storage()).Destroy();
-=======
             buffer.Close();
->>>>>>> 5466cf91
 
             // Check File Exist
             EXPECT_EQ(IsFileExist(bufferName.c_str()), false);
@@ -264,11 +260,7 @@
             EXPECT_EQ(buffer2.Open(), true);
 
             // Remove after usage before destruction
-<<<<<<< HEAD
-            const_cast<::Thunder::Core::File&>(buffer2.Storage()).Destroy();
-=======
             buffer2.Close();
->>>>>>> 5466cf91
             EXPECT_EQ(IsFileExist(bufferName.c_str()), false);
         }
     }
@@ -293,12 +285,6 @@
         EXPECT_EQ(buffer.Storage().IsOpen(), true);
         buffer.Close();
         EXPECT_EQ(buffer.Storage().IsOpen(), false);
-<<<<<<< HEAD
-        // Remove after usage before destruction
-        const_cast<::Thunder::Core::File&>(buffer.Storage()).Destroy();
-
-=======
->>>>>>> 5466cf91
     }
     TEST(Core_CyclicBuffer, Create_WithDifferentPermissions)
     {
@@ -319,11 +305,7 @@
             EXPECT_EQ(IsValidFilePermissions(bufferName.c_str(), mode), true);
 
             // Remove after usage before destruction
-<<<<<<< HEAD
-            const_cast<::Thunder::Core::File&>(buffer.Storage()).Destroy();
-=======
             buffer.Close();
->>>>>>> 5466cf91
             RestoreFileMask(mask);
         }
         {
@@ -344,11 +326,7 @@
             EXPECT_EQ(CheckBufferIsSharable(&buffer), true);
 
             // Remove after usage before destruction
-<<<<<<< HEAD
-            const_cast<::Thunder::Core::File&>(buffer.Storage()).Destroy();
-=======
             buffer.Close();
->>>>>>> 5466cf91
             RestoreFileMask(mask);
         }
         {
@@ -368,11 +346,7 @@
             EXPECT_EQ(IsValidFilePermissions(bufferName.c_str(), mode), true);
 
             // Remove after usage before destruction
-<<<<<<< HEAD
-            const_cast<::Thunder::Core::File&>(buffer.Storage()).Destroy();
-=======
             buffer.Close();
->>>>>>> 5466cf91
             RestoreFileMask(mask);
         }
         {
@@ -394,11 +368,7 @@
 
             EXPECT_EQ(buffer.Used(), sizeof(SampleData));
             // Remove after usage before destruction
-<<<<<<< HEAD
-            const_cast<::Thunder::Core::File&>(buffer.Storage()).Destroy();
-=======
             buffer.Close();
->>>>>>> 5466cf91
             RestoreFileMask(mask);
         }
     }
@@ -423,11 +393,7 @@
         EXPECT_EQ(buffer.Free(), cyclicBufferSize - (sizeof(SampleData) * 3));
 
         // Remove after usage before destruction
-<<<<<<< HEAD
-        const_cast<::Thunder::Core::File&>(buffer.Storage()).Destroy();
-=======
         buffer.Close();
->>>>>>> 5466cf91
     }
     TEST(Core_CyclicBuffer, Write_BasedOnFreeSpaceAvailable)
     {
@@ -468,11 +434,7 @@
         EXPECT_EQ(buffer.Free(), static_cast<uint32_t>(cyclicBufferSize - previousFreeSpace));
 
         // Remove after usage before destruction
-<<<<<<< HEAD
-        const_cast<::Thunder::Core::File&>(buffer.Storage()).Destroy();
-=======
         buffer.Close();
->>>>>>> 5466cf91
     }
 
     TEST(Core_CyclicBuffer, Read)
@@ -518,11 +480,7 @@
         EXPECT_EQ(buffer.Used(), 0u);
 
         // Remove after usage before destruction
-<<<<<<< HEAD
-        const_cast<::Thunder::Core::File&>(buffer.Storage()).Destroy();
-=======
         buffer.Close();
->>>>>>> 5466cf91
     }
     TEST(Core_CyclicBuffer, Peek)
     {
@@ -574,11 +532,7 @@
         EXPECT_EQ(buffer.Used(), sizeof(test1) + sizeof(test2) + sizeof(test3));
 
         // Remove after usage before destruction
-<<<<<<< HEAD
-        const_cast<::Thunder::Core::File&>(buffer.Storage()).Destroy();
-=======
         buffer.Close();
->>>>>>> 5466cf91
     }
     TEST(Core_CyclicBuffer, Flush)
     {
@@ -610,11 +564,7 @@
         EXPECT_EQ(buffer.Free(), cyclicBufferSize);
 
         // Remove after usage before destruction
-<<<<<<< HEAD
-        const_cast<::Thunder::Core::File&>(buffer.Storage()).Destroy();
-=======
         buffer.Close();
->>>>>>> 5466cf91
     }
     TEST(Core_CyclicBuffer, Reserve)
     {
@@ -636,11 +586,7 @@
         EXPECT_EQ(buffer.Reserve(0), 0u);
         EXPECT_EQ(buffer.Reserve(51), ::Thunder::Core::ERROR_INVALID_INPUT_LENGTH);
         // Remove after usage before destruction
-<<<<<<< HEAD
-        const_cast<::Thunder::Core::File&>(buffer.Storage()).Destroy();
-=======
         buffer.Close();
->>>>>>> 5466cf91
     }
     TEST(Core_CyclicBuffer, Using_DataElementFile)
     {
@@ -666,11 +612,7 @@
             EXPECT_EQ(FileSize(fileName.c_str()), cyclicBufferWithControlDataSize);
 
             // Remove after usage before destruction
-<<<<<<< HEAD
-            const_cast<::Thunder::Core::File&>(buffer.Storage()).Destroy();
-=======
             buffer.Close();
->>>>>>> 5466cf91
 
             // Check File Exist
             EXPECT_EQ(IsFileExist(fileName.c_str()), false);
@@ -701,11 +643,7 @@
             EXPECT_EQ(FileSize(fileName.c_str()), cyclicBufferWithControlDataSize + offset);
 
             // Remove after usage before destruction
-<<<<<<< HEAD
-            const_cast<::Thunder::Core::File&>(buffer.Storage()).Destroy();
-=======
             buffer.Close();
->>>>>>> 5466cf91
 
             // Check File Exist
             EXPECT_EQ(IsFileExist(fileName.c_str()), false);
@@ -734,11 +672,7 @@
             EXPECT_EQ(FileSize(fileName.c_str()), cyclicBufferWithControlDataSize + offset);
 
             // Remove after usage before destruction
-<<<<<<< HEAD
-            const_cast<::Thunder::Core::File&>(buffer.Storage()).Destroy();
-=======
             buffer.Close();
->>>>>>> 5466cf91
 
             // Check File Exist
             EXPECT_EQ(IsFileExist(fileName.c_str()), false);
@@ -785,11 +719,7 @@
         }
 
         // Remove after usage before destruction
-<<<<<<< HEAD
-        const_cast<::Thunder::Core::File&>(buffer.Storage()).Destroy();
-=======
         buffer.Close();
->>>>>>> 5466cf91
     }
     TEST(Core_CyclicBuffer, Write_Overflow_WithOverWrite)
     {
@@ -891,11 +821,7 @@
         EXPECT_EQ(buffer.Free(), static_cast<uint32_t>(cyclicBufferSize - size));
 
         // Remove after usage before destruction
-<<<<<<< HEAD
-        const_cast<::Thunder::Core::File&>(buffer.Storage()).Destroy();
-=======
         buffer.Close();
->>>>>>> 5466cf91
     }
     static int ClonedProcessFunc(void* arg) {
         Data* data = static_cast<Data*>(arg);
@@ -963,11 +889,7 @@
             EXPECT_EQ(buffer.Size(), 0u);
         }
 
-<<<<<<< HEAD
-        const_cast<::Thunder::Core::File&>(buffer.Storage()).Destroy();
-=======
         buffer.Close();
->>>>>>> 5466cf91
     }
     TEST(Core_CyclicBuffer, CheckSharePermissionsFromClonedProcess)
     {
@@ -1107,11 +1029,7 @@
                 testAdmin.Sync("server read");
                 EXPECT_EQ(buffer->Used(), 0u);
             }
-<<<<<<< HEAD
-            const_cast<::Thunder::Core::File&>(buffer->Storage()).Destroy();
-=======
             buffer->Close();
->>>>>>> 5466cf91
             delete buffer;
             if (dataElementFile) {
                 delete dataElementFile;
@@ -1225,11 +1143,7 @@
             EXPECT_EQ(buffer.Used(), 0u);
             testAdmin.Sync("client read");
 
-<<<<<<< HEAD
-            const_cast<::Thunder::Core::File&>(buffer.Storage()).Destroy();
-=======
             buffer.Close();
->>>>>>> 5466cf91
         }
         ::Thunder::Core::Singleton::Dispose();
     }
@@ -1312,11 +1226,7 @@
             testAdmin.Sync("server peek");
 
             testAdmin.Sync("server read");
-<<<<<<< HEAD
-            const_cast<::Thunder::Core::File&>(buffer.Storage()).Destroy();
-=======
             buffer.Close();
->>>>>>> 5466cf91
         }
         ::Thunder::Core::Singleton::Dispose();
     }
@@ -1430,11 +1340,7 @@
             testAdmin.Sync("client flush");
             EXPECT_EQ(buffer.Free(), cyclicBufferSize);
 
-<<<<<<< HEAD
-            const_cast<::Thunder::Core::File&>(buffer.Storage()).Destroy();
-=======
             buffer.Close();
->>>>>>> 5466cf91
         }
         ::Thunder::Core::Singleton::Dispose();
     }
@@ -1452,11 +1358,7 @@
         EXPECT_EQ(buffer.IsLocked(), true);
         buffer.Unlock();
         EXPECT_EQ(buffer.IsLocked(), false);
-<<<<<<< HEAD
-        const_cast<::Thunder::Core::File&>(buffer.Storage()).Destroy();
-=======
         buffer.Close();
->>>>>>> 5466cf91
     }
     TEST(Core_CyclicBuffer, LockAlert_WithoutDataPresent)
     {
@@ -1474,11 +1376,7 @@
         EXPECT_EQ(buffer.IsLocked(), true);
         buffer.Unlock();
         EXPECT_EQ(buffer.IsLocked(), false);
-<<<<<<< HEAD
-        const_cast<::Thunder::Core::File&>(buffer.Storage()).Destroy();
-=======
         buffer.Close();
->>>>>>> 5466cf91
     }
     
     TEST(Core_CyclicBuffer, DISABLED_LockUnLock_FromParentAndForks)
@@ -1582,11 +1480,7 @@
 
             testAdmin.Sync("client read");
 
-<<<<<<< HEAD
-            const_cast<::Thunder::Core::File&>(buffer.Storage()).Destroy();
-=======
             buffer.Close();
->>>>>>> 5466cf91
         }
         ::Thunder::Core::Singleton::Dispose();
     }
@@ -1747,11 +1641,7 @@
             buffer.Unlock();
             EXPECT_EQ(buffer.LockPid(), 0u);
             testAdmin.Sync("client exit");
-<<<<<<< HEAD
-            const_cast<::Thunder::Core::File&>(buffer.Storage()).Destroy();
-=======
             buffer.Close();
->>>>>>> 5466cf91
         }
         ::Thunder::Core::Singleton::Dispose();
     }
@@ -1785,11 +1675,7 @@
         event.ResetEvent();
         EXPECT_EQ(buffer.IsLocked(), false);
         threadLock.Stop();
-<<<<<<< HEAD
-        const_cast<::Thunder::Core::File&>(buffer.Storage()).Destroy();
-=======
         buffer.Close();
->>>>>>> 5466cf91
     }
     TEST(Core_CyclicBuffer, DISABLED_LockUnlock_FromParentAndForks_UsingAlert)
     {
@@ -1884,11 +1770,7 @@
             EXPECT_EQ(buffer.LockPid(), 0u);
             testAdmin.Sync("client alerted");
 
-<<<<<<< HEAD
-            const_cast<::Thunder::Core::File&>(buffer.Storage()).Destroy();
-=======
             buffer.Close();
->>>>>>> 5466cf91
         }
         ::Thunder::Core::Singleton::Dispose();
     }
