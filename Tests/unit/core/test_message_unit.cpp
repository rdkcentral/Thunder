/*
 * If not stated otherwise in this file or this component's LICENSE file the
 * following copyright and licenses apply:
 *
 * Copyright 2020 Metrological
 *
 * Licensed under the Apache License, Version 2.0 (the "License");
 * you may not use this file except in compliance with the License.
 * You may obtain a copy of the License at
 *
 * http://www.apache.org/licenses/LICENSE-2.0
 *
 * Unless required by applicable law or agreed to in writing, software
 * distributed under the License is distributed on an "AS IS" BASIS,
 * WITHOUT WARRANTIES OR CONDITIONS OF ANY KIND, either express or implied.
 * See the License for the specific language governing permissions and
 * limitations under the License.
 */

#include <gtest/gtest.h>

#ifndef MODULE_NAME
#include "../Module.h"
#endif

#include <core/core.h>

#include "../IPTestAdministrator.h"

namespace Thunder {
namespace Tests {
namespace Core {

<<<<<<< HEAD
namespace Thunder {
namespace Tests {
namespace Core {

=======
>>>>>>> 06ec4865
    class Control : public ::Thunder::Core::Messaging::IControl {
    public:
        Control(const ::Thunder::Core::Messaging::MetaData& metaData)
            : _metaData(metaData)
        {
        }
        ~Control() override
        {
            Destroy();
        }
        void Enable(bool enable) override
        {
            _isEnabled = enable;
        }
        bool Enable() const override
        {
            return _isEnabled;
        }
        void Destroy() override
        {
            _isEnabled = false;
        }
        const ::Thunder::Core::Messaging::MetaData& MessageMetaData() const override
        {
            return _metaData;
        }

    private:
        bool _isEnabled;
        ::Thunder::Core::Messaging::MetaData _metaData;
    };

    class Core_Messaging_MessageUnit : public testing::Test {
    protected:
        Core_Messaging_MessageUnit()
        {
            _controls.emplace_back(new Control({ ::Thunder::Core::Messaging::MetaData::MessageType::TRACING, _T("Test_Category_1"), EXPAND_AND_QUOTE(MODULE_NAME) }));
            _controls.emplace_back(new Control({ ::Thunder::Core::Messaging::MetaData::MessageType::TRACING, _T("Test_Category_2"), EXPAND_AND_QUOTE(MODULE_NAME) }));
            _controls.emplace_back(new Control({ ::Thunder::Core::Messaging::MetaData::MessageType::TRACING, _T("Test_Category_3"), EXPAND_AND_QUOTE(MODULE_NAME) }));
            _controls.emplace_back(new Control({ ::Thunder::Core::Messaging::MetaData::MessageType::TRACING, _T("Test_Category_4"), EXPAND_AND_QUOTE(MODULE_NAME) }));
            _controls.emplace_back(new Control({ ::Thunder::Core::Messaging::MetaData::MessageType::TRACING, _T("Test_Category_1"), _T("Test_Module2") }));
            _controls.emplace_back(new Control({ ::Thunder::Core::Messaging::MetaData::MessageType::LOGGING, _T("Test_Category_5"), _T("SysLog") }));
        }
        ~Core_Messaging_MessageUnit() = default;

        static void SetUpTestSuite()
        {
            ::Thunder::Core::Messaging::MessageUnit::Instance().IsBackground(_background);
            ::Thunder::Core::Messaging::MessageUnit::Instance().Open(_basePath);
        }

        static void TearDownTestSuite()
        {
            ::Thunder::Core::Messaging::MessageUnit::Instance().Close();
            ::Thunder::Core::Singleton::Dispose();
        }
        void SetUp() override
        {
            for (const auto& control : _controls) {
                ::Thunder::Core::Messaging::MessageUnit::Instance().Announce(control.get());
            }
        }

        void TearDown() override
        {
            ::Thunder::Core::Messaging::MessageUnit::Instance().Defaults(_T(""));
            for (const auto& control : _controls) {
                ::Thunder::Core::Messaging::MessageUnit::Instance().Revoke(control.get());
            }
        }

        string DispatcherIdentifier()
        {
            string result;
            ::Thunder::Core::SystemInfo::GetEnvironment(::Thunder::Core::Messaging::MessageUnit::MESSAGE_DISPACTHER_IDENTIFIER_ENV, result);
            return result;
        }

        string DispatcherBasePath()
        {
            string result;
            ::Thunder::Core::SystemInfo::GetEnvironment(::Thunder::Core::Messaging::MessageUnit::MESSAGE_DISPATCHER_PATH_ENV, result);
            return result;
        }

        static bool _background;
        static string _basePath;
        std::list<std::unique_ptr<::Thunder::Core::Messaging::IControl>> _controls;
    };

    bool Core_Messaging_MessageUnit::_background = false;
    string Core_Messaging_MessageUnit::_basePath = _T("/tmp/");

    TEST_F(Core_Messaging_MessageUnit, TraceMessageIsEnabledByDefaultWhenConfigFullySpecified)
    {
        const string config = R"({"tracing":{"messages":[{"category":"Information","module":"Plugin_DeviceInfo","enabled":true}]}})";

        ::Thunder::Core::Messaging::MessageUnit::Instance().Defaults(config);
        ASSERT_TRUE(::Thunder::Core::Messaging::MessageUnit::Instance().IsEnabledByDefault({ ::Thunder::Core::Messaging::MetaData::MessageType::TRACING, _T("Information"), _T("Plugin_DeviceInfo") }));
        ASSERT_FALSE(::Thunder::Core::Messaging::MessageUnit::Instance().IsEnabledByDefault({ ::Thunder::Core::Messaging::MetaData::MessageType::TRACING, _T("Information"), _T("Some_Module") }));
        ASSERT_FALSE(::Thunder::Core::Messaging::MessageUnit::Instance().IsEnabledByDefault({ ::Thunder::Core::Messaging::MetaData::MessageType::TRACING, _T("SomeCategory"), _T("Plugin_DeviceInfo") }));
    }

    TEST_F(Core_Messaging_MessageUnit, TraceMessageIsDisabledByDefaultWhenConfigFullySpecified)
    {
        const string config = R"({"tracing":{"messages":[{"category":"Information","module":"Plugin_DeviceInfo","enabled":false}]}})";

        ::Thunder::Core::Messaging::MessageUnit::Instance().Defaults(config);
        ASSERT_FALSE(::Thunder::Core::Messaging::MessageUnit::Instance().IsEnabledByDefault({ ::Thunder::Core::Messaging::MetaData::MessageType::TRACING, _T("Information"), _T("Plugin_DeviceInfo") }));
        ASSERT_FALSE(::Thunder::Core::Messaging::MessageUnit::Instance().IsEnabledByDefault({ ::Thunder::Core::Messaging::MetaData::MessageType::TRACING, _T("Information"), _T("Some_Module") }));
        ASSERT_FALSE(::Thunder::Core::Messaging::MessageUnit::Instance().IsEnabledByDefault({ ::Thunder::Core::Messaging::MetaData::MessageType::TRACING, _T("SomeCategory"), _T("Plugin_DeviceInfo") }));
    }

    TEST_F(Core_Messaging_MessageUnit, TraceMessagesAreEnabledWhenModuleNotSpecified)
    {
        const string config = R"({"tracing":{"messages":[{"category":"Information","enabled":true}]}})";
<<<<<<< HEAD

        ::Thunder::Core::Messaging::MessageUnit::Instance().Defaults(config);
        ASSERT_TRUE(::Thunder::Core::Messaging::MessageUnit::Instance().IsEnabledByDefault({ ::Thunder::Core::Messaging::MetaData::MessageType::TRACING, _T("Information"), _T("Plugin_DeviceInfo") }));
        ASSERT_TRUE(::Thunder::Core::Messaging::MessageUnit::Instance().IsEnabledByDefault({ ::Thunder::Core::Messaging::MetaData::MessageType::TRACING, _T("Information"), _T("Some_Module") }));
        ASSERT_FALSE(::Thunder::Core::Messaging::MessageUnit::Instance().IsEnabledByDefault({ ::Thunder::Core::Messaging::MetaData::MessageType::TRACING, _T("SomeCategory"), _T("Plugin_DeviceInfo") }));
    }

    TEST_F(Core_Messaging_MessageUnit, TraceMessagesAreDisabledWhenModuleNotSpecified)
    {
        const string config = R"({"tracing":{"messages":[{"category":"Information","enabled":false}]}})";

        ::Thunder::Core::Messaging::MessageUnit::Instance().Defaults(config);
        ASSERT_FALSE(::Thunder::Core::Messaging::MessageUnit::Instance().IsEnabledByDefault({ ::Thunder::Core::Messaging::MetaData::MessageType::TRACING, _T("Information"), _T("Plugin_DeviceInfo") }));
        ASSERT_FALSE(::Thunder::Core::Messaging::MessageUnit::Instance().IsEnabledByDefault({ ::Thunder::Core::Messaging::MetaData::MessageType::TRACING, _T("Information"), _T("Some_Module") }));
        ASSERT_FALSE(::Thunder::Core::Messaging::MessageUnit::Instance().IsEnabledByDefault({ ::Thunder::Core::Messaging::MetaData::MessageType::TRACING, _T("SomeCategory"), _T("Plugin_DeviceInfo") }));
    }

    TEST_F(Core_Messaging_MessageUnit, LoggingMessageIsEnabledIfNotConfigured)
    {
        //logging messages are enabled by default (if not specified otherwise in the config)
        const string config = R"({"logging":{"messages":[{"category":"Startup","module":"SysLog","enabled":false}]}})";
        ::Thunder::Core::Messaging::MessageUnit::Instance().Defaults(config);
        ASSERT_FALSE(::Thunder::Core::Messaging::MessageUnit::Instance().IsEnabledByDefault({ ::Thunder::Core::Messaging::MetaData::MessageType::LOGGING, _T("Startup"), _T("SysLog") }));
        ASSERT_TRUE(::Thunder::Core::Messaging::MessageUnit::Instance().IsEnabledByDefault({ ::Thunder::Core::Messaging::MetaData::MessageType::LOGGING, _T("Notification"), _T("SysLog") }));
    }

    TEST_F(Core_Messaging_MessageUnit, MessageClientWillReturnListOfControls)
    {
        //this test is using metadata (IPC) passing, so no other proces tests for now
        Messaging::MessageClient client(DispatcherIdentifier(), DispatcherBasePath());
        client.AddInstance(0); //we are in framework
        auto it = client.Enabled();

        int matches = 0;
        int count = 0;
        while (it.Next()) {
            auto info = it.Current();
            if (info.first.Module() == EXPAND_AND_QUOTE(MODULE_NAME)) {
                ++matches;
            }
            ++count;
        }

        ASSERT_GE(count, 4);
        ASSERT_EQ(matches, 4);
    }

=======

        ::Thunder::Core::Messaging::MessageUnit::Instance().Defaults(config);
        ASSERT_TRUE(::Thunder::Core::Messaging::MessageUnit::Instance().IsEnabledByDefault({ ::Thunder::Core::Messaging::MetaData::MessageType::TRACING, _T("Information"), _T("Plugin_DeviceInfo") }));
        ASSERT_TRUE(::Thunder::Core::Messaging::MessageUnit::Instance().IsEnabledByDefault({ ::Thunder::Core::Messaging::MetaData::MessageType::TRACING, _T("Information"), _T("Some_Module") }));
        ASSERT_FALSE(::Thunder::Core::Messaging::MessageUnit::Instance().IsEnabledByDefault({ ::Thunder::Core::Messaging::MetaData::MessageType::TRACING, _T("SomeCategory"), _T("Plugin_DeviceInfo") }));
    }

    TEST_F(Core_Messaging_MessageUnit, TraceMessagesAreDisabledWhenModuleNotSpecified)
    {
        const string config = R"({"tracing":{"messages":[{"category":"Information","enabled":false}]}})";

        ::Thunder::Core::Messaging::MessageUnit::Instance().Defaults(config);
        ASSERT_FALSE(::Thunder::Core::Messaging::MessageUnit::Instance().IsEnabledByDefault({ ::Thunder::Core::Messaging::MetaData::MessageType::TRACING, _T("Information"), _T("Plugin_DeviceInfo") }));
        ASSERT_FALSE(::Thunder::Core::Messaging::MessageUnit::Instance().IsEnabledByDefault({ ::Thunder::Core::Messaging::MetaData::MessageType::TRACING, _T("Information"), _T("Some_Module") }));
        ASSERT_FALSE(::Thunder::Core::Messaging::MessageUnit::Instance().IsEnabledByDefault({ ::Thunder::Core::Messaging::MetaData::MessageType::TRACING, _T("SomeCategory"), _T("Plugin_DeviceInfo") }));
    }

    TEST_F(Core_Messaging_MessageUnit, LoggingMessageIsEnabledIfNotConfigured)
    {
        //logging messages are enabled by default (if not specified otherwise in the config)
        const string config = R"({"logging":{"messages":[{"category":"Startup","module":"SysLog","enabled":false}]}})";
        ::Thunder::Core::Messaging::MessageUnit::Instance().Defaults(config);
        ASSERT_FALSE(::Thunder::Core::Messaging::MessageUnit::Instance().IsEnabledByDefault({ ::Thunder::Core::Messaging::MetaData::MessageType::LOGGING, _T("Startup"), _T("SysLog") }));
        ASSERT_TRUE(::Thunder::Core::Messaging::MessageUnit::Instance().IsEnabledByDefault({ ::Thunder::Core::Messaging::MetaData::MessageType::LOGGING, _T("Notification"), _T("SysLog") }));
    }

    TEST_F(Core_Messaging_MessageUnit, MessageClientWillReturnListOfControls)
    {
        //this test is using metadata (IPC) passing, so no other proces tests for now
        Messaging::MessageClient client(DispatcherIdentifier(), DispatcherBasePath());
        client.AddInstance(0); //we are in framework
        auto it = client.Enabled();

        int matches = 0;
        int count = 0;
        while (it.Next()) {
            auto info = it.Current();
            if (info.first.Module() == EXPAND_AND_QUOTE(MODULE_NAME)) {
                ++matches;
            }
            ++count;
        }

        ASSERT_GE(count, 4);
        ASSERT_EQ(matches, 4);
    }

>>>>>>> 06ec4865
    TEST_F(Core_Messaging_MessageUnit, EnablingMessagesShouldUpdateExistingDefaultConfig)
    {
        const string config = R"({"tracing":{"messages":[{"category":"ExampleCategory","module":"ExampleModule","enabled":false}]}})";
        ::Thunder::Core::Messaging::MessageUnit::Instance().Defaults(config);
        const ::Thunder::Core::Messaging::MetaData toBeUpdated(::Thunder::Core::Messaging::MetaData::MessageType::TRACING, _T("ExampleCategory"), _T("ExampleModule"));
        ASSERT_FALSE(::Thunder::Core::Messaging::MessageUnit::Instance().IsEnabledByDefault(toBeUpdated));

        Messaging::MessageClient client(DispatcherIdentifier(), DispatcherBasePath());
        client.AddInstance(0); //we are in framework
        client.Enable(toBeUpdated, true);

        ASSERT_TRUE(::Thunder::Core::Messaging::MessageUnit::Instance().IsEnabledByDefault(toBeUpdated));
    }

    TEST_F(Core_Messaging_MessageUnit, EnablingMessagesShouldAddToDefaultConfigListIfNotPresent)
    {
        const ::Thunder::Core::Messaging::MetaData toBeAdded(::Thunder::Core::Messaging::MetaData::MessageType::TRACING, _T("ExampleCategory"), _T("ExampleModule"));

        ASSERT_FALSE(::Thunder::Core::Messaging::MessageUnit::Instance().IsEnabledByDefault(toBeAdded));

        Messaging::MessageClient client(DispatcherIdentifier(), DispatcherBasePath());
        client.AddInstance(0); //we are in framework
        client.Enable(toBeAdded, true);

        ASSERT_TRUE(::Thunder::Core::Messaging::MessageUnit::Instance().IsEnabledByDefault(toBeAdded));
        auto defaultsString = ::Thunder::Core::Messaging::MessageUnit::Instance().Defaults();
        ::Thunder::Core::Messaging::Settings settings;
        settings.FromString(defaultsString);

        ASSERT_EQ(settings.Tracing.Entries.Length(), 1);
        auto entriesIt = settings.Tracing.Entries.Elements();
        while (entriesIt.Next()) {
            ASSERT_STREQ(entriesIt.Current().Category.Value().c_str(), toBeAdded.Category().c_str());
            ASSERT_STREQ(entriesIt.Current().Module.Value().c_str(), toBeAdded.Module().c_str());
        }
    }

    TEST_F(Core_Messaging_MessageUnit, EnablingMessagesByTypeShouldEnableEverything)
    {
        Messaging::MessageClient client(DispatcherIdentifier(), DispatcherBasePath());
        client.AddInstance(0); //we are in framework
        auto itBeforeUpdate = client.Enabled();

        int matches = 0;
        while (itBeforeUpdate.Next()) {
            auto info = itBeforeUpdate.Current();
            if (info.first.Type() == ::Thunder::Core::Messaging::MetaData::MessageType::TRACING && info.second == true) {
                ++matches;
            }
        }
        ASSERT_EQ(matches, 0);

        matches = 0;
        client.Enable({ ::Thunder::Core::Messaging::MetaData::MessageType::TRACING, _T(""), _T("") }, true);
        auto itAfterUpdate = client.Enabled();
        while (itAfterUpdate.Next()) {
            auto info = itAfterUpdate.Current();
            if (info.first.Type() == ::Thunder::Core::Messaging::MetaData::MessageType::TRACING && info.second == true) {
                ++matches;
            }
        }
        ASSERT_GE(matches, 5);
    }

    TEST_F(Core_Messaging_MessageUnit, LogMessagesCanToggledWhenLogModuleSpecified)
    {
        Messaging::MessageClient client(DispatcherIdentifier(), DispatcherBasePath());
        client.AddInstance(0); //we are in framework
        auto itBeforeUpdate = client.Enabled();
        ::Thunder::Core::Messaging::MetaData messageToToggle(::Thunder::Core::Messaging::MetaData::MessageType::LOGGING, _T("Test_Category_5"), _T("SysLog"));

        int matches = 0;
        while (itBeforeUpdate.Next()) {
            auto info = itBeforeUpdate.Current();
            if (info.first == messageToToggle && info.second == true) {
                ++matches;
            }
        }
        ASSERT_EQ(matches, 1);

        matches = 0;
        client.Enable(messageToToggle, false);
        auto itAfterUpdate = client.Enabled();
        while (itAfterUpdate.Next()) {
            auto info = itAfterUpdate.Current();
            if (info.first == messageToToggle && info.second == false) {
                ++matches;
            }
        }
        ASSERT_EQ(matches, 1);
    }

    TEST_F(Core_Messaging_MessageUnit, LogEnablingMessagesShouldAddToDefaultConfigListIfNotPresent)
    {
        const ::Thunder::Core::Messaging::MetaData tobeAdded(::Thunder::Core::Messaging::MetaData::MessageType::LOGGING, _T("Test_Category_5"), _T("SysLog"));
        ASSERT_TRUE(::Thunder::Core::Messaging::MessageUnit::Instance().IsEnabledByDefault(tobeAdded));

        Messaging::MessageClient client(DispatcherIdentifier(), DispatcherBasePath());
        client.AddInstance(0); //we are in framework
        client.Enable(tobeAdded, false);

        ASSERT_FALSE(::Thunder::Core::Messaging::MessageUnit::Instance().IsEnabledByDefault(tobeAdded));
        auto defaultsString = ::Thunder::Core::Messaging::MessageUnit::Instance().Defaults();
        ::Thunder::Core::Messaging::Settings settings;
        settings.FromString(defaultsString);

        ASSERT_EQ(settings.Logging.Entries.Length(), 1);
        auto entriesIt = settings.Logging.Entries.Elements();
        while (entriesIt.Next()) {
            ASSERT_STREQ(entriesIt.Current().Category.Value().c_str(), tobeAdded.Category().c_str());
            ASSERT_STREQ(entriesIt.Current().Module.Value().c_str(), tobeAdded.Module().c_str());
        }
    }

    TEST_F(Core_Messaging_MessageUnit, EnablingFullySpecifiedMessageUpdateOnlyThisOne)
    {
        Messaging::MessageClient client(DispatcherIdentifier(), DispatcherBasePath());
        client.AddInstance(0); //we are in framework
        auto itBeforeUpdate = client.Enabled();
        ::Thunder::Core::Messaging::MetaData message(::Thunder::Core::Messaging::MetaData::MessageType::TRACING, _T("Test_Category_1"), EXPAND_AND_QUOTE(MODULE_NAME));

        int matches = 0;
        while (itBeforeUpdate.Next()) {
            auto info = itBeforeUpdate.Current();
            if (info.first == message && info.second == false) {
                ++matches;
            }
        }
        ASSERT_EQ(matches, 1);

        matches = 0;
        client.Enable(message, true);
        auto itAfterUpdate = client.Enabled();
        while (itAfterUpdate.Next()) {
            auto info = itAfterUpdate.Current();
            if (info.first == message && info.second == true) {
                ++matches;
            }
        }
        ASSERT_EQ(matches, 1);
    }

    TEST_F(Core_Messaging_MessageUnit, EnablingMessageSpecifiedByModuleShouldEnableAllCategoriesInsideIt)
    {
        Messaging::MessageClient client(DispatcherIdentifier(), DispatcherBasePath());
        client.AddInstance(0); //we are in framework
        auto itBeforeUpdate = client.Enabled();

        int enabled = 0;
        while (itBeforeUpdate.Next()) {
            auto info = itBeforeUpdate.Current();
            if (info.first.Type() == ::Thunder::Core::Messaging::MetaData::MessageType::TRACING && info.first.Module() == EXPAND_AND_QUOTE(MODULE_NAME)) {
                if (info.second == true) {
                    ++enabled;
                }
<<<<<<< HEAD
            }
        }
        ASSERT_EQ(enabled, 0);

        enabled = 0;
        client.Enable({ ::Thunder::Core::Messaging::MetaData::MessageType::TRACING, _T(""), EXPAND_AND_QUOTE(MODULE_NAME) }, true);
        auto itAfterUpdate = client.Enabled();
        while (itAfterUpdate.Next()) {
            auto info = itAfterUpdate.Current();
            if (info.first.Type() == ::Thunder::Core::Messaging::MetaData::MessageType::TRACING && info.first.Module() == EXPAND_AND_QUOTE(MODULE_NAME)) {
                if (info.second == true) {
                    ++enabled;
                }
            }
        }
=======
            }
        }
        ASSERT_EQ(enabled, 0);

        enabled = 0;
        client.Enable({ ::Thunder::Core::Messaging::MetaData::MessageType::TRACING, _T(""), EXPAND_AND_QUOTE(MODULE_NAME) }, true);
        auto itAfterUpdate = client.Enabled();
        while (itAfterUpdate.Next()) {
            auto info = itAfterUpdate.Current();
            if (info.first.Type() == ::Thunder::Core::Messaging::MetaData::MessageType::TRACING && info.first.Module() == EXPAND_AND_QUOTE(MODULE_NAME)) {
                if (info.second == true) {
                    ++enabled;
                }
            }
        }
>>>>>>> 06ec4865

        ASSERT_EQ(enabled, 4);
    }

    TEST_F(Core_Messaging_MessageUnit, EnablingMessageSpecifiedByCategoryShouldEnableItInAllModules)
    {
        Messaging::MessageClient client(DispatcherIdentifier(), DispatcherBasePath());
        client.AddInstance(0); //we are in framework
        auto itBeforeUpdate = client.Enabled();

        int enabled = 0;
        while (itBeforeUpdate.Next()) {
            auto info = itBeforeUpdate.Current();
            if (info.first.Type() == ::Thunder::Core::Messaging::MetaData::MessageType::TRACING && info.first.Category() == _T("Test_Category_1")) {
                if (info.second == true) {
                    ++enabled;
                }
            }
        }
        ASSERT_EQ(enabled, 0);

        enabled = 0;
        client.Enable({ ::Thunder::Core::Messaging::MetaData::MessageType::TRACING, _T("Test_Category_1"), _T("") }, true);
        auto itAfterUpdate = client.Enabled();
        while (itAfterUpdate.Next()) {
            auto info = itAfterUpdate.Current();
            if (info.first.Type() == ::Thunder::Core::Messaging::MetaData::MessageType::TRACING && info.first.Category() == _T("Test_Category_1")) {
                if (info.second == true) {
                    ++enabled;
                }
            }
        }

        ASSERT_EQ(enabled, 2);
    }

    TEST_F(Core_Messaging_MessageUnit, TextMessageEventIsProperlySerializedIfBufferBigEnough)
    {
        uint8_t buffer[1 * 1024];
        const string testTextMessage = _T("TEST MESSAGE");

        Messaging::TextMessage tm(testTextMessage);
        auto serialized = tm.Serialize(buffer, sizeof(buffer));
        ASSERT_GT(serialized, 0);

        auto deserialized = tm.Deserialize(buffer, sizeof(buffer));
        ASSERT_EQ(serialized, deserialized);

        string result;
        tm.ToString(result);
        ASSERT_STREQ(result.c_str(), testTextMessage.c_str());
    }

    TEST_F(Core_Messaging_MessageUnit, TextMessageEventIsProperlySerializedAndCutIfBufferNotBigEnough)
    {
        uint8_t buffer[5];
        const string testTextMessage = _T("abcdefghi");

        Messaging::TextMessage tm(testTextMessage);
        auto serialized = tm.Serialize(buffer, sizeof(buffer));
        ASSERT_GT(serialized, 0);

        auto deserialized = tm.Deserialize(buffer, serialized);
        ASSERT_EQ(serialized, deserialized);

        string result;
        tm.ToString(result);
        //last byte reserved for null termination
        ASSERT_STREQ(result.c_str(), _T("abcd"));
    }

    TEST_F(Core_Messaging_MessageUnit, ControlListIsProperlySerializedIfBufferBigEnough)
    {
        uint8_t buffer[1 * 1024];

        ::Thunder::Core::Messaging::ControlList cl;
        for (const auto& control : _controls) {
            cl.Announce(control.get());
        }

        auto serialized = cl.Serialize(buffer, sizeof(buffer));
        ASSERT_GT(serialized, 0);
        ASSERT_EQ(buffer[0], _controls.size());

        auto deserialized = cl.Deserialize(buffer, serialized);
        ASSERT_EQ(serialized, deserialized);

        auto informationIt = cl.Information();
        auto controlsIt = _controls.cbegin();
        while (informationIt.Next()) {
            ASSERT_EQ(informationIt.Current().first, controlsIt->get()->MessageMetaData());
            ++controlsIt;
        }
    }

    TEST_F(Core_Messaging_MessageUnit, ControlListIsProperlySerializedIfBufferNotBigEnough)
    {
        const int controlsThatShouldFit = 2;
        uint16_t maxBufferSize = 0;
        auto it = _controls.cbegin();
        for (int i = 0; i < controlsThatShouldFit; ++i, ++it) {
            maxBufferSize += sizeof(it->get()->MessageMetaData().Type());
            maxBufferSize += it->get()->MessageMetaData().Category().size() + 1;
            maxBufferSize += it->get()->MessageMetaData().Module().size() + 1;
            maxBufferSize += sizeof(bool);
        }
<<<<<<< HEAD

        std::vector<uint8_t> buffer;
        buffer.resize(maxBufferSize + 1);

        ::Thunder::Core::Messaging::ControlList cl;
        for (const auto& control : _controls) {
            cl.Announce(control.get());
        }

        auto serialized = cl.Serialize(buffer.data(), buffer.size());
        ASSERT_GT(serialized, 0);
        ASSERT_EQ(buffer[0], controlsThatShouldFit);

        auto deserialized = cl.Deserialize(buffer.data(), serialized);
        ASSERT_EQ(serialized, deserialized);

=======

        std::vector<uint8_t> buffer;
        buffer.resize(maxBufferSize + 1);

        ::Thunder::Core::Messaging::ControlList cl;
        for (const auto& control : _controls) {
            cl.Announce(control.get());
        }

        auto serialized = cl.Serialize(buffer.data(), buffer.size());
        ASSERT_GT(serialized, 0);
        ASSERT_EQ(buffer[0], controlsThatShouldFit);

        auto deserialized = cl.Deserialize(buffer.data(), serialized);
        ASSERT_EQ(serialized, deserialized);

>>>>>>> 06ec4865
        auto informationIt = cl.Information();
        auto controlsIt = _controls.cbegin();
        while (informationIt.Next()) {
            ASSERT_EQ(informationIt.Current().first, controlsIt->get()->MessageMetaData());
            ++controlsIt;
        }
    }

    TEST_F(Core_Messaging_MessageUnit, PopMessageShouldReturnLastPushedMessage)
    {
        const string traceMessage = _T("some trace");
        Messaging::MessageClient client(DispatcherIdentifier(), DispatcherBasePath());
        client.AddInstance(0); //we are in framework

        //factory should be added before attempting to pop data
        Messaging::TraceFactory factory;
        client.AddFactory(::Thunder::Core::Messaging::MetaData::MessageType::TRACING, &factory);
<<<<<<< HEAD

        Messaging::TextMessage tm(traceMessage);
        ::Thunder::Core::Messaging::Information info(::Thunder::Core::Messaging::MetaData::MessageType::TRACING,
            _T("some_category"),
            EXPAND_AND_QUOTE(MODULE_NAME),
            _T("some_file.cpp"),
            1337,
            ::Thunder::Core::Time::Now().Ticks());

=======

        Messaging::TextMessage tm(traceMessage);
        ::Thunder::Core::Messaging::Information info(::Thunder::Core::Messaging::MetaData::MessageType::TRACING,
            _T("some_category"),
            EXPAND_AND_QUOTE(MODULE_NAME),
            _T("some_file.cpp"),
            1337,
            ::Thunder::Core::Time::Now().Ticks());

>>>>>>> 06ec4865
        ::Thunder::Core::Messaging::MessageUnit::Instance().Push(info, &tm);

        auto messages = client.PopMessagesAsList();
        ASSERT_EQ(messages.size(), 1);
        auto message = messages.front();

        ASSERT_NE(message.first.MessageMetaData().Type(), ::Thunder::Core::Messaging::MetaData::MessageType::INVALID);
        ASSERT_EQ(message.first.MessageMetaData(), info.MessageMetaData());

        string result;
        message.second->ToString(result);
        ASSERT_STREQ(message.first.FileName().c_str(), info.FileName().c_str());
        ASSERT_EQ(message.first.LineNumber(), info.LineNumber());
        ASSERT_EQ(message.first.TimeStamp(), info.TimeStamp());
        ASSERT_STREQ(traceMessage.c_str(), result.c_str());
    }

    TEST_F(Core_Messaging_MessageUnit, PopMessageShouldReturnLastPushedMessageInOtherProcess)
    {
        const string traceMessage = _T("some trace");
        Messaging::TextMessage tm(traceMessage);
        ::Thunder::Core::Messaging::Information info(::Thunder::Core::Messaging::MetaData::MessageType::TRACING,
            _T("some_category"),
            EXPAND_AND_QUOTE(MODULE_NAME),
            _T("some_file.cpp"),
            1337,
            ::Thunder::Core::Time::Now().Ticks());

        auto lambdaFunc = [&](IPTestAdministrator& testAdmin) {
            Messaging::MessageClient client(DispatcherIdentifier(), DispatcherBasePath());
            client.AddInstance(0);
            Messaging::TraceFactory factory;
            client.AddFactory(::Thunder::Core::Messaging::MetaData::MessageType::TRACING, &factory);
            testAdmin.Sync("setup");
            testAdmin.Sync("writer wrote");
            auto messages = client.PopMessagesAsList();

            ASSERT_EQ(messages.size(), 1);
            auto message = messages.front();

            ASSERT_NE(message.first.MessageMetaData().Type(), ::Thunder::Core::Messaging::MetaData::MessageType::INVALID);
            ASSERT_EQ(message.first.MessageMetaData(), info.MessageMetaData());

            string result;
            message.second->ToString(result);
            ASSERT_STREQ(message.first.FileName().c_str(), info.FileName().c_str());
            ASSERT_EQ(message.first.LineNumber(), info.LineNumber());
            ASSERT_EQ(message.first.TimeStamp(), info.TimeStamp());
            ASSERT_STREQ(traceMessage.c_str(), result.c_str());

            testAdmin.Sync("reader read");
            testAdmin.Sync("done");
        };

        static std::function<void(IPTestAdministrator&)> lambdaVar = lambdaFunc;
        IPTestAdministrator::OtherSideMain otherSide = [](IPTestAdministrator& testAdmin) { lambdaVar(testAdmin); };
        IPTestAdministrator testAdmin(otherSide);

        {
            testAdmin.Sync("setup");
            testAdmin.Sync("writer wrote");
            ::Thunder::Core::Messaging::MessageUnit::Instance().Push(info, &tm);
            testAdmin.Sync("reader read");
        }
        testAdmin.Sync("done");
    }

} // Core
} // Tests
} // Thunder<|MERGE_RESOLUTION|>--- conflicted
+++ resolved
@@ -31,13 +31,6 @@
 namespace Tests {
 namespace Core {
 
-<<<<<<< HEAD
-namespace Thunder {
-namespace Tests {
-namespace Core {
-
-=======
->>>>>>> 06ec4865
     class Control : public ::Thunder::Core::Messaging::IControl {
     public:
         Control(const ::Thunder::Core::Messaging::MetaData& metaData)
@@ -154,7 +147,6 @@
     TEST_F(Core_Messaging_MessageUnit, TraceMessagesAreEnabledWhenModuleNotSpecified)
     {
         const string config = R"({"tracing":{"messages":[{"category":"Information","enabled":true}]}})";
-<<<<<<< HEAD
 
         ::Thunder::Core::Messaging::MessageUnit::Instance().Defaults(config);
         ASSERT_TRUE(::Thunder::Core::Messaging::MessageUnit::Instance().IsEnabledByDefault({ ::Thunder::Core::Messaging::MetaData::MessageType::TRACING, _T("Information"), _T("Plugin_DeviceInfo") }));
@@ -202,55 +194,6 @@
         ASSERT_EQ(matches, 4);
     }
 
-=======
-
-        ::Thunder::Core::Messaging::MessageUnit::Instance().Defaults(config);
-        ASSERT_TRUE(::Thunder::Core::Messaging::MessageUnit::Instance().IsEnabledByDefault({ ::Thunder::Core::Messaging::MetaData::MessageType::TRACING, _T("Information"), _T("Plugin_DeviceInfo") }));
-        ASSERT_TRUE(::Thunder::Core::Messaging::MessageUnit::Instance().IsEnabledByDefault({ ::Thunder::Core::Messaging::MetaData::MessageType::TRACING, _T("Information"), _T("Some_Module") }));
-        ASSERT_FALSE(::Thunder::Core::Messaging::MessageUnit::Instance().IsEnabledByDefault({ ::Thunder::Core::Messaging::MetaData::MessageType::TRACING, _T("SomeCategory"), _T("Plugin_DeviceInfo") }));
-    }
-
-    TEST_F(Core_Messaging_MessageUnit, TraceMessagesAreDisabledWhenModuleNotSpecified)
-    {
-        const string config = R"({"tracing":{"messages":[{"category":"Information","enabled":false}]}})";
-
-        ::Thunder::Core::Messaging::MessageUnit::Instance().Defaults(config);
-        ASSERT_FALSE(::Thunder::Core::Messaging::MessageUnit::Instance().IsEnabledByDefault({ ::Thunder::Core::Messaging::MetaData::MessageType::TRACING, _T("Information"), _T("Plugin_DeviceInfo") }));
-        ASSERT_FALSE(::Thunder::Core::Messaging::MessageUnit::Instance().IsEnabledByDefault({ ::Thunder::Core::Messaging::MetaData::MessageType::TRACING, _T("Information"), _T("Some_Module") }));
-        ASSERT_FALSE(::Thunder::Core::Messaging::MessageUnit::Instance().IsEnabledByDefault({ ::Thunder::Core::Messaging::MetaData::MessageType::TRACING, _T("SomeCategory"), _T("Plugin_DeviceInfo") }));
-    }
-
-    TEST_F(Core_Messaging_MessageUnit, LoggingMessageIsEnabledIfNotConfigured)
-    {
-        //logging messages are enabled by default (if not specified otherwise in the config)
-        const string config = R"({"logging":{"messages":[{"category":"Startup","module":"SysLog","enabled":false}]}})";
-        ::Thunder::Core::Messaging::MessageUnit::Instance().Defaults(config);
-        ASSERT_FALSE(::Thunder::Core::Messaging::MessageUnit::Instance().IsEnabledByDefault({ ::Thunder::Core::Messaging::MetaData::MessageType::LOGGING, _T("Startup"), _T("SysLog") }));
-        ASSERT_TRUE(::Thunder::Core::Messaging::MessageUnit::Instance().IsEnabledByDefault({ ::Thunder::Core::Messaging::MetaData::MessageType::LOGGING, _T("Notification"), _T("SysLog") }));
-    }
-
-    TEST_F(Core_Messaging_MessageUnit, MessageClientWillReturnListOfControls)
-    {
-        //this test is using metadata (IPC) passing, so no other proces tests for now
-        Messaging::MessageClient client(DispatcherIdentifier(), DispatcherBasePath());
-        client.AddInstance(0); //we are in framework
-        auto it = client.Enabled();
-
-        int matches = 0;
-        int count = 0;
-        while (it.Next()) {
-            auto info = it.Current();
-            if (info.first.Module() == EXPAND_AND_QUOTE(MODULE_NAME)) {
-                ++matches;
-            }
-            ++count;
-        }
-
-        ASSERT_GE(count, 4);
-        ASSERT_EQ(matches, 4);
-    }
-
->>>>>>> 06ec4865
     TEST_F(Core_Messaging_MessageUnit, EnablingMessagesShouldUpdateExistingDefaultConfig)
     {
         const string config = R"({"tracing":{"messages":[{"category":"ExampleCategory","module":"ExampleModule","enabled":false}]}})";
@@ -406,7 +349,6 @@
                 if (info.second == true) {
                     ++enabled;
                 }
-<<<<<<< HEAD
             }
         }
         ASSERT_EQ(enabled, 0);
@@ -422,23 +364,6 @@
                 }
             }
         }
-=======
-            }
-        }
-        ASSERT_EQ(enabled, 0);
-
-        enabled = 0;
-        client.Enable({ ::Thunder::Core::Messaging::MetaData::MessageType::TRACING, _T(""), EXPAND_AND_QUOTE(MODULE_NAME) }, true);
-        auto itAfterUpdate = client.Enabled();
-        while (itAfterUpdate.Next()) {
-            auto info = itAfterUpdate.Current();
-            if (info.first.Type() == ::Thunder::Core::Messaging::MetaData::MessageType::TRACING && info.first.Module() == EXPAND_AND_QUOTE(MODULE_NAME)) {
-                if (info.second == true) {
-                    ++enabled;
-                }
-            }
-        }
->>>>>>> 06ec4865
 
         ASSERT_EQ(enabled, 4);
     }
@@ -545,7 +470,6 @@
             maxBufferSize += it->get()->MessageMetaData().Module().size() + 1;
             maxBufferSize += sizeof(bool);
         }
-<<<<<<< HEAD
 
         std::vector<uint8_t> buffer;
         buffer.resize(maxBufferSize + 1);
@@ -562,24 +486,6 @@
         auto deserialized = cl.Deserialize(buffer.data(), serialized);
         ASSERT_EQ(serialized, deserialized);
 
-=======
-
-        std::vector<uint8_t> buffer;
-        buffer.resize(maxBufferSize + 1);
-
-        ::Thunder::Core::Messaging::ControlList cl;
-        for (const auto& control : _controls) {
-            cl.Announce(control.get());
-        }
-
-        auto serialized = cl.Serialize(buffer.data(), buffer.size());
-        ASSERT_GT(serialized, 0);
-        ASSERT_EQ(buffer[0], controlsThatShouldFit);
-
-        auto deserialized = cl.Deserialize(buffer.data(), serialized);
-        ASSERT_EQ(serialized, deserialized);
-
->>>>>>> 06ec4865
         auto informationIt = cl.Information();
         auto controlsIt = _controls.cbegin();
         while (informationIt.Next()) {
@@ -597,7 +503,6 @@
         //factory should be added before attempting to pop data
         Messaging::TraceFactory factory;
         client.AddFactory(::Thunder::Core::Messaging::MetaData::MessageType::TRACING, &factory);
-<<<<<<< HEAD
 
         Messaging::TextMessage tm(traceMessage);
         ::Thunder::Core::Messaging::Information info(::Thunder::Core::Messaging::MetaData::MessageType::TRACING,
@@ -607,17 +512,6 @@
             1337,
             ::Thunder::Core::Time::Now().Ticks());
 
-=======
-
-        Messaging::TextMessage tm(traceMessage);
-        ::Thunder::Core::Messaging::Information info(::Thunder::Core::Messaging::MetaData::MessageType::TRACING,
-            _T("some_category"),
-            EXPAND_AND_QUOTE(MODULE_NAME),
-            _T("some_file.cpp"),
-            1337,
-            ::Thunder::Core::Time::Now().Ticks());
-
->>>>>>> 06ec4865
         ::Thunder::Core::Messaging::MessageUnit::Instance().Push(info, &tm);
 
         auto messages = client.PopMessagesAsList();
