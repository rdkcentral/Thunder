/*
 * If not stated otherwise in this file or this component's LICENSE file the
 * following copyright and licenses apply:
 *
 * Copyright 2020 Metrological
 *
 * Licensed under the Apache License, Version 2.0 (the "License");
 * you may not use this file except in compliance with the License.
 * You may obtain a copy of the License at
 *
 * http://www.apache.org/licenses/LICENSE-2.0
 *
 * Unless required by applicable law or agreed to in writing, software
 * distributed under the License is distributed on an "AS IS" BASIS,
 * WITHOUT WARRANTIES OR CONDITIONS OF ANY KIND, either express or implied.
 * See the License for the specific language governing permissions and
 * limitations under the License.
 */

#include <gtest/gtest.h>

#ifndef MODULE_NAME
#include "../Module.h"
#endif

#include <core/core.h>

#include <messaging/messaging.h>

<<<<<<< HEAD
//#include "../IPTestAdministrator.h"
=======
#include "../IPTestAdministrator.h"
>>>>>>> be5e5142

namespace Thunder {
namespace Tests {
namespace Core {

    class Control : public ::Thunder::Core::Messaging::IControl {
    public:
        Control(const ::Thunder::Core::Messaging::Metadata& metaData)
            : _metaData(metaData)
        {
        }
        ~Control() override
        {
            Destroy();
        }
        void Enable(bool enable) override
        {
            _isEnabled = enable;
        }
        bool Enable() const override
        {
            return _isEnabled;
        }
        void Destroy() override
        {
            _isEnabled = false;
        }
        const ::Thunder::Core::Messaging::Metadata& Metadata() const override
        {
            return _metaData;
        }

    private:
        bool _isEnabled;
        ::Thunder::Core::Messaging::Metadata _metaData;
    };

    class Core_Messaging_MessageUnit : public testing::Test {
    protected:
        Core_Messaging_MessageUnit()
        {
            _controls.emplace_back(new Control({ ::Thunder::Core::Messaging::Metadata::type::TRACING, _T("Test_Category_1"), EXPAND_AND_QUOTE(MODULE_NAME) }));
            _controls.emplace_back(new Control({ ::Thunder::Core::Messaging::Metadata::type::TRACING, _T("Test_Category_2"), EXPAND_AND_QUOTE(MODULE_NAME) }));
            _controls.emplace_back(new Control({ ::Thunder::Core::Messaging::Metadata::type::TRACING, _T("Test_Category_3"), EXPAND_AND_QUOTE(MODULE_NAME) }));
            _controls.emplace_back(new Control({ ::Thunder::Core::Messaging::Metadata::type::TRACING, _T("Test_Category_4"), EXPAND_AND_QUOTE(MODULE_NAME) }));
            _controls.emplace_back(new Control({ ::Thunder::Core::Messaging::Metadata::type::TRACING, _T("Test_Category_1"), _T("Test_Module2") }));
            _controls.emplace_back(new Control({ ::Thunder::Core::Messaging::Metadata::type::LOGGING, _T("Test_Category_5"), _T("SysLog") }));

        }
        ~Core_Messaging_MessageUnit() = default;

        static void SetUpTestSuite()
        {
        }

        static void TearDownTestSuite()
        {
            ::Thunder::Core::Singleton::Dispose();
        }

        void SetUp() override
        {
        }

        void TearDown() override
        {
        }

        string DispatcherIdentifier()
        {
            return ::Thunder::Messaging::MessageUnit::Instance().Identifier();
        }

        string DispatcherBasePath()
        {
            string result;
            return ::Thunder::Messaging::MessageUnit::Instance().BasePath();
        }

        void AnnounceAllControls()
        {
            for (const auto& control : _controls) {
                // Only for 'controls' enabled in configuration
                ::Thunder::Core::Messaging::IControl::Announce(control.get());
            }
        }

        void RevokeAllControls()
        {
            for (const auto& control : _controls) {
                ::Thunder::Core::Messaging::IControl::Revoke(control.get());
            }
        }

        void ToggleDefaultConfig(bool activate)
        {
            ASSERT(_activeConfig != activate);

            if (!_activeConfig && activate) {
                ::Thunder::Messaging::MessageUnit::Settings::Config configuration;
                ::Thunder::Messaging::MessageUnit::Instance().Open(Core_Messaging_MessageUnit::_basePath, configuration, Core_Messaging_MessageUnit::_background, ::Thunder::Messaging::MessageUnit::OFF);
            }

            if (_activeConfig && !activate) {
                ::Thunder::Messaging::MessageUnit::Instance().Close();
            }

            _activeConfig = !_activeConfig;
        }

        static bool _background;
        static string _basePath;
        std::list<std::unique_ptr<::Thunder::Core::Messaging::IControl>> _controls;

        bool _activeConfig;
    };

    bool Core_Messaging_MessageUnit::_background = false;
    string Core_Messaging_MessageUnit::_basePath = _T("/tmp/");

    TEST_F(Core_Messaging_MessageUnit, TraceMessageIsEnabledByDefaultWhenConfigFullySpecified)
    {
        ::Thunder::Messaging::MessageUnit::Settings::Config configuration;
        configuration.FromString(R"({"tracing":{"settings":[{"category":"Information","module":"Plugin_DeviceInfo","enabled":true}]}})");

        ::Thunder::Messaging::MessageUnit::Settings settings;
        settings.Configure(Core_Messaging_MessageUnit::_basePath, "SomeIdentifier", configuration, Core_Messaging_MessageUnit::_background, ::Thunder::Messaging::MessageUnit::OFF);

        ::Thunder::Core::Messaging::Metadata metaData(::Thunder::Core::Messaging::Metadata::type::TRACING, _T("Information"), _T("Plugin_DeviceInfo"));
        EXPECT_TRUE(settings.IsEnabled(metaData));

        metaData = ::Thunder::Core::Messaging::Metadata(::Thunder::Core::Messaging::Metadata::type::TRACING, _T("Information"), _T("Some_Module"));
        EXPECT_FALSE(settings.IsEnabled(metaData));

        metaData = ::Thunder::Core::Messaging::Metadata(::Thunder::Core::Messaging::Metadata::type::TRACING, _T("SomeCategory"), _T("Plugin_DeviceInfo"));
        EXPECT_FALSE(settings.IsEnabled(metaData));
    }

    TEST_F(Core_Messaging_MessageUnit, TraceMessageIsDisabledByDefaultWhenConfigFullySpecified)
    {
        ::Thunder::Messaging::MessageUnit::Settings::Config configuration;
        configuration.FromString(R"({"tracing":{"settings":[{"category":"Information","module":"Plugin_DeviceInfo","enabled":false}]}})");

        ::Thunder::Messaging::MessageUnit::Settings settings;
        settings.Configure(Core_Messaging_MessageUnit::_basePath, "SomeIdentifier", configuration, Core_Messaging_MessageUnit::_background, ::Thunder::Messaging::MessageUnit::OFF);

        ::Thunder::Core::Messaging::Metadata metaData(::Thunder::Core::Messaging::Metadata::type::TRACING, _T("Information"), _T("Plugin_DeviceInfo"));
        EXPECT_FALSE(settings.IsEnabled(metaData));

        metaData = ::Thunder::Core::Messaging::Metadata(::Thunder::Core::Messaging::Metadata::type::TRACING, _T("Information"), _T("Some_Module"));
        EXPECT_FALSE(settings.IsEnabled(metaData));

        metaData = ::Thunder::Core::Messaging::Metadata(::Thunder::Core::Messaging::Metadata::type::TRACING, _T("SomeCategory"), _T("Plugin_DeviceInfo"));
        EXPECT_FALSE(settings.IsEnabled(metaData));
    }

    TEST_F(Core_Messaging_MessageUnit, TraceMessagesAreEnabledWhenModuleNotSpecified)
    {
        ::Thunder::Messaging::MessageUnit::Settings::Config configuration;
        configuration.FromString(R"({"tracing":{"settings":[{"category":"Information","enabled":true}]}})");

        ::Thunder::Messaging::MessageUnit::Settings settings;
        settings.Configure(Core_Messaging_MessageUnit::_basePath, "SomeIdentifier", configuration, Core_Messaging_MessageUnit::_background, ::Thunder::Messaging::MessageUnit::OFF);

        ::Thunder::Core::Messaging::Metadata metaData(::Thunder::Core::Messaging::Metadata::type::TRACING, _T("Information"), _T("Plugin_DeviceInfo"));
        EXPECT_TRUE(settings.IsEnabled(metaData));

        metaData = ::Thunder::Core::Messaging::Metadata(::Thunder::Core::Messaging::Metadata::type::TRACING, _T("Information"), _T("Some_Module"));
        EXPECT_TRUE(settings.IsEnabled(metaData));

        metaData = ::Thunder::Core::Messaging::Metadata(::Thunder::Core::Messaging::Metadata::type::TRACING, _T("SomeCategory"), _T("Plugin_DeviceInfo"));
        EXPECT_FALSE(settings.IsEnabled(metaData));
    }

    TEST_F(Core_Messaging_MessageUnit, TraceMessagesAreDisabledWhenModuleNotSpecified)
    {
        ::Thunder::Messaging::MessageUnit::Settings::Config configuration;
        configuration.FromString(R"({"tracing":{"messages":[{"category":"Information","enabled":false}]}})");

        ::Thunder::Messaging::MessageUnit::Settings settings;
        settings.Configure(Core_Messaging_MessageUnit::_basePath, "SomeIdentifier", configuration, Core_Messaging_MessageUnit::_background, ::Thunder::Messaging::MessageUnit::OFF);

        ::Thunder::Core::Messaging::Metadata metaData(::Thunder::Core::Messaging::Metadata::type::TRACING, _T("Information"), _T("Plugin_DeviceInfo"));
        EXPECT_FALSE(settings.IsEnabled(metaData));

        metaData = ::Thunder::Core::Messaging::Metadata(::Thunder::Core::Messaging::Metadata::type::TRACING, _T("Information"), _T("Some_Module"));
        EXPECT_FALSE(settings.IsEnabled(metaData));

        metaData = ::Thunder::Core::Messaging::Metadata(::Thunder::Core::Messaging::Metadata::type::TRACING, _T("SomeCategory"), _T("Plugin_DeviceInfo"));
        EXPECT_FALSE(settings.IsEnabled(metaData));
    }

    TEST_F(Core_Messaging_MessageUnit, LoggingMessageIsEnabledIfNotConfigured)
    {
        ::Thunder::Messaging::MessageUnit::Settings::Config configuration;
        configuration.FromString(R"({"logging":{"settings":[{"category":"Startup","module":"SysLog","enabled":false}]}})");

        ::Thunder::Messaging::MessageUnit::Settings settings;
        settings.Configure(Core_Messaging_MessageUnit::_basePath, "SomeIdentifier", configuration, Core_Messaging_MessageUnit::_background, ::Thunder::Messaging::MessageUnit::OFF);

        ::Thunder::Core::Messaging::Metadata metaData(::Thunder::Core::Messaging::Metadata::type::LOGGING, _T("Startup"), _T("SysLog"));
        // Internal Metadata::Default() is true for LOGGING but here overwritten because of element of config
        EXPECT_FALSE(settings.IsEnabled(metaData));

        metaData = ::Thunder::Core::Messaging::Metadata(::Thunder::Core::Messaging::Metadata::type::LOGGING, _T("Notification"), _T("SysLog"));
        // Internal Metadata::Default() is true for LOGGING and not overwritten because of no element of config
        EXPECT_TRUE(settings.IsEnabled(metaData));
    }

    TEST_F(Core_Messaging_MessageUnit, MessageClientWillReturnListOfControls)
    {
        ToggleDefaultConfig(true);

        //this test is using metadata (IPC) passing, so no other proces tests for now
        ::Thunder::Messaging::MessageClient client(DispatcherIdentifier(), DispatcherBasePath());

        client.AddInstance(0 /*id*/); //we are in framework

        std::vector<std::string> modules;
        client.Modules(modules);

        int matches = 0;
        int count = 0;

        for (auto it = modules.begin(), end = modules.end(); it != end; it++) {
            if (*it == EXPAND_AND_QUOTE(MODULE_NAME)) {
                ++matches;
            }
            ++count;
        }

        client.RemoveInstance(0);

        EXPECT_GE(count, 2);
        EXPECT_EQ(matches, 0);

        ToggleDefaultConfig(false);
    }

    TEST_F(Core_Messaging_MessageUnit, EnablingMessagesShouldUpdateExistingDefaultConfig)
    {
        ::Thunder::Messaging::MessageUnit::Settings::Config configuration;

        // If 'enabled' equals false the entry is not added to 'Settings'
        configuration.FromString(R"({"tracing":{"settings":[{"category":"ExampleCategory","module":"ExampleModule","enabled":false}]}})");

        // Populate settings with specified configuration
        ::Thunder::Messaging::MessageUnit::Instance().Open(Core_Messaging_MessageUnit::_basePath, configuration, Core_Messaging_MessageUnit::_background, ::Thunder::Messaging::MessageUnit::OFF);

        const ::Thunder::Core::Messaging::Metadata toBeUpdated(::Thunder::Core::Messaging::Metadata::type::TRACING, _T("ExampleCategory"), _T("ExampleModule"));
<<<<<<< HEAD

        Control control(toBeUpdated);
        // Add to the internal list if it is not already
        ::Thunder::Core::Messaging::IControl::Announce(&control);

=======

        Control control(toBeUpdated);
        // Add to the internal list if it is not already
        ::Thunder::Core::Messaging::IControl::Announce(&control);

>>>>>>> be5e5142
        ::Thunder::Messaging::MessageClient client(DispatcherIdentifier(), DispatcherBasePath() /*, socketPort not specified, domain socket used instead */);

        // Creates a MessageUnit::Client internally with the id passed in
        client.AddInstance(0); //we are in framework

        // Get the system 'status'

        bool enabled = false;

        std::vector<std::string> modules;
        client.Modules(modules);

        int matches = 0;
        int count = 0;

        for (auto it = modules.begin(), end = modules.end(); it != end; it++) {
            ::Thunder::Messaging::MessageUnit::Iterator item;

            client.Controls(item, *it);

            while (item.Next()) {
                enabled =    enabled
                          ||
                             (   toBeUpdated.Type() == item.Type()
                              && toBeUpdated.Category() == item.Category()
                              && toBeUpdated.Module() == item.Module()
                              && item.Enabled()
                            )
                         ;
            }
        }

        EXPECT_FALSE(enabled);

        // Enable message via metadata, eg, set enable for the previously added Control, eg, enable category
        client.Enable(toBeUpdated, true);

        modules.clear();
        client.Modules(modules);

        /* bool */ enabled = false;

        for (auto it = modules.begin(), end = modules.end(); it != end; it++) {
            ::Thunder::Messaging::MessageUnit::Iterator item;
 
            client.Controls(item, *it);

            while (item.Next()) {
                enabled =    enabled
                          ||
                             (   toBeUpdated.Type() == item.Type()
                              && toBeUpdated.Category() == item.Category()
                              && toBeUpdated.Module() == item.Module()
                              && item.Enabled()
                            )
                         ;
            }
        }

        EXPECT_TRUE(enabled);

        ::Thunder::Core::Messaging::IControl::Revoke(&control);

        client.RemoveInstance(0);

        ToggleDefaultConfig(false);
    }

    TEST_F(Core_Messaging_MessageUnit, EnablingMessagesShouldAddToDefaultConfigListIfNotPresent)
    {
        ToggleDefaultConfig(true);
<<<<<<< HEAD

        const ::Thunder::Core::Messaging::Metadata toBeAdded(::Thunder::Core::Messaging::Metadata::type::TRACING, _T("ExampleCategory"), _T("ExampleModule"));

=======

        const ::Thunder::Core::Messaging::Metadata toBeAdded(::Thunder::Core::Messaging::Metadata::type::TRACING, _T("ExampleCategory"), _T("ExampleModule"));

>>>>>>> be5e5142
        ::Thunder::Messaging::MessageClient client(DispatcherIdentifier(), DispatcherBasePath() /*, socketPort not specified, domain socket used instead */);

        client.AddInstance(0); //we are in framework

        std::vector<std::string> modules;
        client.Modules(modules);

        bool enabled = false;

        for (auto it = modules.begin(), end = modules.end(); it != end; it++) {
            ::Thunder::Messaging::MessageUnit::Iterator item;
 
            client.Controls(item, *it);

            while (item.Next()) {
                enabled =    enabled
                          ||
                             (   toBeAdded.Type() == item.Type()
                              && toBeAdded.Category() == item.Category()
                              && toBeAdded.Module() == item.Module()
                              && item.Enabled()
                            )
                         ;
            }
        }

        EXPECT_FALSE(enabled);

        Control control(toBeAdded);
<<<<<<< HEAD

        ::Thunder::Core::Messaging::IControl::Announce(&control);

=======

        ::Thunder::Core::Messaging::IControl::Announce(&control);

>>>>>>> be5e5142
        modules.clear();
        client.Modules(modules);

        enabled = false;

        for (auto it = modules.begin(), end = modules.end(); it != end; it++) {
            ::Thunder::Messaging::MessageUnit::Iterator item;
 
            client.Controls(item, *it);

            while (item.Next()) {
                enabled =    enabled
                          ||
                             (   toBeAdded.Type() == item.Type()
                              && toBeAdded.Category() == item.Category()
                              && toBeAdded.Module() == item.Module()
                            )
                         ;
            }
        }

        EXPECT_TRUE(enabled);

        client.RemoveInstance(0);

        ::Thunder::Core::Messaging::IControl::Revoke(&control);

        ToggleDefaultConfig(false);
    }

    TEST_F(Core_Messaging_MessageUnit, EnablingMessagesByTypeShouldEnableEverything)
    {
        ToggleDefaultConfig(true);

        ::Thunder::Messaging::MessageClient client(DispatcherIdentifier(), DispatcherBasePath() /*, socketPort not specified, domain socket used instead */);

        client.AddInstance(0); //we are in framework

        std::vector<std::string> modules;
        client.Modules(modules);

        bool enabled = true;

        for (auto it = modules.begin(), end = modules.end(); it != end; it++) {
            ::Thunder::Messaging::MessageUnit::Iterator item;

            client.Controls(item, *it);

            while (item.Next()) {
                enabled =    enabled
                          && item.Enabled()
                         ;
            }
        }

        // Controls from the default are disabled by default, except a few
        EXPECT_FALSE(enabled);

        // Enable message via metadata, eg, set enable for the previously added Control, eg, enable category
        client.Enable({::Thunder::Core::Messaging::Metadata::type::TRACING, _T(""), _T("")}, true);

        modules.clear();
        client.Modules(modules);

        enabled = true;

        for (auto it = modules.begin(), end = modules.end(); it != end; it++) {
            ::Thunder::Messaging::MessageUnit::Iterator item;

            client.Controls(item, *it);

            while (item.Next()) {
                enabled =    enabled
                          && item.Enabled()
                         ;
            }
        }

        EXPECT_TRUE(enabled);

        client.RemoveInstance(0);

        ToggleDefaultConfig(false);
    }

    TEST_F(Core_Messaging_MessageUnit, LogMessagesCanToggledWhenLogModuleSpecified)
    {
        ToggleDefaultConfig(true);

        ::Thunder::Messaging::MessageClient client(DispatcherIdentifier(), DispatcherBasePath() /*, socketPort not specified, domain socket used instead */);

        client.AddInstance(0); //we are in framework

        ::Thunder::Core::Messaging::Metadata messageToToggle(::Thunder::Core::Messaging::Metadata::type::LOGGING, _T("Test_Category_5"), _T("SysLog"));

        std::vector<std::string> modules;
        client.Modules(modules);

        int matches = 0;

        for (auto it = modules.begin(), end = modules.end(); it != end; it++) {
            ::Thunder::Messaging::MessageUnit::Iterator item;

            client.Controls(item, *it);

            while (item.Next()) {
                if (   item.Type() == messageToToggle.Type()
                    && item.Category() == messageToToggle.Category()
                    && item.Module() == messageToToggle.Module()
                    && item.Enabled()
                   ) {
                    ++matches;
                }
            }
        }

        EXPECT_EQ(matches, 1);

        client.Enable(messageToToggle, false);

        modules.clear();
        client.Modules(modules);

        matches = 0;

        for (auto it = modules.begin(), end = modules.end(); it != end; it++) {
            ::Thunder::Messaging::MessageUnit::Iterator item;

            client.Controls(item, *it);

            while (item.Next()) {
                if (   item.Type() == messageToToggle.Type()
                    && item.Category() == messageToToggle.Category()
                    && item.Module() == messageToToggle.Module()
                    && !item.Enabled()
                   ) {
                    ++matches;
                }
            }
        }

        EXPECT_EQ(matches, 1);

        client.RemoveInstance(0);

        ToggleDefaultConfig(false);
    }

    TEST_F(Core_Messaging_MessageUnit, LogEnablingMessagesShouldAddToDefaultConfigListIfNotPresent)
    {
        ToggleDefaultConfig(true);

        const ::Thunder::Core::Messaging::Metadata toBeAdded(::Thunder::Core::Messaging::Metadata::type::LOGGING, _T("Test_Category_5"), _T("SysLog"));

        ::Thunder::Messaging::MessageClient client(DispatcherIdentifier(), DispatcherBasePath() /*, socketPort not specified, domain socket used instead */);

        client.AddInstance(0); //we are in framework

        // LOGGING is enabled and available by default
<<<<<<< HEAD

        std::vector<std::string> modules;
        client.Modules(modules);

=======

        std::vector<std::string> modules;
        client.Modules(modules);

>>>>>>> be5e5142
        bool enabled = false;

        for (auto it = modules.begin(), end = modules.end(); it != end; it++) {
            ::Thunder::Messaging::MessageUnit::Iterator item;

            client.Controls(item, *it);

            while (item.Next()) {
                enabled =    enabled
                          ||
                             (   toBeAdded.Type() == item.Type()
                              && toBeAdded.Category() == item.Category()
                              && toBeAdded.Module() == item.Module()
                              && item.Enabled()
                            )
                         ;
            }
        }

        EXPECT_TRUE(enabled);

        client.RemoveInstance(0);

        ToggleDefaultConfig(false);
    }

    TEST_F(Core_Messaging_MessageUnit, EnablingFullySpecifiedMessageUpdateOnlyThisOne)
    {
        ToggleDefaultConfig(true);

        ::Thunder::Core::Messaging::Metadata message(::Thunder::Core::Messaging::Metadata::type::TRACING, _T("Test_Category_1"), EXPAND_AND_QUOTE(MODULE_NAME));

        ::Thunder::Messaging::MessageClient client(DispatcherIdentifier(), DispatcherBasePath() /*, socketPort not specified, domain socket used instead */);

        client.AddInstance(0); //we are in framework

        // TRACING is not enabled but available by default

        std::vector<std::string> modules;
        client.Modules(modules);

        bool enabled = false;

        for (auto it = modules.begin(), end = modules.end(); it != end; it++) {
            ::Thunder::Messaging::MessageUnit::Iterator item;

            client.Controls(item, *it);

            while (item.Next()) {
                enabled =    enabled
                          ||
                             (   message.Type() == item.Type()
                              && message.Category() == item.Category()
                              && message.Module() == item.Module()
                              && item.Enabled()
                            )
                         ;
            }
        }

        EXPECT_FALSE(enabled);

        client.Enable(message, true);

        client.Enable(message, true);

        modules.clear();
        client.Modules(modules);

        enabled = false;

        for (auto it = modules.begin(), end = modules.end(); it != end; it++) {
            ::Thunder::Messaging::MessageUnit::Iterator item;

            client.Controls(item, *it);

            while (item.Next()) {
                enabled =    enabled
                          ||
                             (   message.Type() == item.Type()
                              && message.Category() == item.Category()
                              && message.Module() == item.Module()
                              && item.Enabled()
                            )
                         ;
            }
        }

        EXPECT_TRUE(enabled);

        client.RemoveInstance(0);

        ToggleDefaultConfig(false);
    }

    TEST_F(Core_Messaging_MessageUnit, EnablingMessageSpecifiedByModuleShouldEnableAllCategoriesInsideIt)
    {
        ToggleDefaultConfig(false);

        const ::Thunder::Core::Messaging::Metadata message(::Thunder::Core::Messaging::Metadata::type::TRACING, _T(""), EXPAND_AND_QUOTE(MODULE_NAME));

        ::Thunder::Messaging::MessageClient client(DispatcherIdentifier(), DispatcherBasePath() /*, socketPort not specified, domain socket used instead */);

        client.AddInstance(0); //we are in framework

        std::vector<std::string> modules;
        client.Modules(modules);

        bool enabled = true;

        for (auto it = modules.begin(), end = modules.end(); it != end; it++) {
            ::Thunder::Messaging::MessageUnit::Iterator item;

            client.Controls(item, *it);

            while (item.Next()) {
                if (   message.Type() == item.Type()
                    && message.Module() == item.Module()
                ) {
                    enabled =    enabled
                              && item.Enabled()
                             ;
                }
            }
        }

        EXPECT_FALSE(enabled);

        client.Enable(message, true);

        modules.clear();
        client.Modules(modules);

        enabled = true;

        for (auto it = modules.begin(), end = modules.end(); it != end; it++) {
            ::Thunder::Messaging::MessageUnit::Iterator item;

            client.Controls(item, *it);

            while (item.Next()) {
                if (   message.Type() == item.Type()
                    && message.Module() == item.Module()
                ) {
                    enabled =    enabled
                              && item.Enabled()
                             ;
                }
            }
        }

        EXPECT_TRUE(enabled);

        client.RemoveInstance(0);

        ToggleDefaultConfig(false);
    }

    TEST_F(Core_Messaging_MessageUnit, EnablingMessageSpecifiedByCategoryShouldEnableItInAllModules)
    {
        ToggleDefaultConfig(true);

        const ::Thunder::Core::Messaging::Metadata message(::Thunder::Core::Messaging::Metadata::type::TRACING, _T("Test_Category_1"), _T(""));

        ::Thunder::Messaging::MessageClient client(DispatcherIdentifier(), DispatcherBasePath() /*, socketPort not specified, domain socket used instead */);

        client.AddInstance(0); //we are in framework

        std::vector<std::string> modules;
        client.Modules(modules);

        bool enabled = true;

        for (auto it = modules.begin(), end = modules.end(); it != end; it++) {
            ::Thunder::Messaging::MessageUnit::Iterator item;

            client.Controls(item, *it);

            while (item.Next()) {
                if (   message.Type() == item.Type()
                    && message.Category() == item.Category()
                ) {
                    enabled =    enabled
                              && item.Enabled()
                             ;
                }
            }
        }

        EXPECT_FALSE(enabled);

        client.Enable(message, true);

        modules.clear();
        client.Modules(modules);

        enabled = true;

        for (auto it = modules.begin(), end = modules.end(); it != end; it++) {
            ::Thunder::Messaging::MessageUnit::Iterator item;

            client.Controls(item, *it);

            while (item.Next()) {
                if (   message.Type() == item.Type()
                    && message.Category() == item.Category()
                ) {
                    enabled =    enabled
                              && item.Enabled()
                             ;
                }
            }
        }

        EXPECT_TRUE(enabled);

        client.RemoveInstance(0);

        ToggleDefaultConfig(false);
    }

    TEST_F(Core_Messaging_MessageUnit, TextMessageEventIsProperlySerializedIfBufferBigEnough)
    {
        constexpr string::size_type bufferSize = 1024;

        uint8_t buffer[bufferSize];
        const string testTextMessage = _T("TEST MESSAGE");

        EXPECT_GT(bufferSize, sizeof(testTextMessage.size()));

        ::Thunder::Messaging::TextMessage tm(testTextMessage);
        auto serialized = tm.Serialize(buffer, sizeof(buffer));
        EXPECT_GT(serialized, 0);

        auto deserialized = tm.Deserialize(buffer, sizeof(buffer));
        EXPECT_EQ(serialized, deserialized);

        string result = tm.Data();
        EXPECT_STREQ(result.c_str(), testTextMessage.c_str());
    }

    TEST_F(Core_Messaging_MessageUnit, TextMessageEventIsProperlySerializedAndCutIfBufferNotBigEnough)
    {
        constexpr string::size_type bufferSize = 5;

        uint8_t buffer[bufferSize];
        const string testTextMessage = _T("abcdefghi");

        EXPECT_LT(bufferSize, sizeof(testTextMessage.size()));

        ::Thunder::Messaging::TextMessage tm(testTextMessage);
        auto serialized = tm.Serialize(buffer, sizeof(buffer));
        EXPECT_GT(serialized, 0);

        auto deserialized = tm.Deserialize(buffer, serialized);
        EXPECT_EQ(serialized, deserialized);
<<<<<<< HEAD

        string result = tm.Data();

=======

        string result = tm.Data();

>>>>>>> be5e5142
        EXPECT_STREQ(result.c_str(), testTextMessage.substr(0, bufferSize - 1).c_str());
    }

    TEST_F(Core_Messaging_MessageUnit, ControlListIsProperlySerializedIfBufferBigEnough)
    {
        ToggleDefaultConfig(true);

        constexpr string::size_type bufferSize = 1024;

        uint8_t buffer[bufferSize];

        ::Thunder::Messaging::MessageClient client(DispatcherIdentifier(), DispatcherBasePath() /*, socketPort not specified, domain socket used instead */);

        client.AddInstance(0); //we are in framework

        std::vector<std::string> modules;
        client.Modules(modules);

        for (auto it = modules.begin(), end = modules.end(); it != end; it++) {
            ::Thunder::Messaging::MessageUnit::Iterator item;
<<<<<<< HEAD

            client.Controls(item, *it);

            while (item.Next()) {
                ::Thunder::Messaging::MessageUnit::Control control({item.Type(), item.Category(), item.Module()}, item.Enabled());
                auto serialized = control.Serialize(buffer, sizeof(buffer));

                EXPECT_GT(serialized, 0);

=======

            client.Controls(item, *it);

            while (item.Next()) {
                ::Thunder::Messaging::MessageUnit::Control control({item.Type(), item.Category(), item.Module()}, item.Enabled());
                auto serialized = control.Serialize(buffer, sizeof(buffer));

                EXPECT_GT(serialized, 0);

>>>>>>> be5e5142
                auto deserialized = control.Deserialize(buffer, serialized);

                EXPECT_EQ(serialized, deserialized);
            }
        }

        client.RemoveInstance(0);

        ToggleDefaultConfig(false);
    }

    TEST_F(Core_Messaging_MessageUnit, ControlListIsProperlySerializedIfBufferNotBigEnough)
    {
        ToggleDefaultConfig(true);

        ::Thunder::Messaging::MessageClient client(DispatcherIdentifier(), DispatcherBasePath() /*, socketPort not specified, domain socket used instead */);

        client.AddInstance(0); //we are in framework

        std::vector<std::string> modules;
        client.Modules(modules);

        std::vector<uint8_t> buffer;

        for (auto it = modules.begin(), end = modules.end(); it != end; it++) {
            ::Thunder::Messaging::MessageUnit::Iterator item;

            client.Controls(item, *it);

            while (item.Next()) {
                buffer.resize(buffer.size() + sizeof(item.Type()), ::Thunder::Core::Messaging::Metadata::type::INVALID);
                buffer.resize(buffer.size() + item.Category().size() + 1, ::Thunder::Core::Messaging::Metadata::type::INVALID);
                buffer.resize(buffer.size() + item.Module().size() + 1, ::Thunder::Core::Messaging::Metadata::type::INVALID);
                buffer.resize(buffer.size() + sizeof(bool), ::Thunder::Core::Messaging::Metadata::type::INVALID);
            }
        }

        buffer.resize(buffer.size() + 1);

        uint16_t index = 0;

        modules.clear();
        client.Modules(modules);

        for (auto it = modules.begin(), end = modules.end(); it != end; it++) {
            ::Thunder::Messaging::MessageUnit::Iterator item;

            client.Controls(item, *it);
<<<<<<< HEAD

            while (item.Next()) {
                ::Thunder::Messaging::MessageUnit::Control control({item.Type(), item.Category(), item.Module()}, item.Enabled());
                auto serialized = control.Serialize(&(buffer.data()[index]), buffer.size());

                EXPECT_GT(serialized, 0);

                EXPECT_GT(buffer.size(), serialized);

=======

            while (item.Next()) {
                ::Thunder::Messaging::MessageUnit::Control control({item.Type(), item.Category(), item.Module()}, item.Enabled());
                auto serialized = control.Serialize(&(buffer.data()[index]), buffer.size());

                EXPECT_GT(serialized, 0);

                EXPECT_GT(buffer.size(), serialized);

>>>>>>> be5e5142
                auto deserialized = control.Deserialize(&buffer.data()[index], serialized);

                index += serialized;

                EXPECT_EQ(serialized, deserialized);
            }
        }

        EXPECT_LT(index, buffer.size());

        client.RemoveInstance(0);

        ToggleDefaultConfig(false);
    }

    TEST_F(Core_Messaging_MessageUnit, PopMessageShouldReturnLastPushedMessage)
    {
        ToggleDefaultConfig(true);

        ::Thunder::Messaging::MessageClient client(DispatcherIdentifier(), DispatcherBasePath() /*, socketPort not specified, domain socket used instead */);

        client.AddInstance(0); //we are in framework

        //factory should be added before attempting to pop data
        ::Thunder::Messaging::TraceFactoryType<::Thunder::Core::Messaging::IStore::Tracing, ::Thunder::Messaging::TextMessage> factory;
        client.AddFactory(::Thunder::Core::Messaging::Metadata::type::TRACING, &factory);

        ::Thunder::Core::Messaging::Metadata metadata(::Thunder::Core::Messaging::Metadata::type::TRACING, _T("some_category"), EXPAND_AND_QUOTE(MODULE_NAME));

        client.Enable(metadata, true);
<<<<<<< HEAD

        const string traceMessage = _T("some trace");
        ::Thunder::Messaging::TextMessage tm(traceMessage);

        ::Thunder::Core::Messaging::IStore::Tracing info(::Thunder::Core::Messaging::MessageInfo(metadata, ::Thunder::Core::Time::Now().Ticks()), _T("some_file"), 1337, EXPAND_AND_QUOTE(MODULE_NAME));

        ::Thunder::Messaging::MessageUnit::Instance().Push(info, &tm);

        // Risk of blocking or unknown suitable 'waittime'
        //client.WaitForUpdates(::Thunder::Core::infinite);
        // Instead 'flush' and continue
        client.SkipWaiting();

        bool present = false;

        client.PopMessagesAndCall(
            [&](const ::Thunder::Core::ProxyType<::Thunder::Core::Messaging::MessageInfo>& metadata, const ::Thunder::Core::ProxyType<::Thunder::Core::Messaging::IEvent>& message) {
                //(*metadata).TimeStamp();
                //(*metadata).Module();
                //(*metadata).Category();

                if ((*metadata).Type() == ::Thunder::Core::Messaging::Metadata::type::TRACING) {
                    TRACE_L1(
                        _T("PopMessagesAndCall : Tracing message -> Filename : %s, Linenumber : %d, Classname : %s")
                        , static_cast<::Thunder::Core::Messaging::IStore::Tracing&>(*metadata).FileName().c_str()
                        , static_cast<::Thunder::Core::Messaging::IStore::Tracing&>(*metadata).LineNumber()
                        , static_cast<::Thunder::Core::Messaging::IStore::Tracing&>(*metadata).ClassName().c_str()
                    );

                    present = present || (*message).Data() == traceMessage;
                } else {
                    TRACE_L1(_T("PopMessagesAndCall : Unknown message"));
                }

                // By defining a callback data could be further processed
            }
        );

        EXPECT_TRUE(present);

        client.RemoveInstance(0);

        ToggleDefaultConfig(false);
    }

TEST_F(Core_Messaging_MessageUnit, PopMessageShouldReturnLastPushedMessageInOtherProcess)
{
    const string traceMessage = _T("some trace");

    ::Thunder::Core::Messaging::Metadata metadata(::Thunder::Core::Messaging::Metadata::type::TRACING, _T("some_category"), EXPAND_AND_QUOTE(MODULE_NAME));

    // Make sure the parent does not miss out on the signal if the child completes prematurely
    sigset_t sigset;

    sigemptyset(&sigset);
    sigaddset(&sigset, SIGCHLD);

    // Do not continue if it is not guaranteed a child can be killed / ended
    ASSERT_FALSE(sigprocmask(SIG_BLOCK, &sigset, nullptr) == -1);

    pid_t pid = fork();

    switch(pid) {
    case  -1    :   // error
                    {
                        EXPECT_TRUE(pid != -1);
                        break;
                    }
    case 0      :   // child
                    {
                        ASSERT_FALSE(sigprocmask(SIG_UNBLOCK, &sigset, nullptr) == -1);

                        ::Thunder::Messaging::MessageClient client(DispatcherIdentifier(), DispatcherBasePath() /*, socketPort not specified, domain socket used instead */);

                        client.AddInstance(0);

                        ::Thunder::Messaging::TraceFactoryType<::Thunder::Core::Messaging::IStore::Tracing, ::Thunder::Messaging::TextMessage> factory;
                        client.AddFactory(::Thunder::Core::Messaging::Metadata::type::TRACING, &factory);

                        client.Enable(metadata, true);

                        client.WaitForUpdates(::Thunder::Core::infinite);
//                        client.SkipWaiting();

                        client.PopMessagesAndCall(
                            [&](const ::Thunder::Core::ProxyType<::Thunder::Core::Messaging::MessageInfo>& metadata, const ::Thunder::Core::ProxyType<::Thunder::Core::Messaging::IEvent>& message) {
                                if ((*metadata).Type() == ::Thunder::Core::Messaging::Metadata::type::TRACING) {
                                    TRACE_L1(
                                        _T("PopMessagesAndCall : Tracing message -> Filename : %s, Linenumber : %d, Classname : %s")
                                        , static_cast<::Thunder::Core::Messaging::IStore::Tracing&>(*metadata).FileName().c_str()
                                        , static_cast<::Thunder::Core::Messaging::IStore::Tracing&>(*metadata).LineNumber()
                                        , static_cast<::Thunder::Core::Messaging::IStore::Tracing&>(*metadata).ClassName().c_str()
                                    );

                                    EXPECT_TRUE((*message).Data() == traceMessage);
                                }
                            }
                        );

                        client.RemoveFactory(::Thunder::Core::Messaging::Metadata::TRACING);

                        client.RemoveInstance(0);

                        break;
                    }
        default :   // parent
                    {
                        ASSERT_FALSE(sigprocmask(SIG_UNBLOCK, &sigset, nullptr) == -1);

                        ToggleDefaultConfig(true);

                        ::Thunder::Messaging::TextMessage tm(traceMessage);

                        ::Thunder::Core::Messaging::IStore::Tracing info(::Thunder::Core::Messaging::MessageInfo(metadata, ::Thunder::Core::Time::Now().Ticks()), _T("some_file"), 1337, EXPAND_AND_QUOTE(MODULE_NAME));

                        ::Thunder::Messaging::MessageUnit::Instance().Push(info, &tm);

                        struct timespec timeout;
                        timeout.tv_sec = 60; // Arbitrary value
                        timeout.tv_nsec = 0;

                        do {
                            if (sigtimedwait(&sigset, nullptr, &timeout) == -1) {
                                int err = errno;
                                if (err == EINTR) {
                                    // Signal other than SIGCHLD
                                    continue;
                                } else if (err == EAGAIN) {
                                    // Timeout and no SIGCHLD received
                                    // Kill the child
                                    EXPECT_FALSE(kill(pid, SIGKILL) == -1);
                                } else {
                                    // Error in executing sigtimedwait, 'abort'
                                    EXPECT_FALSE(err == 0);
                                }
                            }

                            break;
                        } while(waitpid(-1, nullptr, WNOHANG) <= 0);

                        ToggleDefaultConfig(false);
                    }
=======

        const string traceMessage = _T("some trace");
        ::Thunder::Messaging::TextMessage tm(traceMessage);

        ::Thunder::Core::Messaging::IStore::Tracing info(::Thunder::Core::Messaging::MessageInfo(metadata, ::Thunder::Core::Time::Now().Ticks()), _T("some_file"), 1337, EXPAND_AND_QUOTE(MODULE_NAME));

        ::Thunder::Messaging::MessageUnit::Instance().Push(info, &tm);

        // Instead 'flush' and continue
        client.SkipWaiting();

        bool present = false;

        client.PopMessagesAndCall(
            [&](const ::Thunder::Core::ProxyType<::Thunder::Core::Messaging::MessageInfo>& metadata, const ::Thunder::Core::ProxyType<::Thunder::Core::Messaging::IEvent>& message) {
                //(*metadata).TimeStamp();
                //(*metadata).Module();
                //(*metadata).Category();

                if ((*metadata).Type() == ::Thunder::Core::Messaging::Metadata::type::TRACING) {
                    TRACE_L1(
                        _T("PopMessagesAndCall : Tracing message -> Filename : %s, Linenumber : %d, Classname : %s")
                        , static_cast<::Thunder::Core::Messaging::IStore::Tracing&>(*metadata).FileName().c_str()
                        , static_cast<::Thunder::Core::Messaging::IStore::Tracing&>(*metadata).LineNumber()
                        , static_cast<::Thunder::Core::Messaging::IStore::Tracing&>(*metadata).ClassName().c_str()
                    );

                    present = present || (*message).Data() == traceMessage;
                } else {
                    TRACE_L1(_T("PopMessagesAndCall : Unknown message"));
                }

                // By defining a callback data could be further processed
            }
        );

        EXPECT_TRUE(present);

        client.RemoveInstance(0);

        ToggleDefaultConfig(false);
    }

    TEST_F(Core_Messaging_MessageUnit, PopMessageShouldReturnLastPushedMessageInOtherProcess)
    {
        constexpr uint32_t initHandshakeValue = 0, maxWaitTime = 4, maxWaitTimeMs = 4000, maxInitTime = 2000;
        constexpr uint8_t maxRetries = 15;

        const string traceMessage = _T("some trace");

        ::Thunder::Core::Messaging::Metadata metadata(::Thunder::Core::Messaging::Metadata::type::TRACING, _T("some_category"), EXPAND_AND_QUOTE(MODULE_NAME));

        IPTestAdministrator::Callback callback_child = [&](IPTestAdministrator& testAdmin) {
            ASSERT_EQ(testAdmin.Signal(initHandshakeValue, maxRetries), ::Thunder::Core::ERROR_NONE);

            ::Thunder::Messaging::MessageClient client(DispatcherIdentifier(), DispatcherBasePath() /*, socketPort not specified, domain socket used instead */);

            client.AddInstance(0);

            ::Thunder::Messaging::TraceFactoryType<::Thunder::Core::Messaging::IStore::Tracing, ::Thunder::Messaging::TextMessage> factory;
            client.AddFactory(::Thunder::Core::Messaging::Metadata::type::TRACING, &factory);

            client.Enable(metadata, true);

            client.WaitForUpdates(maxWaitTimeMs);

            client.PopMessagesAndCall(
                [&](const ::Thunder::Core::ProxyType<::Thunder::Core::Messaging::MessageInfo>& metadata, const ::Thunder::Core::ProxyType<::Thunder::Core::Messaging::IEvent>& message) {
                    if ((*metadata).Type() == ::Thunder::Core::Messaging::Metadata::type::TRACING) {
                        TRACE_L1(
                            _T("PopMessagesAndCall : Tracing message -> Filename : %s, Linenumber : %d, Classname : %s")
                            , static_cast<::Thunder::Core::Messaging::IStore::Tracing&>(*metadata).FileName().c_str()
                            , static_cast<::Thunder::Core::Messaging::IStore::Tracing&>(*metadata).LineNumber()
                            , static_cast<::Thunder::Core::Messaging::IStore::Tracing&>(*metadata).ClassName().c_str()
                        );

                        EXPECT_TRUE((*message).Data() == traceMessage);
                    }
                }
            );

            client.RemoveFactory(::Thunder::Core::Messaging::Metadata::TRACING);

            client.RemoveInstance(0);

            ASSERT_EQ(testAdmin.Signal(initHandshakeValue, maxRetries), ::Thunder::Core::ERROR_NONE);
        };

        IPTestAdministrator::Callback callback_parent = [&](IPTestAdministrator& testAdmin) {
            ToggleDefaultConfig(true);

            // a small delay so the child can be set up
            SleepMs(maxInitTime);

            ::Thunder::Messaging::TextMessage tm(traceMessage);

            ::Thunder::Core::Messaging::IStore::Tracing info(::Thunder::Core::Messaging::MessageInfo(metadata, ::Thunder::Core::Time::Now().Ticks()), _T("some_file"), 1337, EXPAND_AND_QUOTE(MODULE_NAME));

            ::Thunder::Messaging::MessageUnit::Instance().Push(info, &tm);

            ASSERT_EQ(testAdmin.Wait(initHandshakeValue), ::Thunder::Core::ERROR_NONE);

            ToggleDefaultConfig(false);
        };

        IPTestAdministrator testAdmin(callback_parent, callback_child, initHandshakeValue, maxWaitTime);

        // Code after this line is executed by both parent and child

//        ::Thunder::Core::Singleton::Dispose();
>>>>>>> be5e5142
    }
}

} // Core
} // Tests
} // Thunder<|MERGE_RESOLUTION|>--- conflicted
+++ resolved
@@ -27,11 +27,7 @@
 
 #include <messaging/messaging.h>
 
-<<<<<<< HEAD
-//#include "../IPTestAdministrator.h"
-=======
 #include "../IPTestAdministrator.h"
->>>>>>> be5e5142
 
 namespace Thunder {
 namespace Tests {
@@ -282,19 +278,11 @@
         ::Thunder::Messaging::MessageUnit::Instance().Open(Core_Messaging_MessageUnit::_basePath, configuration, Core_Messaging_MessageUnit::_background, ::Thunder::Messaging::MessageUnit::OFF);
 
         const ::Thunder::Core::Messaging::Metadata toBeUpdated(::Thunder::Core::Messaging::Metadata::type::TRACING, _T("ExampleCategory"), _T("ExampleModule"));
-<<<<<<< HEAD
 
         Control control(toBeUpdated);
         // Add to the internal list if it is not already
         ::Thunder::Core::Messaging::IControl::Announce(&control);
 
-=======
-
-        Control control(toBeUpdated);
-        // Add to the internal list if it is not already
-        ::Thunder::Core::Messaging::IControl::Announce(&control);
-
->>>>>>> be5e5142
         ::Thunder::Messaging::MessageClient client(DispatcherIdentifier(), DispatcherBasePath() /*, socketPort not specified, domain socket used instead */);
 
         // Creates a MessageUnit::Client internally with the id passed in
@@ -366,15 +354,9 @@
     TEST_F(Core_Messaging_MessageUnit, EnablingMessagesShouldAddToDefaultConfigListIfNotPresent)
     {
         ToggleDefaultConfig(true);
-<<<<<<< HEAD
 
         const ::Thunder::Core::Messaging::Metadata toBeAdded(::Thunder::Core::Messaging::Metadata::type::TRACING, _T("ExampleCategory"), _T("ExampleModule"));
 
-=======
-
-        const ::Thunder::Core::Messaging::Metadata toBeAdded(::Thunder::Core::Messaging::Metadata::type::TRACING, _T("ExampleCategory"), _T("ExampleModule"));
-
->>>>>>> be5e5142
         ::Thunder::Messaging::MessageClient client(DispatcherIdentifier(), DispatcherBasePath() /*, socketPort not specified, domain socket used instead */);
 
         client.AddInstance(0); //we are in framework
@@ -404,15 +386,9 @@
         EXPECT_FALSE(enabled);
 
         Control control(toBeAdded);
-<<<<<<< HEAD
 
         ::Thunder::Core::Messaging::IControl::Announce(&control);
 
-=======
-
-        ::Thunder::Core::Messaging::IControl::Announce(&control);
-
->>>>>>> be5e5142
         modules.clear();
         client.Modules(modules);
 
@@ -572,17 +548,10 @@
         client.AddInstance(0); //we are in framework
 
         // LOGGING is enabled and available by default
-<<<<<<< HEAD
 
         std::vector<std::string> modules;
         client.Modules(modules);
 
-=======
-
-        std::vector<std::string> modules;
-        client.Modules(modules);
-
->>>>>>> be5e5142
         bool enabled = false;
 
         for (auto it = modules.begin(), end = modules.end(); it != end; it++) {
@@ -839,15 +808,9 @@
 
         auto deserialized = tm.Deserialize(buffer, serialized);
         EXPECT_EQ(serialized, deserialized);
-<<<<<<< HEAD
 
         string result = tm.Data();
 
-=======
-
-        string result = tm.Data();
-
->>>>>>> be5e5142
         EXPECT_STREQ(result.c_str(), testTextMessage.substr(0, bufferSize - 1).c_str());
     }
 
@@ -868,7 +831,6 @@
 
         for (auto it = modules.begin(), end = modules.end(); it != end; it++) {
             ::Thunder::Messaging::MessageUnit::Iterator item;
-<<<<<<< HEAD
 
             client.Controls(item, *it);
 
@@ -878,17 +840,6 @@
 
                 EXPECT_GT(serialized, 0);
 
-=======
-
-            client.Controls(item, *it);
-
-            while (item.Next()) {
-                ::Thunder::Messaging::MessageUnit::Control control({item.Type(), item.Category(), item.Module()}, item.Enabled());
-                auto serialized = control.Serialize(buffer, sizeof(buffer));
-
-                EXPECT_GT(serialized, 0);
-
->>>>>>> be5e5142
                 auto deserialized = control.Deserialize(buffer, serialized);
 
                 EXPECT_EQ(serialized, deserialized);
@@ -937,7 +888,6 @@
             ::Thunder::Messaging::MessageUnit::Iterator item;
 
             client.Controls(item, *it);
-<<<<<<< HEAD
 
             while (item.Next()) {
                 ::Thunder::Messaging::MessageUnit::Control control({item.Type(), item.Category(), item.Module()}, item.Enabled());
@@ -947,17 +897,6 @@
 
                 EXPECT_GT(buffer.size(), serialized);
 
-=======
-
-            while (item.Next()) {
-                ::Thunder::Messaging::MessageUnit::Control control({item.Type(), item.Category(), item.Module()}, item.Enabled());
-                auto serialized = control.Serialize(&(buffer.data()[index]), buffer.size());
-
-                EXPECT_GT(serialized, 0);
-
-                EXPECT_GT(buffer.size(), serialized);
-
->>>>>>> be5e5142
                 auto deserialized = control.Deserialize(&buffer.data()[index], serialized);
 
                 index += serialized;
@@ -988,150 +927,6 @@
         ::Thunder::Core::Messaging::Metadata metadata(::Thunder::Core::Messaging::Metadata::type::TRACING, _T("some_category"), EXPAND_AND_QUOTE(MODULE_NAME));
 
         client.Enable(metadata, true);
-<<<<<<< HEAD
-
-        const string traceMessage = _T("some trace");
-        ::Thunder::Messaging::TextMessage tm(traceMessage);
-
-        ::Thunder::Core::Messaging::IStore::Tracing info(::Thunder::Core::Messaging::MessageInfo(metadata, ::Thunder::Core::Time::Now().Ticks()), _T("some_file"), 1337, EXPAND_AND_QUOTE(MODULE_NAME));
-
-        ::Thunder::Messaging::MessageUnit::Instance().Push(info, &tm);
-
-        // Risk of blocking or unknown suitable 'waittime'
-        //client.WaitForUpdates(::Thunder::Core::infinite);
-        // Instead 'flush' and continue
-        client.SkipWaiting();
-
-        bool present = false;
-
-        client.PopMessagesAndCall(
-            [&](const ::Thunder::Core::ProxyType<::Thunder::Core::Messaging::MessageInfo>& metadata, const ::Thunder::Core::ProxyType<::Thunder::Core::Messaging::IEvent>& message) {
-                //(*metadata).TimeStamp();
-                //(*metadata).Module();
-                //(*metadata).Category();
-
-                if ((*metadata).Type() == ::Thunder::Core::Messaging::Metadata::type::TRACING) {
-                    TRACE_L1(
-                        _T("PopMessagesAndCall : Tracing message -> Filename : %s, Linenumber : %d, Classname : %s")
-                        , static_cast<::Thunder::Core::Messaging::IStore::Tracing&>(*metadata).FileName().c_str()
-                        , static_cast<::Thunder::Core::Messaging::IStore::Tracing&>(*metadata).LineNumber()
-                        , static_cast<::Thunder::Core::Messaging::IStore::Tracing&>(*metadata).ClassName().c_str()
-                    );
-
-                    present = present || (*message).Data() == traceMessage;
-                } else {
-                    TRACE_L1(_T("PopMessagesAndCall : Unknown message"));
-                }
-
-                // By defining a callback data could be further processed
-            }
-        );
-
-        EXPECT_TRUE(present);
-
-        client.RemoveInstance(0);
-
-        ToggleDefaultConfig(false);
-    }
-
-TEST_F(Core_Messaging_MessageUnit, PopMessageShouldReturnLastPushedMessageInOtherProcess)
-{
-    const string traceMessage = _T("some trace");
-
-    ::Thunder::Core::Messaging::Metadata metadata(::Thunder::Core::Messaging::Metadata::type::TRACING, _T("some_category"), EXPAND_AND_QUOTE(MODULE_NAME));
-
-    // Make sure the parent does not miss out on the signal if the child completes prematurely
-    sigset_t sigset;
-
-    sigemptyset(&sigset);
-    sigaddset(&sigset, SIGCHLD);
-
-    // Do not continue if it is not guaranteed a child can be killed / ended
-    ASSERT_FALSE(sigprocmask(SIG_BLOCK, &sigset, nullptr) == -1);
-
-    pid_t pid = fork();
-
-    switch(pid) {
-    case  -1    :   // error
-                    {
-                        EXPECT_TRUE(pid != -1);
-                        break;
-                    }
-    case 0      :   // child
-                    {
-                        ASSERT_FALSE(sigprocmask(SIG_UNBLOCK, &sigset, nullptr) == -1);
-
-                        ::Thunder::Messaging::MessageClient client(DispatcherIdentifier(), DispatcherBasePath() /*, socketPort not specified, domain socket used instead */);
-
-                        client.AddInstance(0);
-
-                        ::Thunder::Messaging::TraceFactoryType<::Thunder::Core::Messaging::IStore::Tracing, ::Thunder::Messaging::TextMessage> factory;
-                        client.AddFactory(::Thunder::Core::Messaging::Metadata::type::TRACING, &factory);
-
-                        client.Enable(metadata, true);
-
-                        client.WaitForUpdates(::Thunder::Core::infinite);
-//                        client.SkipWaiting();
-
-                        client.PopMessagesAndCall(
-                            [&](const ::Thunder::Core::ProxyType<::Thunder::Core::Messaging::MessageInfo>& metadata, const ::Thunder::Core::ProxyType<::Thunder::Core::Messaging::IEvent>& message) {
-                                if ((*metadata).Type() == ::Thunder::Core::Messaging::Metadata::type::TRACING) {
-                                    TRACE_L1(
-                                        _T("PopMessagesAndCall : Tracing message -> Filename : %s, Linenumber : %d, Classname : %s")
-                                        , static_cast<::Thunder::Core::Messaging::IStore::Tracing&>(*metadata).FileName().c_str()
-                                        , static_cast<::Thunder::Core::Messaging::IStore::Tracing&>(*metadata).LineNumber()
-                                        , static_cast<::Thunder::Core::Messaging::IStore::Tracing&>(*metadata).ClassName().c_str()
-                                    );
-
-                                    EXPECT_TRUE((*message).Data() == traceMessage);
-                                }
-                            }
-                        );
-
-                        client.RemoveFactory(::Thunder::Core::Messaging::Metadata::TRACING);
-
-                        client.RemoveInstance(0);
-
-                        break;
-                    }
-        default :   // parent
-                    {
-                        ASSERT_FALSE(sigprocmask(SIG_UNBLOCK, &sigset, nullptr) == -1);
-
-                        ToggleDefaultConfig(true);
-
-                        ::Thunder::Messaging::TextMessage tm(traceMessage);
-
-                        ::Thunder::Core::Messaging::IStore::Tracing info(::Thunder::Core::Messaging::MessageInfo(metadata, ::Thunder::Core::Time::Now().Ticks()), _T("some_file"), 1337, EXPAND_AND_QUOTE(MODULE_NAME));
-
-                        ::Thunder::Messaging::MessageUnit::Instance().Push(info, &tm);
-
-                        struct timespec timeout;
-                        timeout.tv_sec = 60; // Arbitrary value
-                        timeout.tv_nsec = 0;
-
-                        do {
-                            if (sigtimedwait(&sigset, nullptr, &timeout) == -1) {
-                                int err = errno;
-                                if (err == EINTR) {
-                                    // Signal other than SIGCHLD
-                                    continue;
-                                } else if (err == EAGAIN) {
-                                    // Timeout and no SIGCHLD received
-                                    // Kill the child
-                                    EXPECT_FALSE(kill(pid, SIGKILL) == -1);
-                                } else {
-                                    // Error in executing sigtimedwait, 'abort'
-                                    EXPECT_FALSE(err == 0);
-                                }
-                            }
-
-                            break;
-                        } while(waitpid(-1, nullptr, WNOHANG) <= 0);
-
-                        ToggleDefaultConfig(false);
-                    }
-=======
 
         const string traceMessage = _T("some trace");
         ::Thunder::Messaging::TextMessage tm(traceMessage);
@@ -1241,10 +1036,8 @@
 
         // Code after this line is executed by both parent and child
 
-//        ::Thunder::Core::Singleton::Dispose();
->>>>>>> be5e5142
-    }
-}
+        ::Thunder::Core::Singleton::Dispose();
+    }
 
 } // Core
 } // Tests
