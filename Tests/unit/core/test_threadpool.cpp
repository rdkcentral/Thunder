--- conflicted
+++ resolved
@@ -18,17 +18,6 @@
  */
 
 #include <thread>
-<<<<<<< HEAD
-
-#include <gtest/gtest.h>
-
-#ifndef MODULE_NAME
-#include "../Module.h"
-#endif
-
-#include <core/core.h>
-=======
->>>>>>> 87835051
 
 #include <gtest/gtest.h>
 
