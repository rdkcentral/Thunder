--- conflicted
+++ resolved
@@ -19,8 +19,6 @@
 
 #include <thread>
 
-<<<<<<< HEAD
-=======
 #include <gtest/gtest.h>
 
 #ifndef MODULE_NAME
@@ -29,13 +27,9 @@
 
 #include <core/core.h>
 
->>>>>>> 06ec4865
 namespace Thunder {
 namespace Tests {
 namespace Core {
-
-    
-    
 
     static constexpr uint32_t MaxJobWaitTime = 1000; // In milliseconds
     static constexpr uint8_t MaxAdditionalWorker = 5;
@@ -217,7 +211,6 @@
         {
             if (_external.size() < MaxAdditionalWorker) {
                 _jobs.emplace(std::piecewise_construct, std::forward_as_tuple(job.operator->()), std::forward_as_tuple(new EventControl()));
-<<<<<<< HEAD
 
                 _external.push_back(new ExternalWorker<IMPLEMENTATION>(_parent, job, waitTime));
             }
@@ -264,54 +257,6 @@
                 return (0);
             }
 
-=======
-
-                _external.push_back(new ExternalWorker<IMPLEMENTATION>(_parent, job, waitTime));
-            }
-        }
-
-    private:
-        uint8_t _index;
-        JobMap _jobs;
-        IMPLEMENTATION& _parent;
-        std::vector<ExternalWorker<IMPLEMENTATION>*> _external;
-    };
-
-    class Scheduler : public ::Thunder::Core::ThreadPool::IScheduler {
-    private:
-        class Timer {
-        public:
-            Timer& operator=(const Timer& RHS) = delete;
-            Timer()
-                : _job()
-                , _pool(nullptr)
-            {
-            }
-            Timer(const Timer& copy)
-                : _job(copy._job)
-                , _pool(copy._pool)
-            {
-            }
-            Timer(::Thunder::Core::ThreadPool* pool, const ::Thunder::Core::ProxyType<::Thunder::Core::IDispatch>& job)
-                : _job(job)
-                , _pool(pool)
-            {
-            }
-            ~Timer()
-            {
-            }
-
-        public:
-            uint64_t Timed(const uint64_t /* scheduledTime */)
-            {
-                ASSERT(_pool != nullptr);
-                _pool->Submit(_job, ::Thunder::Core::infinite);
-                //_job.Release();
-                // No need to reschedule, just drop it..
-                return (0);
-            }
-
->>>>>>> 06ec4865
          private:
             ::Thunder::Core::ProxyType<::Thunder::Core::IDispatch> _job;
             ::Thunder::Core::ThreadPool* _pool;
@@ -351,17 +296,10 @@
         void Initialize() override {
         }
         void Deinitialize() override {
-<<<<<<< HEAD
         }
         void Dispatch(::Thunder::Core::IDispatch* job) override {
             job->Dispatch();
         }
-=======
-        }
-        void Dispatch(::Thunder::Core::IDispatch* job) override {
-            job->Dispatch();
-        }
->>>>>>> 06ec4865
     };
 
     class ThreadPoolTester : public EventControl, public JobControl<ThreadPoolTester>, public ::Thunder::Core::ThreadPool {
@@ -392,19 +330,11 @@
             return (ThreadPool::Pending() == _queueSize);
         }
         bool QueueIsEmpty()
-<<<<<<< HEAD
         {
              return (ThreadPool::Pending() == 0);
         }
         void Stop()
         {
-=======
-        {
-             return (ThreadPool::Pending() == 0);
-        }
-        void Stop()
-        {
->>>>>>> 06ec4865
             ThreadPool::Stop();
             JobControl<ThreadPoolTester>::Stop();
         }
@@ -643,7 +573,6 @@
         }
 
         minion.Shutdown();
-<<<<<<< HEAD
 
         for (auto& job: jobs) {
             EXPECT_EQ(static_cast<TestJob<MinionTester>&>(*job).GetStatus(), TestJob<MinionTester>::COMPLETED);
@@ -653,17 +582,6 @@
         minion.Info(info);
         EXPECT_EQ(info.Runs, 6u);
 
-=======
-
-        for (auto& job: jobs) {
-            EXPECT_EQ(static_cast<TestJob<MinionTester>&>(*job).GetStatus(), TestJob<MinionTester>::COMPLETED);
-        }
-
-        ::Thunder::Core::ThreadPool::Metadata info;
-        minion.Info(info);
-        EXPECT_EQ(info.Runs, 6u);
-
->>>>>>> 06ec4865
         for (auto& job: jobs) {
             job.Release();
         }
@@ -679,7 +597,6 @@
         for (uint8_t i = 0; i < queueSize + additionalJobs; ++i) {
             jobs.push_back(::Thunder::Core::ProxyType<::Thunder::Core::IDispatch>(::Thunder::Core::ProxyType<TestJob<MinionTester>>::Create(minion, TestJob<MinionTester>::INITIATED, 500)));
         }
-<<<<<<< HEAD
 
         for (auto& job: jobs) {
             EXPECT_EQ(static_cast<TestJob<ThreadPoolTester>&>(*job).GetStatus(), TestJob<ThreadPoolTester>::INITIATED);
@@ -705,33 +622,6 @@
             }
         }
 
-=======
-
-        for (auto& job: jobs) {
-            EXPECT_EQ(static_cast<TestJob<ThreadPoolTester>&>(*job).GetStatus(), TestJob<ThreadPoolTester>::INITIATED);
-            if (minion.QueueIsFull() == false) {
-                minion.SubmitUsingSelfWorker(job);
-            } else {
-                EXPECT_EQ(minion.QueueIsFull(), true);
-                minion.SubmitUsingExternalWorker(job, ::Thunder::Core::infinite);
-            }
-        }
-        EXPECT_EQ(minion.QueueIsFull(), true);
-        EXPECT_EQ(minion.QueueIsEmpty(), false);
-
-        minion.Revoke(jobs[3]);
-        minion.Revoke(jobs[4]);
-
-        minion.Run();
-        for (uint8_t i = 0; i < jobs.size(); ++i) {
-            if ((i == 3) || (i == 4)) {
-                EXPECT_EQ(minion.WaitForJobEvent(jobs[i], MaxJobWaitTime), ::Thunder::Core::ERROR_TIMEDOUT);
-            } else {
-                EXPECT_EQ(minion.WaitForJobEvent(jobs[i], MaxJobWaitTime), ::Thunder::Core::ERROR_NONE);
-            }
-        }
-
->>>>>>> 06ec4865
         for (uint8_t i = 0; i < jobs.size(); ++i) {
             if ((i == 3) || (i == 4)) {
                 EXPECT_EQ(static_cast<TestJob<MinionTester>&>(*jobs[i]).GetStatus(), TestJob<MinionTester>::CANCELED);
@@ -892,7 +782,6 @@
         for (uint8_t i = 0; i < queueSize + additionalJobs; ++i) {
             jobs.push_back(::Thunder::Core::ProxyType<::Thunder::Core::IDispatch>(::Thunder::Core::ProxyType<TestJob<ThreadPoolTester>>::Create(threadPool, TestJob<ThreadPoolTester>::INITIATED, 500)));
         }
-<<<<<<< HEAD
 
         for (auto& job: jobs) {
             EXPECT_EQ(static_cast<TestJob<ThreadPoolTester>&>(*job).GetStatus(), TestJob<ThreadPoolTester>::INITIATED);
@@ -947,62 +836,6 @@
 
         threadPool.Stop();
 
-=======
-
-        for (auto& job: jobs) {
-            EXPECT_EQ(static_cast<TestJob<ThreadPoolTester>&>(*job).GetStatus(), TestJob<ThreadPoolTester>::INITIATED);
-            if (threadPool.QueueIsFull() == false) {
-                threadPool.SubmitUsingSelfWorker(job);
-            } else {
-                EXPECT_EQ(threadPool.QueueIsFull(), true);
-                threadPool.SubmitUsingExternalWorker(job, ::Thunder::Core::infinite);
-            }
-        }
-        EXPECT_EQ(threadPool.QueueIsFull(), true);
-        EXPECT_EQ(threadPool.QueueIsEmpty(), false);
-        EXPECT_EQ(threadPool.Pending(), queueSize);
-
-        threadPool.Run();
-        threadPool.Revoke(jobs[3], 0);
-        threadPool.Revoke(jobs[4], 0);
-
-        EXPECT_EQ(threadPool.QueueIsFull(), false);
-        ::Thunder::Core::ProxyType<::Thunder::Core::IDispatch> newJob = ::Thunder::Core::ProxyType<::Thunder::Core::IDispatch>(::Thunder::Core::ProxyType<TestJob<ThreadPoolTester>>::Create(threadPool, TestJob<ThreadPoolTester>::INITIATED));
-        EXPECT_EQ(static_cast<TestJob<ThreadPoolTester>&>(*newJob).GetStatus(), TestJob<ThreadPoolTester>::INITIATED);
-        // Try to push additional job to queue from external worker
-        threadPool.SubmitUsingSelfWorker(newJob, MaxJobWaitTime);
-        jobs.push_back(newJob);
-
-        for (uint8_t i = 0; i < jobs.size(); ++i) {
-            if ((i == 3) || (i == 4)) {
-                EXPECT_EQ(threadPool.WaitForJobEvent(jobs[i], MaxJobWaitTime), ::Thunder::Core::ERROR_TIMEDOUT);
-            } else {
-                EXPECT_EQ(threadPool.WaitForJobEvent(jobs[i], MaxJobWaitTime * 2), ::Thunder::Core::ERROR_NONE);
-            }
-        }
-        for (uint8_t i = 0; i < jobs.size(); ++i) {
-            if ((i == 3) || (i == 4)) {
-                EXPECT_EQ(static_cast<TestJob<ThreadPoolTester>&>(*jobs[i]).GetStatus(), TestJob<ThreadPoolTester>::INITIATED);
-            } else {
-                EXPECT_EQ(static_cast<TestJob<ThreadPoolTester>&>(*jobs[i]).GetStatus(), TestJob<ThreadPoolTester>::COMPLETED);
-            }
-        }
-
-        uint8_t totalRuns = 0;
-
-        ::Thunder::Core::ThreadPool::Metadata info[threadCount];
-        std::vector<string> jobsStrings;
-
-        threadPool.Snapshot(threadCount, info, jobsStrings);
-
-        for (uint8_t i = 0; i < threadCount; ++i) {
-            totalRuns += info[i].Runs;
-        }
-        EXPECT_EQ(totalRuns, queueSize + additionalJobs - 1);
-
-        threadPool.Stop();
-
->>>>>>> 06ec4865
         for (auto& job: jobs) {
             job.Release();
         }
@@ -1216,7 +1049,6 @@
             job.Release();
         }
         jobs.clear();
-<<<<<<< HEAD
     }
 
     TEST(Core_ThreadPool, Check_ThreadPool_JobType_Submit_SinglePool_SingleJob)
@@ -1228,19 +1060,6 @@
         const uint8_t job = 0;
         CheckThreadPool_JobType_Submit_Using_Idle(1, 1, 0, 1, &job);
     }
-=======
-    }
-
-    TEST(Core_ThreadPool, Check_ThreadPool_JobType_Submit_SinglePool_SingleJob)
-    {
-        CheckThreadPool_JobType_Submit_Using_Idle(1, 1, 0, 0, nullptr);
-    }
-    TEST(Core_ThreadPool, Check_ThreadPool_JobType_Submit_SinglePool_SingleJob_CancelJobs)
-    {
-        const uint8_t job = 0;
-        CheckThreadPool_JobType_Submit_Using_Idle(1, 1, 0, 1, &job);
-    }
->>>>>>> 06ec4865
     TEST(Core_ThreadPool, Check_ThreadPool_JobType_Submit_SinglePool_MultipleJobs)
     {
         CheckThreadPool_JobType_Submit_Using_Idle(1, 5, 0, 0, nullptr);
@@ -1457,7 +1276,6 @@
             job.Release();
         }
         jobs.clear();
-<<<<<<< HEAD
     }
     TEST(Core_ThreadPool, Check_ThreadPool_JobType_Submit_Using_Reschedule_SinglePool_SingleJob)
     {
@@ -1481,31 +1299,6 @@
         const uint16_t scheduledTimes[] = {2000, 2000, 2000, 1000, 2000};
         CheckThreadPool_JobType_Submit_Using_Reschedule(1, 5, 0, sizeof(jobs), jobs, scheduledTimes);
     }
-=======
-    }
-    TEST(Core_ThreadPool, Check_ThreadPool_JobType_Submit_Using_Reschedule_SinglePool_SingleJob)
-    {
-        const uint16_t scheduledTimes[] = {1000, 1000};
-        CheckThreadPool_JobType_Submit_Using_Reschedule(1, 1, 1, 0, nullptr, scheduledTimes);
-    }
-    TEST(Core_ThreadPool, Check_ThreadPool_JobType_Submit_Using_Reschedule_SinglePool_SingleJob_CancelJobs)
-    {
-        const uint8_t job = 0;
-        const uint16_t scheduledTimes[] = {2000};
-        CheckThreadPool_JobType_Submit_Using_Reschedule(1, 1, 0, 1, &job, scheduledTimes);
-    }
-    TEST(Core_ThreadPool, Check_ThreadPool_JobType_Submit_Using_Reschedule_SinglePool_MultipleJobs)
-    {
-        const uint16_t scheduledTimes[] = {1000, 2000, 4000, 1000, 2000, 1000};
-        CheckThreadPool_JobType_Submit_Using_Reschedule(1, 5, 1, 0, nullptr, scheduledTimes);
-    }
-    TEST(Core_ThreadPool, Check_ThreadPool_JobType_Submit_Using_Reschedule_SinglePool_MultipleJobs_CancelJobs)
-    {
-        const uint8_t jobs[] = {0, 2};
-        const uint16_t scheduledTimes[] = {2000, 2000, 2000, 1000, 2000};
-        CheckThreadPool_JobType_Submit_Using_Reschedule(1, 5, 0, sizeof(jobs), jobs, scheduledTimes);
-    }
->>>>>>> 06ec4865
     TEST(Core_ThreadPool, Check_ThreadPool_JobType_Submit_Using_Reschedule_MultiplePool_MultipleJobs)
     {
         const uint16_t scheduledTimes[] = {3000, 2000, 1000, 1000, 3000, 1000};
