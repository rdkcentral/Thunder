/*
 * If not stated otherwise in this file or this component's LICENSE file the
 * following copyright and licenses apply:
 *
 * Copyright 2020 Metrological
 *
 * Licensed under the Apache License, Version 2.0 (the "License");
 * you may not use this file except in compliance with the License.
 * You may obtain a copy of the License at
 *
 * http://www.apache.org/licenses/LICENSE-2.0
 *
 * Unless required by applicable law or agreed to in writing, software
 * distributed under the License is distributed on an "AS IS" BASIS,
 * WITHOUT WARRANTIES OR CONDITIONS OF ANY KIND, either express or implied.
 * See the License for the specific language governing permissions and
 * limitations under the License.
 */

#include <gtest/gtest.h>

#ifndef MODULE_NAME
#include "../Module.h"
#endif

#include <core/core.h>

namespace Thunder {
namespace Tests {
namespace Core {

    template <typename T, bool NEGATIVE = false>
    T Tester(string& text)
    {
        T num(text.c_str(), text.size());
        EXPECT_EQ((NEGATIVE ? -90 : 90), num.Value());
        EXPECT_TRUE(NEGATIVE == num.Negative());
        return num;
    }
    
    TEST(Core_NumberType, generic)
    {
<<<<<<< HEAD
        ::Thunder::Core::NumberType<uint8_t> numbertype;
        string buffer = "/Service/testing/numbertype";
        ::Thunder::Core::NumberType<::Thunder::Core::TextFragment> typetextfragment(::Thunder::Core::TextFragment(string(buffer)));

=======
>>>>>>> 06ec4865
        string valdata = "90";
        ::Thunder::Core::NumberType<uint8_t> val1 = Tester<::Thunder::Core::NumberType<uint8_t>>(valdata);
        ::Thunder::Core::NumberType<int8_t> val2 = Tester<::Thunder::Core::NumberType<int8_t>>(valdata);
        EXPECT_EQ(::Thunder::Core::NumberType<uint8_t>::ToNetwork(val1),'Z');
        EXPECT_EQ(::Thunder::Core::NumberType<uint8_t>::FromNetwork(val1),'Z');
        EXPECT_EQ(::Thunder::Core::NumberType<int8_t>::ToNetwork(val2),'Z');
        EXPECT_EQ(::Thunder::Core::NumberType<int8_t>::FromNetwork(val2),'Z');

        ::Thunder::Core::NumberType<int16_t> val3 = Tester<::Thunder::Core::NumberType<int16_t>>(valdata);
        ::Thunder::Core::NumberType<uint16_t> val4 = Tester<::Thunder::Core::NumberType<uint16_t>>(valdata);
        EXPECT_EQ(::Thunder::Core::NumberType<int16_t>::ToNetwork(val3),23040);
        EXPECT_EQ(::Thunder::Core::NumberType<int16_t>::FromNetwork(val3),23040);
        EXPECT_EQ(::Thunder::Core::NumberType<uint16_t>::ToNetwork(val4),23040);
        EXPECT_EQ(::Thunder::Core::NumberType<uint16_t>::FromNetwork(val4),23040);

        ::Thunder::Core::NumberType<int32_t> val5 = Tester<::Thunder::Core::NumberType<int32_t>>(valdata);
        ::Thunder::Core::NumberType<uint32_t> val6 = (unsigned)Tester<::Thunder::Core::NumberType<int32_t>>(valdata);
        EXPECT_EQ(::Thunder::Core::NumberType<int32_t>::ToNetwork(val5),1509949440);
        EXPECT_EQ(::Thunder::Core::NumberType<int32_t>::FromNetwork(val5),1509949440);
        EXPECT_EQ(::Thunder::Core::NumberType<uint32_t>::ToNetwork(val6),1509949440u);
        EXPECT_EQ(::Thunder::Core::NumberType<uint32_t>::FromNetwork(val6),1509949440u);

        ::Thunder::Core::NumberType<int64_t> val7 = Tester<::Thunder::Core::NumberType<int64_t>>(valdata);
        ::Thunder::Core::NumberType<uint64_t> val8 = (unsigned)Tester<::Thunder::Core::NumberType<int64_t>>(valdata);
        EXPECT_EQ(::Thunder::Core::NumberType<int64_t>::ToNetwork(val7),90);
        EXPECT_EQ(::Thunder::Core::NumberType<int64_t>::FromNetwork(val7),90);
        EXPECT_EQ(::Thunder::Core::NumberType<uint64_t>::ToNetwork(val8),90u);
        EXPECT_EQ(::Thunder::Core::NumberType<uint64_t>::FromNetwork(val8),90u);

        val8.MaxSize();
        EXPECT_EQ(val8.Serialize(valdata),2);
        EXPECT_EQ(val8.Deserialize(valdata),2);
        
        string valdata1 = "90";
        ::Thunder::Core::NumberType<int8_t> num1 = Tester<::Thunder::Core::NumberType<int8_t>, false>(valdata);
        ::Thunder::Core::NumberType<int8_t> num2 = Tester<::Thunder::Core::NumberType<int8_t>, false>(valdata1);

        EXPECT_TRUE(num1==num2);
        EXPECT_FALSE(num1!=num2);
        EXPECT_TRUE(num1<=num2);
        EXPECT_TRUE(num1>=num2);
        EXPECT_FALSE(num1<num2);
        EXPECT_FALSE(num1>num2);
     
        EXPECT_STREQ((num1+num1).Text().c_str(),"-76");
        EXPECT_STREQ((num1-num2).Text().c_str(),"0");
        EXPECT_STREQ((num2*num1).Text().c_str(),"-92");
        EXPECT_STREQ((num2/num1).Text().c_str(),"1");
        num2/=num1;
        EXPECT_STREQ(num2.Text().c_str(),"1");
        num2-=num1;
        EXPECT_STREQ(num2.Text().c_str(),"-89");
        num1+=num1;
        EXPECT_STREQ(num1.Text().c_str(),"-76");
        num1*=num2;
        EXPECT_STREQ(num1.Text().c_str(),"108");
    }

    TEST(Core_NumberType, PositiveNumber)
    {
        string data = "90";
        ::Thunder::Core::NumberType<uint8_t> num1 = Tester<::Thunder::Core::NumberType<uint8_t>>(data);
        EXPECT_STREQ(num1.Text().c_str(), "90");
        ::Thunder::Core::NumberType<int8_t> num2 = Tester<::Thunder::Core::NumberType<int8_t>>(data);
        EXPECT_STREQ(num2.Text().c_str(), "90");
    }

    TEST(Core_NumberType, NegativeNumber)
    {
        string data = "-90";
        ::Thunder::Core::NumberType<int8_t> num = Tester<::Thunder::Core::NumberType<int8_t>, true>(data);
        EXPECT_STREQ(num.Text().c_str(), "-90");
    }

    TEST(Core_NumberType, NumberOutOfLimit)
    {
        string data = "256";
        ::Thunder::Core::NumberType<uint8_t> num1(data.c_str(), data.size());
        EXPECT_NE(256, num1.Value());

        data = "128";
        ::Thunder::Core::NumberType<int8_t> num2(data.c_str(), data.size());
        EXPECT_NE(128, num2.Value());

        data = "-129";
        ::Thunder::Core::NumberType<int8_t> num3(data.c_str(), data.size());
        EXPECT_NE(-129, num3.Value());
    }

    TEST(Core_NumberType, PositiveHexNumber)
    {
        string data = "5A";
        ::Thunder::Core::NumberType<uint8_t, false, BASE_HEXADECIMAL> num1 = Tester<::Thunder::Core::NumberType<uint8_t, false, BASE_HEXADECIMAL>>(data);
        EXPECT_STREQ(num1.Text().c_str(), "0x5A");
        ::Thunder::Core::NumberType<int8_t, true, BASE_HEXADECIMAL> num2 = Tester<::Thunder::Core::NumberType<int8_t, true, BASE_HEXADECIMAL>>(data);
        EXPECT_STREQ(num2.Text().c_str(), "0x5A");

        data = "0x5A";
        ::Thunder::Core::NumberType<uint8_t, false, BASE_HEXADECIMAL> num3 = Tester<::Thunder::Core::NumberType<uint8_t, false, BASE_HEXADECIMAL>>(data);
        EXPECT_STREQ(num3.Text().c_str(), "0x5A");
        ::Thunder::Core::NumberType<int8_t, true, BASE_HEXADECIMAL> num4 = Tester<::Thunder::Core::NumberType<int8_t, true, BASE_HEXADECIMAL>>(data);
        EXPECT_STREQ(num4.Text().c_str(), "0x5A");

        ::Thunder::Core::NumberType<uint8_t> num5 = Tester<::Thunder::Core::NumberType<uint8_t>>(data);
        EXPECT_STREQ(num5.Text().c_str(), "90");
        ::Thunder::Core::NumberType<int8_t> num6 = Tester<::Thunder::Core::NumberType<int8_t>>(data);
        EXPECT_STREQ(num6.Text().c_str(), "90");

        ::Thunder::Core::NumberType<int8_t, true, BASE_HEXADECIMAL> num7(num4);
        ::Thunder::Core::NumberType<int8_t, true, BASE_HEXADECIMAL> num8 = num4;
    }

    TEST(Core_NumberType, NegativeHexNumber)
    {
        string data = "-5A";
        ::Thunder::Core::NumberType<int8_t, true, BASE_HEXADECIMAL> num1 = Tester<::Thunder::Core::NumberType<int8_t, true, BASE_HEXADECIMAL>, true>(data);
        EXPECT_STREQ(num1.Text().c_str(), "-0x5A");

        data = "-0x5A";
        ::Thunder::Core::NumberType<int8_t, true, BASE_HEXADECIMAL> num2 = Tester<::Thunder::Core::NumberType<int8_t, true, BASE_HEXADECIMAL>, true>(data);
        EXPECT_STREQ(num2.Text().c_str(), "-0x5A");

        ::Thunder::Core::NumberType<int8_t> num3 = Tester<::Thunder::Core::NumberType<int8_t>, true>(data);
        EXPECT_STREQ(num3.Text().c_str(), "-90");
    }

    TEST(Core_NumberType, PositiveOctNumber)
    {
        string data = "132";
        ::Thunder::Core::NumberType<uint8_t, false, BASE_OCTAL> num1 = Tester<::Thunder::Core::NumberType<uint8_t, false, BASE_OCTAL>>(data);
        EXPECT_STREQ(num1.Text().c_str(), "0132");
        ::Thunder::Core::NumberType<int8_t, true, BASE_OCTAL> num2 = Tester<::Thunder::Core::NumberType<int8_t, true, BASE_OCTAL>>(data);
        EXPECT_STREQ(num2.Text().c_str(), "0132");

        data = "0132";
        ::Thunder::Core::NumberType<uint8_t, false, BASE_OCTAL> num3 = Tester<::Thunder::Core::NumberType<uint8_t, false, BASE_OCTAL>>(data);
        EXPECT_STREQ(num3.Text().c_str(), "0132");
        ::Thunder::Core::NumberType<int8_t, true, BASE_OCTAL> num4 = Tester<::Thunder::Core::NumberType<int8_t, true, BASE_OCTAL>>(data);
        EXPECT_STREQ(num4.Text().c_str(), "0132");

        ::Thunder::Core::NumberType<uint8_t> num5 = Tester<::Thunder::Core::NumberType<uint8_t>>(data);
        EXPECT_STREQ(num5.Text().c_str(), "90");
        ::Thunder::Core::NumberType<int8_t> num6 = Tester<::Thunder::Core::NumberType<int8_t>>(data);
        EXPECT_STREQ(num6.Text().c_str(), "90");
    }

    TEST(Core_NumberType, NegativeOctNumber)
    {
        string data = "-132";
        ::Thunder::Core::NumberType<int8_t, true, BASE_OCTAL> num1 = Tester<::Thunder::Core::NumberType<int8_t, true, BASE_OCTAL>, true>(data);
        EXPECT_STREQ(num1.Text().c_str(), "-0132");

        data = "-0132";
        ::Thunder::Core::NumberType<int8_t, true, BASE_OCTAL> num2 = Tester<::Thunder::Core::NumberType<int8_t, true, BASE_OCTAL>, true>(data);
        EXPECT_STREQ(num2.Text().c_str(), "-0132");

        ::Thunder::Core::NumberType<int8_t> num3 = Tester<::Thunder::Core::NumberType<int8_t>, true>(data);
        EXPECT_STREQ(num3.Text().c_str(), "-90");
    }

    TEST(Core_NumberType, ConversionFunctions)
    {
        EXPECT_EQ(::Thunder::Core::FromDigits('a'), 0);
        EXPECT_EQ(::Thunder::Core::FromDigits('1'), 1);

        EXPECT_EQ(::Thunder::Core::FromHexDigits('1'), 1);
        EXPECT_EQ(::Thunder::Core::FromHexDigits('a'), 10);
        EXPECT_EQ(::Thunder::Core::FromHexDigits('A'), 10);
        EXPECT_EQ(::Thunder::Core::FromHexDigits('z'), 0);

        EXPECT_EQ(::Thunder::Core::FromBase64('1'), 53);
        EXPECT_EQ(::Thunder::Core::FromBase64('a'), 26);
        EXPECT_EQ(::Thunder::Core::FromBase64('A'), 0);
        EXPECT_EQ(::Thunder::Core::FromBase64('+'), 62);
        EXPECT_EQ(::Thunder::Core::FromBase64('/'), 63);
        EXPECT_EQ(::Thunder::Core::FromBase64('-'), 0);

        EXPECT_EQ(::Thunder::Core::FromDirect('a'), 97);
        EXPECT_EQ(::Thunder::Core::ToDigits(9), '9');

        EXPECT_EQ(::Thunder::Core::ToHexDigits(1), '1');
        EXPECT_EQ(::Thunder::Core::ToHexDigits(10), 'A');
        EXPECT_EQ(::Thunder::Core::ToHexDigits(30), '0');

        EXPECT_EQ(::Thunder::Core::ToBase64(26), 'a');
        EXPECT_EQ(::Thunder::Core::ToDirect(97), 'a');
    }

    TEST(Core_NumberType, Fractional_test)
    {
        ::Thunder::Core::Fractional fractional;
        ::Thunder::Core::Fractional fractional1(3,2);
        ::Thunder::Core::Fractional fractional2(fractional1);
        ::Thunder::Core::Fractional fractional3;
        fractional3 = fractional1;
        EXPECT_EQ(fractional1.Integer(),3);
        EXPECT_EQ(fractional1.Remainder(),2u);

        ::Thunder::Core::NumberType<::Thunder::Core::Fractional, true> num1;
        fractional3 = num1.Max();

        EXPECT_EQ(fractional3.Integer(),2147483647);
        EXPECT_EQ(fractional3.Remainder(),4294967295);
        fractional3 = num1.Min();
        EXPECT_EQ(fractional3.Integer(),-2147483648);
        EXPECT_EQ(fractional3.Remainder(),4294967295);
    }

} // Core
} // Tests
} // Thunder<|MERGE_RESOLUTION|>--- conflicted
+++ resolved
@@ -40,13 +40,6 @@
     
     TEST(Core_NumberType, generic)
     {
-<<<<<<< HEAD
-        ::Thunder::Core::NumberType<uint8_t> numbertype;
-        string buffer = "/Service/testing/numbertype";
-        ::Thunder::Core::NumberType<::Thunder::Core::TextFragment> typetextfragment(::Thunder::Core::TextFragment(string(buffer)));
-
-=======
->>>>>>> 06ec4865
         string valdata = "90";
         ::Thunder::Core::NumberType<uint8_t> val1 = Tester<::Thunder::Core::NumberType<uint8_t>>(valdata);
         ::Thunder::Core::NumberType<int8_t> val2 = Tester<::Thunder::Core::NumberType<int8_t>>(valdata);
