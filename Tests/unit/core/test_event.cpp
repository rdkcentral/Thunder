--- conflicted
+++ resolved
@@ -46,7 +46,6 @@
             , _parentTid(parentTid)
         {
         }
-<<<<<<< HEAD
 
         virtual ~ThreadClass()
         {
@@ -120,81 +119,6 @@
         object.Stop();     
     }
 
-=======
-
-        virtual ~ThreadClass()
-        {
-        }
-
-        virtual uint32_t Worker() override
-        {
-            while (IsRunning() && (!_threadDone)) {
-                EXPECT_TRUE(_parentTid != std::this_thread::get_id());
-                ::SleepMs(50);
-                if (_lock) {
-                    _threadDone = true;
-                    _lock = false;
-                    _event.Unlock();
-                }else if (_setEvent) {
-                    _threadDone = true;
-                    _setEvent = false;
-                    _event.SetEvent();
-                }
-            }
-            return (::Thunder::Core::infinite);
-        }
-    private:
-        volatile bool&  _threadDone;
-        volatile bool&  _lock;
-        volatile bool&  _setEvent;
-        ::Thunder::Core::Event& _event;
-        std::thread::id _parentTid;
-    };
-
-    TEST(test_event, simple_event)
-    {
-        ::Thunder::Core::Event event(false,true);
-        uint64_t timeOut(::Thunder::Core::Time::Now().Add(3).Ticks());
-        uint64_t now(::Thunder::Core::Time::Now().Ticks());
-
-        if (now < timeOut) {
-            event.Lock(static_cast<uint32_t>((timeOut - now) / ::Thunder::Core::Time::TicksPerMillisecond));
-            EXPECT_FALSE(event.IsSet());
-        }
-    }
-
-    TEST(test_event, unlock_event)
-    {    
-        ::Thunder::Core::Event event(false,true);
-        std::thread::id parentTid;
-        bool threadDone = false;
-        volatile bool lock = true;
-        volatile bool setEvent = false;
-
-        ThreadClass object(event, parentTid, threadDone, lock, setEvent);
-        object.Run();
-        event.Lock();
-        EXPECT_FALSE(lock);
-        object.Stop();
-    }
-
-    TEST(DISABLED_test_event, set_event)
-    {
-        ::Thunder::Core::Event event(false,true);
-        std::thread::id parentTid;
-        bool threadDone = false;
-        volatile bool lock = false;
-        volatile bool setEvent = true;
-
-        event.ResetEvent();
-        ThreadClass object(event, parentTid, threadDone, lock, setEvent);
-        object.Run();
-        event.Lock();
-        EXPECT_FALSE(setEvent);
-        object.Stop();     
-    }
-
->>>>>>> 06ec4865
 } // Core
 } // Tests
 } // Thunder