--- conflicted
+++ resolved
@@ -17,10 +17,6 @@
  * limitations under the License.
  */
 
-<<<<<<< HEAD
-#include "../IPTestAdministrator.h"
-=======
->>>>>>> 06ec4865
 #include <functional>
 #include <sstream>
 
