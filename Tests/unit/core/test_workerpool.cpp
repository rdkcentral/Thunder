--- conflicted
+++ resolved
@@ -1203,136 +1203,11 @@
         CheckJobType_Reschedule(2000, 3000);
         CheckJobType_Reschedule(2000, 0);
     }
-<<<<<<< HEAD
     TEST(Core_WorkerPool, Check_JobType_Reschedule_Revoke)
     {
         WorkerPoolTester workerPool(4, 0, 1);
         ::Thunder::Core::WorkerPool::Assign(&workerPool);
         workerPool.RunThreadPool();
-=======
-    jobs.clear();
-    Core::WorkerPool::Assign(nullptr);
-}
-TEST(Core_WorkerPool, Check_ScheduleJobs_SinglePool_SingleJob)
-{
-    const uint16_t scheduledTimes[] = {2000}; //In milliseconds
-    CheckWorkerPool_ScheduleJobs(1, 1, 0, 0, nullptr, scheduledTimes);
-}
-TEST(Core_WorkerPool, DISABLED_Check_ScheduleJobs_SinglePool_SingleJob_ZeroTime)
-{
-    const uint16_t scheduledTimes[] = {0};
-    CheckWorkerPool_ScheduleJobs(1, 1, 0, 0, nullptr, scheduledTimes);
-}
-TEST(Core_WorkerPool, Check_ScheduleJobs_SinglePool_AdditionalJob)
-{
-    const uint16_t scheduledTimes[] = {3000, 2000};
-    CheckWorkerPool_ScheduleJobs(2, 1, 1, 0, nullptr, scheduledTimes);
-}
-TEST(Core_WorkerPool, Check_ScheduleJobs_SinglePool_SingleJob_CancelJob)
-{
-    const uint16_t scheduledTimes[] = {2000};
-    const uint8_t job = 0;
-    CheckWorkerPool_ScheduleJobs(1, 1, 0, 1, &job, scheduledTimes);
-}
-TEST(Core_WorkerPool, Check_ScheduleJobs_SinglePool_AdditionalJob_CancelJob)
-{
-    const uint16_t scheduledTimes[] = {2000, 2000};
-    const uint8_t job = 0;
-    CheckWorkerPool_ScheduleJobs(1, 1, 1, 1, &job, scheduledTimes);
-}
-TEST(Core_WorkerPool, Check_ScheduleJobs_SinglePool_MultipleJobs)
-{
-    uint8_t maxJobs = 5;
-    const uint16_t scheduledTimes[] = {2000, 3000, 1000, 2000, 3000};
-    CheckWorkerPool_ScheduleJobs(1, maxJobs, 0, 0, nullptr, scheduledTimes);
-}
-TEST(Core_WorkerPool, DISABLED_Check_ScheduleJobs_SinglePool_MultipleJobs_ZeroTime)
-{
-    uint8_t maxJobs = 5;
-    const uint16_t scheduledTimes[5] = {0};
-    CheckWorkerPool_ScheduleJobs(1, maxJobs, 0, 0, nullptr, scheduledTimes);
-}
-TEST(Core_WorkerPool, Check_ScheduleJobs_SinglePool_MultipleJobs_CancelJob)
-{
-    uint8_t maxJobs = 5;
-    const uint8_t jobs[] = {1, 2};
-    const uint16_t scheduledTimes[] = {2000, 3000, 1000, 2000, 3000};
-    CheckWorkerPool_ScheduleJobs(1, maxJobs, 0, sizeof(jobs), jobs, scheduledTimes);
-}
-TEST(Core_WorkerPool, Check_ScheduleJobs_MultiplePool_MultipleJobs)
-{
-    uint8_t maxJobs = 5;
-    const uint16_t scheduledTimes[] = {2000, 3000, 1000, 2000, 3000};
-    CheckWorkerPool_ScheduleJobs(5, maxJobs, 0, 0, nullptr, scheduledTimes);
-    CheckWorkerPool_ScheduleJobs(2, maxJobs, 0, 0, nullptr, scheduledTimes);
-    CheckWorkerPool_ScheduleJobs(2, 2, 0, 0, nullptr, scheduledTimes);
-}
-TEST(Core_WorkerPool, Check_ScheduleJobs_MultiplePool_MultipleJobs_ZeroTime)
-{
-    uint8_t maxJobs = 5;
-    const uint16_t scheduledTimes[5] = {0};
-    CheckWorkerPool_ScheduleJobs(5, maxJobs, 0, 0, nullptr, scheduledTimes);
-    CheckWorkerPool_ScheduleJobs(2, maxJobs, 0, 0, nullptr, scheduledTimes);
-    CheckWorkerPool_ScheduleJobs(2, 2, 0, 0, nullptr, scheduledTimes);
-}
-TEST(Core_WorkerPool, Check_ScheduleJobs_MultiplePool_MultipleJobs_CancelJob)
-{
-    uint8_t maxJobs = 5;
-    const uint16_t scheduledTimes[] = {2000, 3000, 1000, 2000, 3000, 2000, 1000, 1000, 3000};
-    const uint8_t jobs[] = {0, 4};
-    CheckWorkerPool_ScheduleJobs(5, maxJobs, 0, 0, nullptr, scheduledTimes);
-    CheckWorkerPool_ScheduleJobs(2, maxJobs, 0, 0, nullptr, scheduledTimes);
-    CheckWorkerPool_ScheduleJobs(5, 5, 0, sizeof(jobs), jobs, scheduledTimes);
-}
-TEST(Core_WorkerPool, Check_ScheduleJobs_MultiplePool_MultipleJobs_AdditionalJobs)
-{
-    uint8_t maxJobs = 5;
-    const uint16_t scheduledTimes[] = {2000, 3000, 1000, 2000, 3000, 1000};
-    CheckWorkerPool_ScheduleJobs(5, maxJobs, 0, 0, nullptr, scheduledTimes);
-    CheckWorkerPool_ScheduleJobs(2, maxJobs, 0, 0, nullptr, scheduledTimes);
-    CheckWorkerPool_ScheduleJobs(2, 2, 1, 0, nullptr, scheduledTimes);
-}
-TEST(Core_WorkerPool, Check_ScheduleJobs_MultiplePool_MultipleJobs_AdditionalJobs_CancelJob)
-{
-    uint8_t maxJobs = 5;
-    const uint16_t scheduledTimes[] = {2000, 3000, 1000, 2000, 3000, 1000, 1000, 2000, 3000};
-    const uint8_t jobs[] = {3, 5};
-    CheckWorkerPool_ScheduleJobs(5, maxJobs, 0, 0, nullptr, scheduledTimes);
-    CheckWorkerPool_ScheduleJobs(2, maxJobs, 0, 0, nullptr, scheduledTimes);
-    CheckWorkerPool_ScheduleJobs(5, 5, 4, sizeof(jobs), jobs, scheduledTimes);
-}
-void CheckWorkerPool_RescheduleJobs(const uint8_t threadCount, const uint8_t queueSize, const uint8_t additionalJobs, const uint8_t cancelJobsCount, const uint8_t* cancelJobsId, const uint16_t scheduledTimes[], const uint16_t rescheduledTimes[])
-{
-    WorkerPoolTester workerPool(threadCount, 0, queueSize);
-    Core::WorkerPool::Assign(&workerPool);
-    workerPool.RunThreadPool();
-
-    std::vector<Core::ProxyType<Core::IDispatch>> jobs;
-    // Create Jobs with more than Queue size. i.e, queueSize + additionalJobs
-    for (uint8_t i = 0; i < queueSize + additionalJobs; ++i) {
-        jobs.push_back(Core::ProxyType<Core::IDispatch>(Core::ProxyType<TestJob<WorkerPoolTester>>::Create(workerPool, TestJob<WorkerPoolTester>::INITIATED, 500, false, true)));
-    }
-
-    for (uint8_t i = 0; i < queueSize; ++i) {
-        EXPECT_EQ(static_cast<TestJob<WorkerPoolTester>&>(*jobs[i]).GetStatus(), TestJob<WorkerPoolTester>::INITIATED);
-        workerPool.ScheduleJobs(jobs[i], scheduledTimes[i]);
-    }
-    for (uint8_t i = queueSize; i < jobs.size(); ++i) {
-        EXPECT_EQ(static_cast<TestJob<WorkerPoolTester>&>(*jobs[i]).GetStatus(), TestJob<WorkerPoolTester>::INITIATED);
-        workerPool.ScheduleJobs(jobs[i], scheduledTimes[i]);
-    }
-
-    for (uint8_t i = 0; i < jobs.size(); ++i) {
-        workerPool.RescheduleJobs(jobs[i], rescheduledTimes[i]);
-    }
-    for (uint8_t index = 0; index < cancelJobsCount; index++) {
-        workerPool.Revoke(jobs[cancelJobsId[index]], 0);
-    }
-
-    for (uint8_t index = 0; index < jobs.size(); index++) {
-        bool isCanceledJob = false;
-        for (uint8_t cancelIndex = 0; cancelIndex < cancelJobsCount; cancelIndex++)
->>>>>>> 0392ba8b
         {
             WorkerJobTester jobTester(0);
             jobTester.Schedule(::Thunder::Core::Time::Now().Add(2000));
