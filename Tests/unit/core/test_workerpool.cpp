--- conflicted
+++ resolved
@@ -802,529 +802,6 @@
             }
         }
 
-<<<<<<< HEAD
-namespace Thunder {
-namespace Tests {
-namespace Core {
-
-    static constexpr uint32_t MaxJobWaitTime = 1000; // In milliseconds
-    static constexpr uint8_t MaxAdditionalWorker = 5;
-
-    class EventControl {
-    public:
-        EventControl(const EventControl&) = delete;
-        EventControl& operator=(const EventControl&) = delete;
-        EventControl()
-            : _event(false, true)
-        {
-        }
-        ~EventControl() = default;
-
-    public:
-        void Notify()
-        {
-            _event.SetEvent();
-        }
-        uint32_t WaitForEvent(uint32_t waitTime)
-        {
-            return _event.Lock(waitTime);
-        }
-        void Reset()
-        {
-            _event.ResetEvent();
-        }
-
-    private:
-    ::Thunder::Core::Event _event;
-    };
-
-    template<typename IMPLEMENTATION>
-    class TestJob : public ::Thunder::Core::IDispatch, public EventControl {
-    public:
-        enum Status {
-             INITIATED,
-             CANCELED,
-             COMPLETED,
-        };
-
-        TestJob() = delete;
-        TestJob(const TestJob& copy) = delete;
-        TestJob& operator=(const TestJob& RHS) = delete;
-        ~TestJob() override = default;
-        TestJob(IMPLEMENTATION& parent, const Status status, const uint32_t waitTime = 0, const bool checkParentState = false, const bool notifyInvokedTime = false, const bool validateId = false)
-            : _parent(parent)
-            , _status(status)
-            , _waitTime(waitTime)
-            , _checkParentState(checkParentState)
-            , _notifyInvokedTime(notifyInvokedTime)
-            , _validateId(validateId)
-        {
-        }
-
-    public:
-        Status GetStatus()
-        {
-            return _status;
-        }
-        void Dispatch() override
-        {
-            ::Thunder::Core::Time invokedTime = ::Thunder::Core::Time::Now();
-            _status = COMPLETED;
-            usleep(_waitTime);
-            Notify();
-            if (_checkParentState) {
-                _parent.WaitForReady(this, _waitTime * 10);
-            }
-            if (_notifyInvokedTime) {
-                _parent.InvokedTime(this, invokedTime);
-            }
-            if (_validateId) {
-                _parent.ValidateId();
-            }
-        }
-
-    private:
-        IMPLEMENTATION& _parent;
-        Status _status;
-        uint32_t _waitTime;
-        bool _checkParentState;
-        bool _notifyInvokedTime;
-        bool _validateId;
-    };
-
-    struct JobData {
-        EventControl* Event;
-        ::Thunder::Core::Time CurrentTime;
-        uint16_t ScheduledTime;
-    };
-
-    template<typename IMPLEMENTATION>
-    class JobControl {
-    private:
-        typedef std::map<::Thunder::Core::IDispatch*, JobData> JobMap;
-    private:
-        template<typename PARENTIMPL = IMPLEMENTATION>
-        class ExternalWorker : public ::Thunder::Core::Thread {
-        public:
-            ExternalWorker() = delete;
-            ExternalWorker& operator=(const ExternalWorker&) = delete;
-            ExternalWorker(const ExternalWorker& copy)
-                : _job(copy._job)
-                , _parent(copy._parent)
-            {
-            }
-
-            ExternalWorker(PARENTIMPL &parent)
-                : _job(nullptr)
-                , _parent(parent)
-            {
-            }
-            ~ExternalWorker()
-            {
-                Stop();
-            }
-
-        public:
-            void Stop()
-            {
-                ::Thunder::Core::Thread::Stop();
-                ::Thunder::Core::Thread::Wait(::Thunder::Core::Thread::STOPPED|::Thunder::Core::Thread::BLOCKED, ::Thunder::Core::infinite);
-            }
-            virtual uint32_t Worker() override
-            {
-                if (IsRunning()) {
-                    _parent.SubmitJob(*_job);
-                }
-                ::Thunder::Core::Thread::Block();
-                return (::Thunder::Core::infinite);
-            }
-
-            void Submit(::Thunder::Core::ProxyType<::Thunder::Core::IDispatch>& job)
-            {
-                _job = &job;
-                ::Thunder::Core::Thread::Run();
-            }
-        private:
-            ::Thunder::Core::ProxyType<::Thunder::Core::IDispatch>* _job;
-            IMPLEMENTATION& _parent;
-        };
-
-    public:
-        JobControl() = delete;
-        JobControl(const JobControl&) = delete;
-        JobControl& operator=(const JobControl&) = delete;
-        JobControl(IMPLEMENTATION &parent, uint8_t threadsCount)
-            : _index(0)
-            , _threadsCount(threadsCount)
-            , _parent(parent)
-            , _external()
-        {
-            for (uint8_t index = 0; index < MaxAdditionalWorker; ++index) {
-                _external.push_back(new ExternalWorker<IMPLEMENTATION>(parent));
-            }
-        }
-        ~JobControl()
-        {
-            for (auto& job: _jobs) {
-                delete job.second.Event;
-            }
-            _jobs.clear();
-            for (auto& external: _external) {
-                delete external;
-            }
-            _external.clear();
-
-            ::Thunder::Core::Singleton::Dispose();
-        }
-
-    public:
-        static void CheckScheduledTime(::Thunder::Core::Time current, ::Thunder::Core::Time invokedTime,  uint16_t scheduledTime)
-        {
-            uint8_t currentSecond = current.Seconds();
-            uint8_t scheduledSecond = scheduledTime; // From milliseconds to seconds, integer division!
-            uint8_t invokedSecond = invokedTime.Seconds();
-
-            uint32_t expectedAddedTime = 0;
-            if (currentSecond + scheduledSecond >= 60) {
-                expectedAddedTime = (currentSecond + scheduledSecond) - 60;
-            } else {
-                expectedAddedTime = (currentSecond + scheduledSecond);
-            }
-
-            EXPECT_LE(invokedSecond, expectedAddedTime);
-        }
-        uint32_t WaitForReady(::Thunder::Core::IDispatch* job, const uint32_t waitTime = 0)
-        {
-            uint32_t result = ::Thunder::Core::ERROR_NONE;
-            JobMap::iterator index = _jobs.find(job);
-            if (index != _jobs.end()) {
-                result = index->second.Event->WaitForEvent(waitTime);
-            }
-            return result;
-        }
-        void NotifyReady(const ::Thunder::Core::ProxyType<::Thunder::Core::IDispatch>& job)
-        {
-            JobMap::iterator index = _jobs.find(job.operator->());
-            if (index != _jobs.end()) {
-                index->second.Event->Notify();
-            }
-        }
-        void SubmitUsingSelfWorker(::Thunder::Core::ProxyType<::Thunder::Core::IDispatch>& job)
-        {
-            InsertJobData(job, 0);
-            _parent.Submit(job);
-        }
-        void SubmitUsingExternalWorker(::Thunder::Core::ProxyType<::Thunder::Core::IDispatch>& job)
-        {
-            if (_index < MaxAdditionalWorker) {
-                InsertJobData(job, 0);
-                _external[_index++]->Submit(job);
-            }
-        }
-        void ScheduleJobs(::Thunder::Core::ProxyType<::Thunder::Core::IDispatch>& job, const uint16_t scheduledTime)
-        {
-            InsertJobData(job, scheduledTime);
-            _parent.Schedule(::Thunder::Core::Time::Now().Add(scheduledTime), job);
-        }
-        void RescheduleJobs(::Thunder::Core::ProxyType<::Thunder::Core::IDispatch>& job, const uint16_t scheduledTime)
-        {
-            InsertJobData(job, scheduledTime);
-            _parent.Reschedule(::Thunder::Core::Time::Now().Add(scheduledTime), job);
-        }
-        void ValidateId()
-        {
-            const uint8_t MaxSize = 15;
-            bool isPoolId = false;
-            char id[MaxSize];
-            sprintf(id, "%x", static_cast<uint32_t>(pthread_self()));
-            for (uint8_t index = 0; index < _threadsCount + 2; index++) {
-            char workerId[MaxSize];
-            sprintf(workerId, "%x", static_cast<uint32_t>(::Thunder::Core::IWorkerPool::Instance().Id(index)));
-
-                if (strcpy(workerId, id)) {
-                    isPoolId = true;
-                    break;
-                }
-            }
-            EXPECT_EQ(isPoolId, true);
-        }
-        void InvokedTime(::Thunder::Core::IDispatch* job, const ::Thunder::Core::Time& invokedTime)
-        {
-            JobMap::iterator index = _jobs.find(job);
-            if (index != _jobs.end()) {
-                CheckScheduledTime(index->second.CurrentTime, invokedTime, index->second.ScheduledTime);
-            }
-        }
-        void RemoveJobData(::Thunder::Core::ProxyType<::Thunder::Core::IDispatch>& job)
-        {
-            JobMap::iterator index = _jobs.find(job.operator->());
-            if (index != _jobs.end()) {
-                delete index->second.Event;
-                _jobs.erase(index);
-            }
-        }
-
-    private:
-        void InsertJobData(::Thunder::Core::ProxyType<::Thunder::Core::IDispatch>& job, uint16_t scheduledTime)
-        {
-            JobData jobData;
-            jobData.Event = new EventControl();
-            jobData.ScheduledTime = scheduledTime;
-            jobData.CurrentTime = ::Thunder::Core::Time::Now();
-            JobMap::iterator index = _jobs.find(job.operator->());
-            if (index == _jobs.end()) {
-                _jobs.emplace(std::piecewise_construct, std::forward_as_tuple(job.operator->()), std::forward_as_tuple(jobData));
-            } else {
-                index->second.CurrentTime = ::Thunder::Core::Time::Now();
-                index->second.ScheduledTime = scheduledTime;
-            }
-        }
-
-    private:
-        uint8_t _index;
-        uint8_t _threadsCount;
-        JobMap _jobs;
-        IMPLEMENTATION& _parent;
-        std::vector<ExternalWorker<IMPLEMENTATION>*> _external;
-    };
-
-    class WorkerPoolTester : public ::Thunder::Core::WorkerPool, public JobControl<WorkerPoolTester>, public ::Thunder::Core::Thread {
-    public:
-        WorkerPoolTester() = delete;
-        WorkerPoolTester(const WorkerPoolTester&) = delete;
-        WorkerPoolTester& operator=(const WorkerPoolTester&) = delete;
-
-        WorkerPoolTester(const uint8_t threads, const uint32_t stackSize, const uint32_t queueSize)
-            : WorkerPool(threads, stackSize, queueSize, &_dispatcher)
-            , JobControl(*this, threads)
-        {
-        }
-
-        ~WorkerPoolTester()
-        {
-            // Diable the queue so the minions can stop, even if they are processing and waiting for work..
-            Stop();
-            ::Thunder::Core::Singleton::Dispose();
-        }
-
-    public:
-        void Stop()
-        {
-            ::Thunder::Core::WorkerPool::Stop();
-            ::Thunder::Core::Thread::Wait(::Thunder::Core::Thread::STOPPED|::Thunder::Core::Thread::BLOCKED, ::Thunder::Core::infinite);
-        }
-
-        uint32_t WaitForJobEvent(const ::Thunder::Core::ProxyType<::Thunder::Core::IDispatch>& job, const uint32_t waitTime = 0)
-        {
-            return static_cast<TestJob<WorkerPoolTester>&>(*job).WaitForEvent(waitTime);
-        }
-        void SubmitJob(const ::Thunder::Core::ProxyType<::Thunder::Core::IDispatch>& job)
-        {
-            Submit(job);
-        }
-        virtual uint32_t Worker() override
-        {
-            if (IsRunning()) {
-                Join();
-            }
-            ::Thunder::Core::Thread::Block();
-            return (::Thunder::Core::infinite);
-        }
-        void RunExternal()
-        {
-            ::Thunder::Core::Thread::Run();
-        }
-        void RunThreadPool()
-        {
-            static_cast<WorkerPool*>(this)->Run();
-        }
-
-    private:
-        class Dispatcher : public ::Thunder::Core::ThreadPool::IDispatcher {
-        public:
-          Dispatcher(const Dispatcher&) = delete;
-          Dispatcher& operator=(const Dispatcher&) = delete;
-
-          Dispatcher() = default;
-          ~Dispatcher() override = default;
-
-        private:
-          void Initialize() override { }
-          void Deinitialize() override { }
-          void Dispatch(::Thunder::Core::IDispatch* job) override
-            { job->Dispatch(); }
-        };
-
-        Dispatcher _dispatcher;
-    };
-    TEST(Core_WorkerPool, CheckWorkerStaticMethods)
-    {
-        uint8_t queueSize = 5;
-        uint8_t threadCount = 1;
-        WorkerPoolTester workerPool(threadCount, 0, queueSize);
-
-        EXPECT_EQ(::Thunder::Core::WorkerPool::IsAvailable(), false);
-
-        ::Thunder::Core::WorkerPool::Assign(&workerPool);
-        EXPECT_EQ(&::Thunder::Core::WorkerPool::Instance(), &workerPool);
-        EXPECT_EQ(::Thunder::Core::WorkerPool::IsAvailable(), true);
-
-        ::Thunder::Core::WorkerPool::Assign(nullptr);
-        EXPECT_EQ(::Thunder::Core::WorkerPool::IsAvailable(), false);
-    }
-    TEST(Core_WorkerPool, Check_WithSingleJob)
-    {
-        uint8_t queueSize = 5;
-        uint8_t threadCount = 1;
-        WorkerPoolTester workerPool(threadCount, 0, queueSize);
-        ::Thunder::Core::WorkerPool::Assign(&workerPool);
-
-        ::Thunder::Core::ProxyType<::Thunder::Core::IDispatch> job = ::Thunder::Core::ProxyType<::Thunder::Core::IDispatch>(::Thunder::Core::ProxyType<TestJob<WorkerPoolTester>>::Create(workerPool, TestJob<WorkerPoolTester>::INITIATED, 500));
-        EXPECT_EQ(static_cast<TestJob<WorkerPoolTester>&>(*job).GetStatus(), TestJob<WorkerPoolTester>::INITIATED);
-        workerPool.Submit(job);
-        workerPool.RunThreadPool();
-        EXPECT_EQ(workerPool.WaitForJobEvent(job, MaxJobWaitTime), ::Thunder::Core::ERROR_NONE);
-        workerPool.Stop();
-
-        EXPECT_EQ(static_cast<TestJob<WorkerPoolTester>&>(*job).GetStatus(), TestJob<WorkerPoolTester>::COMPLETED);
-        ::Thunder::Core::WorkerPool::Assign(nullptr);
-        job.Release();
-    }
-    TEST(Core_WorkerPool, Check_WithSingleJob_CancelJob_BeforeProcessing)
-    {
-        uint8_t queueSize = 5;
-        uint8_t threadCount = 1;
-        WorkerPoolTester workerPool(threadCount, 0, queueSize);
-        ::Thunder::Core::WorkerPool::Assign(&workerPool);
-
-        ::Thunder::Core::ProxyType<::Thunder::Core::IDispatch> job = ::Thunder::Core::ProxyType<::Thunder::Core::IDispatch>(::Thunder::Core::ProxyType<TestJob<WorkerPoolTester>>::Create(workerPool, TestJob<WorkerPoolTester>::INITIATED));
-        EXPECT_EQ(static_cast<TestJob<WorkerPoolTester>&>(*job).GetStatus(), TestJob<WorkerPoolTester>::INITIATED);
-        workerPool.Submit(job);
-        workerPool.Revoke(job);
-        workerPool.RunThreadPool();
-        EXPECT_EQ(workerPool.WaitForJobEvent(job, MaxJobWaitTime), ::Thunder::Core::ERROR_TIMEDOUT);
-        workerPool.Stop();
-
-        EXPECT_EQ(static_cast<TestJob<WorkerPoolTester>&>(*job).GetStatus(), TestJob<WorkerPoolTester>::INITIATED);
-        ::Thunder::Core::WorkerPool::Assign(nullptr);
-        job.Release();
-    }
-    TEST(Core_WorkerPool, Check_WithSingleJob_CancelJob_WhileProcessing)
-    {
-        uint8_t queueSize = 5;
-        uint8_t threadCount = 1;
-        WorkerPoolTester workerPool(threadCount, 0, queueSize);
-        ::Thunder::Core::WorkerPool::Assign(&workerPool);
-
-        ::Thunder::Core::ProxyType<::Thunder::Core::IDispatch> job = ::Thunder::Core::ProxyType<::Thunder::Core::IDispatch>(::Thunder::Core::ProxyType<TestJob<WorkerPoolTester>>::Create(workerPool, TestJob<WorkerPoolTester>::INITIATED, 1000));
-        EXPECT_EQ(static_cast<TestJob<WorkerPoolTester>&>(*job).GetStatus(), TestJob<WorkerPoolTester>::INITIATED);
-        workerPool.Submit(job);
-        workerPool.RunThreadPool();
-        usleep(100);
-        workerPool.Revoke(job);
-        EXPECT_EQ(workerPool.WaitForJobEvent(job, MaxJobWaitTime), ::Thunder::Core::ERROR_NONE);
-        workerPool.Stop();
-
-        EXPECT_EQ(static_cast<TestJob<WorkerPoolTester>&>(*job).GetStatus(), TestJob<WorkerPoolTester>::COMPLETED);
-        ::Thunder::Core::WorkerPool::Assign(nullptr);
-        job.Release();
-    }
-    void CheckWorkerPool_MultipleJobs(const uint8_t threadCount, const uint8_t queueSize, const uint8_t additionalJobs, const bool runExternal = false)
-    {
-        WorkerPoolTester workerPool(threadCount, 0, queueSize);
-        ::Thunder::Core::WorkerPool::Assign(&workerPool);
-
-        std::vector<::Thunder::Core::ProxyType<::Thunder::Core::IDispatch>> jobs;
-        // Create Jobs with more than Queue size. i.e, queueSize + additionalJobs
-        for (uint8_t i = 0; i < queueSize + additionalJobs; ++i) {
-            jobs.push_back(::Thunder::Core::ProxyType<::Thunder::Core::IDispatch>(::Thunder::Core::ProxyType<TestJob<WorkerPoolTester>>::Create(workerPool, TestJob<WorkerPoolTester>::INITIATED, 100)));
-        }
-
-        if (runExternal == true) {
-            workerPool.RunExternal();
-        }
-
-        for (uint8_t i = 0; i < queueSize; ++i) {
-            EXPECT_EQ(static_cast<TestJob<WorkerPoolTester>&>(*jobs[i]).GetStatus(), TestJob<WorkerPoolTester>::INITIATED);
-            workerPool.SubmitUsingSelfWorker(jobs[i]);
-        }
-        for (uint8_t i = queueSize; i < jobs.size(); ++i) {
-            EXPECT_EQ(static_cast<TestJob<WorkerPoolTester>&>(*jobs[i]).GetStatus(), TestJob<WorkerPoolTester>::INITIATED);
-            workerPool.SubmitUsingExternalWorker(jobs[i]);
-        }
-
-        workerPool.RunThreadPool();
-        usleep(MaxJobWaitTime);
-        for (auto& job: jobs) {
-            EXPECT_EQ(workerPool.WaitForJobEvent(job, MaxJobWaitTime * 3), ::Thunder::Core::ERROR_NONE);
-        }
-
-        for (auto& job: jobs) {
-            EXPECT_EQ(static_cast<TestJob<WorkerPoolTester>&>(*job).GetStatus(), TestJob<WorkerPoolTester>::COMPLETED);
-        }
-
-        workerPool.Stop();
-
-        for (auto& job: jobs) {
-            job.Release();
-        }
-        jobs.clear();
-        ::Thunder::Core::WorkerPool::Assign(nullptr);
-    }
-    TEST(Core_WorkerPool, Check_SinglePool_WithSinglJob)
-    {
-        CheckWorkerPool_MultipleJobs(1, 1, 0);
-    }
-    TEST(Core_WorkerPool, Check_SinglePool_WithMultipleJobs)
-    {
-        CheckWorkerPool_MultipleJobs(1, 5, 0);
-    }
-    TEST(Core_WorkerPool, Check_SinglePool_WithMultipleJobs_AdditionalJobs_WithExternal)
-    {
-        CheckWorkerPool_MultipleJobs(1, 5, 5, true);
-    }
-    TEST(Core_WorkerPool, Check_MultiplePool_WithMultipleJobs)
-    {
-        CheckWorkerPool_MultipleJobs(5, 5, 0);
-    }
-    TEST(Core_WorkerPool, Check_MultiplePool_WithMultipleJobs_AdditionalJobs)
-    {
-        CheckWorkerPool_MultipleJobs(5, 2, 2);
-        CheckWorkerPool_MultipleJobs(5, 1, 2);
-        CheckWorkerPool_MultipleJobs(5, 5, MaxAdditionalWorker);
-    }
-    TEST(Core_WorkerPool, Check_MultiplePool_WithMultipleJobs_AdditionalJobs_WithExternal)
-    {
-        CheckWorkerPool_MultipleJobs(5, 5, 4, true);
-    }
-    void CheckWorkerPool_MultipleJobs_CancelJobs_InBetween(const uint8_t threadCount, const uint8_t queueSize, const uint8_t additionalJobs, const uint8_t cancelJobsCount, const uint8_t cancelJobsId[])
-    {
-        WorkerPoolTester workerPool(threadCount, 0, queueSize);
-        ::Thunder::Core::WorkerPool::Assign(&workerPool);
-
-        std::vector<::Thunder::Core::ProxyType<::Thunder::Core::IDispatch>> jobs;
-        // Create Jobs with more than Queue size. i.e, queueSize + additionalJobs
-        for (uint8_t i = 0; i < queueSize + additionalJobs; ++i) {
-            jobs.push_back(::Thunder::Core::ProxyType<::Thunder::Core::IDispatch>(::Thunder::Core::ProxyType<TestJob<WorkerPoolTester>>::Create(workerPool, TestJob<WorkerPoolTester>::INITIATED, 1000)));
-        }
-
-        for (uint8_t i = 0; i < queueSize; ++i) {
-            EXPECT_EQ(static_cast<TestJob<WorkerPoolTester>&>(*jobs[i]).GetStatus(), TestJob<WorkerPoolTester>::INITIATED);
-            workerPool.SubmitUsingSelfWorker(jobs[i]);
-        }
-        for (uint8_t i = queueSize; i < jobs.size(); ++i) {
-            EXPECT_EQ(static_cast<TestJob<WorkerPoolTester>&>(*jobs[i]).GetStatus(), TestJob<WorkerPoolTester>::INITIATED);
-            workerPool.SubmitUsingExternalWorker(jobs[i]);
-        }
-
-        // Multi Pool case jobs can be run in parallel once we start thread, hence revoke inbetween maynot work
-        // it just have to wait for processing jobs completion.
-        // Hence revoking before starting the job. Just to ensure the status meets
-        for (uint8_t index = 0; index < cancelJobsCount; index++) {
-             workerPool.Revoke(jobs[cancelJobsId[index]], 0);
-        }
-        workerPool.RunThreadPool();
-
         for (uint8_t index = 0; index < jobs.size(); index++) {
             bool isCanceledJob = false;
             for (uint8_t cancelIndex = 0; cancelIndex < cancelJobsCount; cancelIndex++)
@@ -1335,22 +812,6 @@
                 }
             }
             if (isCanceledJob == true) {
-                EXPECT_EQ(workerPool.WaitForJobEvent(jobs[index], MaxJobWaitTime * 3), ::Thunder::Core::ERROR_TIMEDOUT);
-            } else {
-                EXPECT_EQ(workerPool.WaitForJobEvent(jobs[index], MaxJobWaitTime * 3), ::Thunder::Core::ERROR_NONE);
-            }
-        }
-
-        for (uint8_t index = 0; index < jobs.size(); index++) {
-            bool isCanceledJob = false;
-            for (uint8_t cancelIndex = 0; cancelIndex < cancelJobsCount; cancelIndex++)
-            {
-                if (index == cancelJobsId[cancelIndex]) {
-                    isCanceledJob = true;
-                    break;
-                }
-            }
-            if (isCanceledJob == true) {
                 EXPECT_EQ(static_cast<TestJob<WorkerPoolTester>&>(*jobs[index]).GetStatus(), TestJob<WorkerPoolTester>::INITIATED);
             } else {
                 EXPECT_EQ(static_cast<TestJob<WorkerPoolTester>&>(*jobs[index]).GetStatus(), TestJob<WorkerPoolTester>::COMPLETED);
@@ -1359,263 +820,6 @@
 
         workerPool.Stop();
 
-        for (auto& job: jobs) {
-            job.Release();
-        }
-        jobs.clear();
-        ::Thunder::Core::WorkerPool::Assign(nullptr);
-    }
-    TEST(Core_WorkerPool, Check_SinglePool_WithMultipleJobs_CancelJobs_InBetween)
-    {
-        uint8_t cancelJobsId[] = {3, 4};
-        CheckWorkerPool_MultipleJobs_CancelJobs_InBetween(1, 5, 0, sizeof(cancelJobsId), cancelJobsId);
-    }
-    TEST(Core_WorkerPool, Check_SinglePool_WithMultipleJobs_AdditionalJobs_CancelJobs_InBetween)
-    {
-        uint8_t cancelJobsId[] = {3, 4};
-        CheckWorkerPool_MultipleJobs_CancelJobs_InBetween(1, 5, 2, sizeof(cancelJobsId), cancelJobsId);
-    }
-    TEST(Core_WorkerPool, Check_MultiplePool_WithMultipleJobs_AdditionalJobs_CancelJobs_InBetween)
-    {
-        uint8_t cancelJobsId[] = {3, 4};
-        CheckWorkerPool_MultipleJobs_CancelJobs_InBetween(5, 5, 2, sizeof(cancelJobsId), cancelJobsId);
-        CheckWorkerPool_MultipleJobs_CancelJobs_InBetween(5, 5, MaxAdditionalWorker, sizeof(cancelJobsId), cancelJobsId);
-    }
-    void CheckWorkerPool_ScheduleJobs(const uint8_t threadCount, const uint8_t queueSize, const uint8_t additionalJobs, const uint8_t cancelJobsCount, const uint8_t* cancelJobsId, const uint16_t scheduledTimes[])
-    {
-        WorkerPoolTester workerPool(threadCount, 0, queueSize);
-        ::Thunder::Core::WorkerPool::Assign(&workerPool);
-        workerPool.RunThreadPool();
-
-        std::vector<::Thunder::Core::ProxyType<::Thunder::Core::IDispatch>> jobs;
-        // Create Jobs with more than Queue size. i.e, queueSize + additionalJobs
-        for (uint8_t i = 0; i < queueSize + additionalJobs; ++i) {
-            jobs.push_back(::Thunder::Core::ProxyType<::Thunder::Core::IDispatch>(::Thunder::Core::ProxyType<TestJob<WorkerPoolTester>>::Create(workerPool, TestJob<WorkerPoolTester>::INITIATED, 500, false, true)));
-        }
-
-        for (uint8_t i = 0; i < queueSize; ++i) {
-            EXPECT_EQ(static_cast<TestJob<WorkerPoolTester>&>(*jobs[i]).GetStatus(), TestJob<WorkerPoolTester>::INITIATED);
-            workerPool.ScheduleJobs(jobs[i], scheduledTimes[i]);
-        }
-        for (uint8_t i = queueSize; i < jobs.size(); ++i) {
-            EXPECT_EQ(static_cast<TestJob<WorkerPoolTester>&>(*jobs[i]).GetStatus(), TestJob<WorkerPoolTester>::INITIATED);
-            workerPool.ScheduleJobs(jobs[i], scheduledTimes[i]);
-        }
-
-        for (uint8_t index = 0; index < cancelJobsCount; index++) {
-            workerPool.Revoke(jobs[cancelJobsId[index]], 0);
-        }
-
-        for (uint8_t index = 0; index < jobs.size(); index++) {
-            bool isCanceledJob = false;
-            for (uint8_t cancelIndex = 0; cancelIndex < cancelJobsCount; cancelIndex++)
-            {
-                if (index == cancelJobsId[cancelIndex]) {
-                    isCanceledJob = true;
-                    break;
-                }
-            }
-            if (isCanceledJob == true) {
-                EXPECT_EQ(workerPool.WaitForJobEvent(jobs[index], MaxJobWaitTime * 3), ::Thunder::Core::ERROR_TIMEDOUT);
-            } else {
-                EXPECT_EQ(workerPool.WaitForJobEvent(jobs[index], MaxJobWaitTime * 15), ::Thunder::Core::ERROR_NONE);
-            }
-        }
-
-        for (uint8_t index = 0; index < jobs.size(); index++) {
-            bool isCanceledJob = false;
-            for (uint8_t cancelIndex = 0; cancelIndex < cancelJobsCount; cancelIndex++)
-            {
-                if (index == cancelJobsId[cancelIndex]) {
-                    isCanceledJob = true;
-                    break;
-                }
-            }
-            if (isCanceledJob == true) {
-                EXPECT_EQ(static_cast<TestJob<WorkerPoolTester>&>(*jobs[index]).GetStatus(), TestJob<WorkerPoolTester>::INITIATED);
-            } else {
-                EXPECT_EQ(static_cast<TestJob<WorkerPoolTester>&>(*jobs[index]).GetStatus(), TestJob<WorkerPoolTester>::COMPLETED);
-            }
-        }
-
-        workerPool.Stop();
-
-        for (auto& job: jobs) {
-            job.Release();
-        }
-        jobs.clear();
-        ::Thunder::Core::WorkerPool::Assign(nullptr);
-    }
-    TEST(Core_WorkerPool, Check_ScheduleJobs_SinglePool_SingleJob)
-    {
-        const uint16_t scheduledTimes[] = {2000}; //In milliseconds
-        CheckWorkerPool_ScheduleJobs(1, 1, 0, 0, nullptr, scheduledTimes);
-    }
-    TEST(Core_WorkerPool, Check_ScheduleJobs_SinglePool_SingleJob_ZeroTime)
-    {
-        const uint16_t scheduledTimes[] = {0};
-        CheckWorkerPool_ScheduleJobs(1, 1, 0, 0, nullptr, scheduledTimes);
-    }
-    TEST(Core_WorkerPool, Check_ScheduleJobs_SinglePool_AdditionalJob)
-    {
-        const uint16_t scheduledTimes[] = {3000, 2000};
-        CheckWorkerPool_ScheduleJobs(2, 1, 1, 0, nullptr, scheduledTimes);
-    }
-    TEST(Core_WorkerPool, Check_ScheduleJobs_SinglePool_SingleJob_CancelJob)
-    {
-        const uint16_t scheduledTimes[] = {2000};
-        const uint8_t job = 0;
-        CheckWorkerPool_ScheduleJobs(1, 1, 0, 1, &job, scheduledTimes);
-    }
-    TEST(Core_WorkerPool, Check_ScheduleJobs_SinglePool_AdditionalJob_CancelJob)
-    {
-        const uint16_t scheduledTimes[] = {2000, 2000};
-        const uint8_t job = 0;
-        CheckWorkerPool_ScheduleJobs(1, 1, 1, 1, &job, scheduledTimes);
-    }
-    TEST(Core_WorkerPool, Check_ScheduleJobs_SinglePool_MultipleJobs)
-    {
-        uint8_t maxJobs = 5;
-        const uint16_t scheduledTimes[] = {2000, 3000, 1000, 2000, 3000};
-        CheckWorkerPool_ScheduleJobs(1, maxJobs, 0, 0, nullptr, scheduledTimes);
-    }
-    TEST(Core_WorkerPool, Check_ScheduleJobs_SinglePool_MultipleJobs_ZeroTime)
-    {
-        uint8_t maxJobs = 5;
-        const uint16_t scheduledTimes[5] = {0};
-        CheckWorkerPool_ScheduleJobs(1, maxJobs, 0, 0, nullptr, scheduledTimes);
-    }
-    TEST(Core_WorkerPool, Check_ScheduleJobs_SinglePool_MultipleJobs_CancelJob)
-    {
-        uint8_t maxJobs = 5;
-        const uint8_t jobs[] = {1, 2};
-        const uint16_t scheduledTimes[] = {2000, 3000, 1000, 2000, 3000};
-        CheckWorkerPool_ScheduleJobs(1, maxJobs, 0, sizeof(jobs), jobs, scheduledTimes);
-    }
-    TEST(Core_WorkerPool, Check_ScheduleJobs_MultiplePool_MultipleJobs)
-    {
-        uint8_t maxJobs = 5;
-        const uint16_t scheduledTimes[] = {2000, 3000, 1000, 2000, 3000};
-        CheckWorkerPool_ScheduleJobs(5, maxJobs, 0, 0, nullptr, scheduledTimes);
-        CheckWorkerPool_ScheduleJobs(2, maxJobs, 0, 0, nullptr, scheduledTimes);
-        CheckWorkerPool_ScheduleJobs(2, 2, 0, 0, nullptr, scheduledTimes);
-    }
-    TEST(Core_WorkerPool, Check_ScheduleJobs_MultiplePool_MultipleJobs_ZeroTime)
-    {
-        uint8_t maxJobs = 5;
-        const uint16_t scheduledTimes[5] = {0};
-        CheckWorkerPool_ScheduleJobs(5, maxJobs, 0, 0, nullptr, scheduledTimes);
-        CheckWorkerPool_ScheduleJobs(2, maxJobs, 0, 0, nullptr, scheduledTimes);
-        CheckWorkerPool_ScheduleJobs(2, 2, 0, 0, nullptr, scheduledTimes);
-    }
-    TEST(Core_WorkerPool, Check_ScheduleJobs_MultiplePool_MultipleJobs_CancelJob)
-    {
-        uint8_t maxJobs = 5;
-        const uint16_t scheduledTimes[] = {2000, 3000, 1000, 2000, 3000, 2000, 1000, 1000, 3000};
-        const uint8_t jobs[] = {0, 4};
-        CheckWorkerPool_ScheduleJobs(5, maxJobs, 0, 0, nullptr, scheduledTimes);
-        CheckWorkerPool_ScheduleJobs(2, maxJobs, 0, 0, nullptr, scheduledTimes);
-        CheckWorkerPool_ScheduleJobs(5, 5, 0, sizeof(jobs), jobs, scheduledTimes);
-    }
-    TEST(Core_WorkerPool, Check_ScheduleJobs_MultiplePool_MultipleJobs_AdditionalJobs)
-    {
-        uint8_t maxJobs = 5;
-        const uint16_t scheduledTimes[] = {2000, 3000, 1000, 2000, 3000, 1000};
-        CheckWorkerPool_ScheduleJobs(5, maxJobs, 0, 0, nullptr, scheduledTimes);
-        CheckWorkerPool_ScheduleJobs(2, maxJobs, 0, 0, nullptr, scheduledTimes);
-        CheckWorkerPool_ScheduleJobs(2, 2, 1, 0, nullptr, scheduledTimes);
-    }
-    TEST(Core_WorkerPool, Check_ScheduleJobs_MultiplePool_MultipleJobs_AdditionalJobs_CancelJob)
-    {
-        uint8_t maxJobs = 5;
-        const uint16_t scheduledTimes[] = {2000, 3000, 1000, 2000, 3000, 1000, 1000, 2000, 3000};
-        const uint8_t jobs[] = {3, 5};
-        CheckWorkerPool_ScheduleJobs(5, maxJobs, 0, 0, nullptr, scheduledTimes);
-        CheckWorkerPool_ScheduleJobs(2, maxJobs, 0, 0, nullptr, scheduledTimes);
-        CheckWorkerPool_ScheduleJobs(5, 5, 4, sizeof(jobs), jobs, scheduledTimes);
-    }
-    void CheckWorkerPool_RescheduleJobs(const uint8_t threadCount, const uint8_t queueSize, const uint8_t additionalJobs, const uint8_t cancelJobsCount, const uint8_t* cancelJobsId, const uint16_t scheduledTimes[], const uint16_t rescheduledTimes[])
-    {
-        WorkerPoolTester workerPool(threadCount, 0, queueSize);
-        ::Thunder::Core::WorkerPool::Assign(&workerPool);
-        workerPool.RunThreadPool();
-
-        std::vector<::Thunder::Core::ProxyType<::Thunder::Core::IDispatch>> jobs;
-        // Create Jobs with more than Queue size. i.e, queueSize + additionalJobs
-        for (uint8_t i = 0; i < queueSize + additionalJobs; ++i) {
-            jobs.push_back(::Thunder::Core::ProxyType<::Thunder::Core::IDispatch>(::Thunder::Core::ProxyType<TestJob<WorkerPoolTester>>::Create(workerPool, TestJob<WorkerPoolTester>::INITIATED, 500, false, true)));
-        }
-
-        for (uint8_t i = 0; i < queueSize; ++i) {
-            EXPECT_EQ(static_cast<TestJob<WorkerPoolTester>&>(*jobs[i]).GetStatus(), TestJob<WorkerPoolTester>::INITIATED);
-            workerPool.ScheduleJobs(jobs[i], scheduledTimes[i]);
-        }
-        for (uint8_t i = queueSize; i < jobs.size(); ++i) {
-            EXPECT_EQ(static_cast<TestJob<WorkerPoolTester>&>(*jobs[i]).GetStatus(), TestJob<WorkerPoolTester>::INITIATED);
-            workerPool.ScheduleJobs(jobs[i], scheduledTimes[i]);
-        }
-
-        for (uint8_t i = 0; i < jobs.size(); ++i) {
-            workerPool.RescheduleJobs(jobs[i], rescheduledTimes[i]);
-        }
-        for (uint8_t index = 0; index < cancelJobsCount; index++) {
-            workerPool.Revoke(jobs[cancelJobsId[index]], 0);
-        }
-
-        for (uint8_t index = 0; index < jobs.size(); index++) {
-            bool isCanceledJob = false;
-            for (uint8_t cancelIndex = 0; cancelIndex < cancelJobsCount; cancelIndex++)
-            {
-                if (index == cancelJobsId[cancelIndex]) {
-                    isCanceledJob = true;
-                    break;
-                }
-            }
-            if (isCanceledJob == true) {
-                EXPECT_EQ(workerPool.WaitForJobEvent(jobs[index], MaxJobWaitTime * 3), ::Thunder::Core::ERROR_TIMEDOUT);
-            } else {
-                EXPECT_EQ(workerPool.WaitForJobEvent(jobs[index], MaxJobWaitTime * 15), ::Thunder::Core::ERROR_NONE);
-            }
-        }
-
-        for (uint8_t index = 0; index < jobs.size(); index++) {
-            bool isCanceledJob = false;
-            for (uint8_t cancelIndex = 0; cancelIndex < cancelJobsCount; cancelIndex++)
-            {
-                if (index == cancelJobsId[cancelIndex]) {
-                    isCanceledJob = true;
-                    break;
-                }
-            }
-            if (isCanceledJob == true) {
-                EXPECT_EQ(static_cast<TestJob<WorkerPoolTester>&>(*jobs[index]).GetStatus(), TestJob<WorkerPoolTester>::INITIATED);
-            } else {
-                EXPECT_EQ(static_cast<TestJob<WorkerPoolTester>&>(*jobs[index]).GetStatus(), TestJob<WorkerPoolTester>::COMPLETED);
-            }
-        }
-
-        workerPool.Stop();
-
-=======
-        for (uint8_t index = 0; index < jobs.size(); index++) {
-            bool isCanceledJob = false;
-            for (uint8_t cancelIndex = 0; cancelIndex < cancelJobsCount; cancelIndex++)
-            {
-                if (index == cancelJobsId[cancelIndex]) {
-                    isCanceledJob = true;
-                    break;
-                }
-            }
-            if (isCanceledJob == true) {
-                EXPECT_EQ(static_cast<TestJob<WorkerPoolTester>&>(*jobs[index]).GetStatus(), TestJob<WorkerPoolTester>::INITIATED);
-            } else {
-                EXPECT_EQ(static_cast<TestJob<WorkerPoolTester>&>(*jobs[index]).GetStatus(), TestJob<WorkerPoolTester>::COMPLETED);
-            }
-        }
-
-        workerPool.Stop();
-
->>>>>>> 06ec4865
         jobs.clear();
         ::Thunder::Core::WorkerPool::Assign(nullptr);
     }
