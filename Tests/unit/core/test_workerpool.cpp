--- conflicted
+++ resolved
@@ -18,16 +18,6 @@
  */
 
 #include <thread>
-<<<<<<< HEAD
-
-#include <gtest/gtest.h>
-
-#ifndef MODULE_NAME
-#include "../Module.h"
-#endif
-
-#include <core/core.h>
-=======
 
 #include <gtest/gtest.h>
 
@@ -811,7 +801,6 @@
                 EXPECT_EQ(workerPool.WaitForJobEvent(jobs[index], MaxJobWaitTime * 15), ::Thunder::Core::ERROR_NONE);
             }
         }
->>>>>>> 87835051
 
         for (uint8_t index = 0; index < jobs.size(); index++) {
             bool isCanceledJob = false;
