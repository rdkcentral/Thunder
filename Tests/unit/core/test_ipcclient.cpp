--- conflicted
+++ resolved
@@ -33,12 +33,8 @@
 
     TEST(Core_IPC, IPCClientConnection)
     {
-<<<<<<< HEAD
-        constexpr uint32_t initHandshakeValue = 0, maxWaitTime = 4, maxInitTime = 2000;
-=======
         constexpr uint32_t initHandshakeValue = 0, maxWaitTime = 4, maxWaitTimeMs = 4000, maxInitTime = 2000;
         constexpr uint8_t maxRetries = 1;
->>>>>>> 2c50d7f6
 
         const std::string connector = _T("/tmp/testserver");
 
@@ -49,11 +45,7 @@
 
             ::Thunder::Core::IPCChannelServerType<::Thunder::Core::Void, false> serverChannel(serverNode, 512, factory);
 
-<<<<<<< HEAD
-            ASSERT_EQ(serverChannel.Open(maxWaitTime), ::Thunder::Core::ERROR_NONE);
-=======
             ASSERT_EQ(serverChannel.Open(maxWaitTimeMs), ::Thunder::Core::ERROR_NONE);
->>>>>>> 2c50d7f6
 
             // Only for internal factories
 //            factory->DestroyFactories();
@@ -64,11 +56,7 @@
             // Do not unregister any / the last handler prior the call of cleanup
             serverChannel.Cleanup();
 
-<<<<<<< HEAD
-            ASSERT_EQ(serverChannel.Close(maxWaitTime), ::Thunder::Core::ERROR_NONE);
-=======
             ASSERT_EQ(serverChannel.Close(maxWaitTimeMs), ::Thunder::Core::ERROR_NONE);
->>>>>>> 2c50d7f6
         };
 
         IPTestAdministrator::Callback callback_parent = [&](IPTestAdministrator& testAdmin) {
@@ -81,26 +69,15 @@
 
             ::Thunder::Core::IPCChannelClientType<::Thunder::Core::Void, false, false> clientChannel(clientNode, 512, factory);
 
-<<<<<<< HEAD
-            ASSERT_EQ(clientChannel.Open(maxWaitTime), ::Thunder::Core::ERROR_NONE);
-=======
             ASSERT_EQ(clientChannel.Open(maxWaitTimeMs), ::Thunder::Core::ERROR_NONE);
->>>>>>> 2c50d7f6
 
             // Only for internal factories
 //           factory->DestroyFactories();
 
-<<<<<<< HEAD
-            ASSERT_EQ(clientChannel.Source().Close(maxWaitTime), ::Thunder::Core::ERROR_NONE);
-
-            // Signal the server it can 'end' its life
-            ASSERT_EQ(testAdmin.Signal(initHandshakeValue), ::Thunder::Core::ERROR_NONE);
-=======
             ASSERT_EQ(clientChannel.Source().Close(maxWaitTimeMs), ::Thunder::Core::ERROR_NONE);
 
             // Signal the server it can 'end' its life
             ASSERT_EQ(testAdmin.Signal(initHandshakeValue, maxRetries), ::Thunder::Core::ERROR_NONE);
->>>>>>> 2c50d7f6
         };
 
         IPTestAdministrator testAdmin(callback_parent, callback_child, initHandshakeValue, maxWaitTime);
