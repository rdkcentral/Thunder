# If not stated otherwise in this file or this component's license file the
# following copyright and licenses apply:
#
# Copyright 2020 Metrological
#
# Licensed under the Apache License, Version 2.0 (the "License");
# you may not use this file except in compliance with the License.
# You may obtain a copy of the License at
#
# http://www.apache.org/licenses/LICENSE-2.0
#
# Unless required by applicable law or agreed to in writing, software
# distributed under the License is distributed on an "AS IS" BASIS,
# WITHOUT WARRANTIES OR CONDITIONS OF ANY KIND, either express or implied.
# See the License for the specific language governing permissions and
# limitations under the License.

set(TEST_RUNNER_NAME "WPEFramework_test_core")



add_executable(${TEST_RUNNER_NAME}
   ../IPTestAdministrator.cpp
   test_cyclicbuffer.cpp
   test_databuffer.cpp
   test_dataelement.cpp
   test_dataelementfile.cpp
   #test_doorbell.cpp
   test_enumerate.cpp
   test_event.cpp
   test_hex2strserialization.cpp
   test_filesystem.cpp
   test_frametype.cpp
   test_hash.cpp
   #test_ipc.cpp
   #test_ipcclient.cpp
   test_iso639.cpp
   test_iterator.cpp
   #test_jsonparser.cpp
   test_keyvalue.cpp
   test_library.cpp
   test_lockablecontainer.cpp
   test_measurementtype.cpp
   test_memberavailability.cpp
   #test_messageException.cpp
   #test_networkinfo.cpp
   test_nodeid.cpp
   test_numbertype.cpp
   test_optional.cpp
   test_parser.cpp
   test_portability.cpp
   test_processinfo.cpp
   test_queue.cpp
   test_rangetype.cpp
   test_readwritelock.cpp
   test_rectangle.cpp
   test_rpc.cpp
   test_semaphore.cpp
   test_sharedbuffer.cpp
   test_singleton.cpp
   test_socketstreamjson.cpp
   test_socketstreamtext.cpp
   test_statetrigger.cpp
   test_stopwatch.cpp
   test_synchronize.cpp
   test_synchronous.cpp
   test_systeminfo.cpp
   test_textfragment.cpp
   test_textreader.cpp
   test_thread.cpp
   #test_threadpool.cpp
   test_time.cpp
   #test_timer.cpp
   test_tristate.cpp
   #test_valuerecorder.cpp
   test_weblinkjson.cpp
   test_weblinktext.cpp
   test_websocketjson.cpp
   test_websockettext.cpp
   #test_workerpool.cpp
   test_xgetopt.cpp
   #test_message_dispatcher.cpp
)
    
#[[ if(MESSAGING)    
   target_sources(${TEST_RUNNER_NAME} PRIVATE test_message_unit.cpp)
   target_link_libraries(${TEST_RUNNER_NAME}
      WPEFrameworkMessaging
   )
else()
   target_sources(${TEST_RUNNER_NAME} PRIVATE test_tracing.cpp)
   target_link_libraries(${TEST_RUNNER_NAME}
      WPEFrameworkTracing
   )
endif() ]]

set_source_files_properties(test_systeminfo.cpp PROPERTIES COMPILE_OPTIONS "-fexceptions")

target_compile_definitions(${TEST_RUNNER_NAME}
   PRIVATE BUILD_DIR=\"${CMAKE_CURRENT_BINARY_DIR}\"
)

target_compile_definitions(${TEST_RUNNER_NAME}
   PRIVATE BUILD_DIR=\"${CMAKE_CURRENT_BINARY_DIR}\"
)

target_link_libraries(${TEST_RUNNER_NAME} 
    ${GTEST_BOTH_LIBRARIES}
    ${CMAKE_THREAD_LIBS_INIT}
    ${NAMESPACE}Core::${NAMESPACE}Core
    ${NAMESPACE}COM::${NAMESPACE}COM
    ${NAMESPACE}WebSocket::${NAMESPACE}WebSocket
<<<<<<< HEAD
    ${NAMESPACE}Messaging::${NAMESPACE}Messaging
=======
    ${NAMESPACE}Cryptalgo::${NAMESPACE}Cryptalgo
>>>>>>> d45d2879
)

install(
    TARGETS ${TEST_RUNNER_NAME}
    DESTINATION ${CMAKE_INSTALL_PREFIX}/bin)


add_library(helloworld SHARED test_library_helloworld.cpp)

install(
    TARGETS helloworld
    DESTINATION ${CMAKE_INSTALL_PREFIX}/lib/testdata)


add_test(NAME ${TEST_RUNNER_NAME} COMMAND ${TEST_RUNNER_NAME})<|MERGE_RESOLUTION|>--- conflicted
+++ resolved
@@ -110,11 +110,8 @@
     ${NAMESPACE}Core::${NAMESPACE}Core
     ${NAMESPACE}COM::${NAMESPACE}COM
     ${NAMESPACE}WebSocket::${NAMESPACE}WebSocket
-<<<<<<< HEAD
     ${NAMESPACE}Messaging::${NAMESPACE}Messaging
-=======
     ${NAMESPACE}Cryptalgo::${NAMESPACE}Cryptalgo
->>>>>>> d45d2879
 )
 
 install(
