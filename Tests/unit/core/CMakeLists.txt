# If not stated otherwise in this file or this component's license file the
# following copyright and licenses apply:
#
# Copyright 2020 Metrological
#
# Licensed under the Apache License, Version 2.0 (the "License");
# you may not use this file except in compliance with the License.
# You may obtain a copy of the License at
#
# http://www.apache.org/licenses/LICENSE-2.0
#
# Unless required by applicable law or agreed to in writing, software
# distributed under the License is distributed on an "AS IS" BASIS,
# WITHOUT WARRANTIES OR CONDITIONS OF ANY KIND, either express or implied.
# See the License for the specific language governing permissions and
# limitations under the License.

set(TEST_RUNNER_NAME "Thunder_test_core")

if(LINUX)
    # IPTestAdministrator only supported on LINUX platform
add_executable(${TEST_RUNNER_NAME}
   ../IPTestAdministrator.cpp
<<<<<<< HEAD
   test_cyclicbuffer.cpp
   test_cyclicbuffer_dataexchange.cpp
=======
   #test_cyclicbuffer.cpp
>>>>>>> 56f9e4aa
   test_databuffer.cpp
   test_dataelement.cpp
   test_dataelementfile.cpp
   test_doorbell.cpp
   test_enumerate.cpp
   test_event.cpp
   test_filesystem.cpp
   test_frametype.cpp
   test_hash.cpp
   test_hex2strserialization.cpp
   #test_ipc.cpp
   test_ipcclient.cpp
   test_iso639.cpp
   test_iterator.cpp
   test_jsonparser.cpp
   test_keyvalue.cpp
   test_library.cpp
   test_lockablecontainer.cpp
   test_measurementtype.cpp
   test_memberavailability.cpp
   test_messageException.cpp
   test_networkinfo.cpp
   test_nodeid.cpp
   test_numbertype.cpp
   test_optional.cpp
   test_parser.cpp
   test_portability.cpp
   test_processinfo.cpp
   test_queue.cpp
   test_rangetype.cpp
   test_readwritelock.cpp
   test_rectangle.cpp
   test_rpc.cpp
   test_semaphore.cpp
   #test_sharedbuffer.cpp
   test_singleton.cpp
   test_socketstreamjson.cpp
   test_socketstreamtext.cpp
   test_statetrigger.cpp
   test_stopwatch.cpp
   test_synchronize.cpp
   test_synchronous.cpp
   test_systeminfo.cpp
   test_textfragment.cpp
   test_textreader.cpp
   test_thread.cpp
   test_threadpool.cpp
   test_time.cpp
   test_timer.cpp
   test_tristate.cpp
   #test_valuerecorder.cpp
   test_weblinkjson.cpp
   test_weblinktext.cpp
   test_websocketjson.cpp
   test_websockettext.cpp
   test_workerpool.cpp
   test_xgetopt.cpp
)
#[[
target_sources(${TEST_RUNNER_NAME} PRIVATE test_message_unit.cpp)
target_link_libraries(${TEST_RUNNER_NAME}
    ThunderMessaging
)
]]
else()
add_executable(${TEST_RUNNER_NAME}
   test_databuffer.cpp
   test_dataelement.cpp
   test_dataelementfile.cpp
   test_enumerate.cpp
   test_event.cpp
   test_filesystem.cpp
   test_frametype.cpp
   test_hash.cpp
   test_hex2strserialization.cpp
   test_iso639.cpp
   test_iterator.cpp
   test_jsonparser.cpp
   test_keyvalue.cpp
   test_library.cpp
   test_lockablecontainer.cpp
   test_measurementtype.cpp
   test_memberavailability.cpp
#   test_message_dispatcher.cpp
   test_messageException.cpp
   test_networkinfo.cpp
   test_nodeid.cpp
   test_numbertype.cpp
   test_optional.cpp
   test_parser.cpp
   test_portability.cpp
   test_processinfo.cpp
   test_queue.cpp
   test_rangetype.cpp
   test_readwritelock.cpp
   test_rectangle.cpp
   test_semaphore.cpp
   test_singleton.cpp
   test_statetrigger.cpp
   test_stopwatch.cpp
   test_synchronize.cpp
   test_systeminfo.cpp
   test_textfragment.cpp
   test_textreader.cpp
   test_thread.cpp
   test_threadpool.cpp
   test_time.cpp
   test_timer.cpp
   test_tristate.cpp
   #test_valuerecorder.cpp
   test_workerpool.cpp
   test_xgetopt.cpp
)
endif()

set_source_files_properties(test_systeminfo.cpp PROPERTIES COMPILE_OPTIONS "-fexceptions")

target_compile_definitions(${TEST_RUNNER_NAME}
   PRIVATE BUILD_DIR=\"${CMAKE_CURRENT_BINARY_DIR}\"
)

target_compile_definitions(${TEST_RUNNER_NAME}
   PRIVATE BUILD_DIR=\"${CMAKE_CURRENT_BINARY_DIR}\"
)

if (APPLE)
    set(GTEST_LIBRARY GTest::gtest GTest::gtest_main)
else()
    set(GTEST_LIBRARY "${GTEST_BOTH_LIBRARIES}")
endif()

target_link_libraries(${TEST_RUNNER_NAME}
    ${GTEST_LIBRARY}
    ${CMAKE_THREAD_LIBS_INIT}
    ${NAMESPACE}Core::${NAMESPACE}Core
    ${NAMESPACE}COM::${NAMESPACE}COM
    ${NAMESPACE}WebSocket::${NAMESPACE}WebSocket
    ${NAMESPACE}Messaging::${NAMESPACE}Messaging
    ${NAMESPACE}Cryptalgo::${NAMESPACE}Cryptalgo
)

install(
    TARGETS ${TEST_RUNNER_NAME}
    DESTINATION ${CMAKE_INSTALL_BINDIR} COMPONENT ${NAMESPACE}_Test)


add_library(helloworld SHARED test_library_helloworld.cpp)

install(
    TARGETS helloworld
    DESTINATION ${CMAKE_INSTALL_LIBDIR}/testdata COMPONENT ${NAMESPACE}_Test)


add_test(NAME ${TEST_RUNNER_NAME} COMMAND ${TEST_RUNNER_NAME})<|MERGE_RESOLUTION|>--- conflicted
+++ resolved
@@ -21,12 +21,8 @@
     # IPTestAdministrator only supported on LINUX platform
 add_executable(${TEST_RUNNER_NAME}
    ../IPTestAdministrator.cpp
-<<<<<<< HEAD
-   test_cyclicbuffer.cpp
-   test_cyclicbuffer_dataexchange.cpp
-=======
-   #test_cyclicbuffer.cpp
->>>>>>> 56f9e4aa
+#   test_cyclicbuffer.cpp
+#   test_cyclicbuffer_dataexchange.cpp
    test_databuffer.cpp
    test_dataelement.cpp
    test_dataelementfile.cpp
