--- conflicted
+++ resolved
@@ -32,13 +32,8 @@
    test_filesystem.cpp
    test_frametype.cpp
    test_hash.cpp
-<<<<<<< HEAD
-   #test_ipc.cpp
    test_ipcclient.cpp
-=======
    test_ipc.cpp
-   #test_ipcclient.cpp
->>>>>>> 7a97b55a
    test_iso639.cpp
    test_iterator.cpp
    #test_jsonparser.cpp
