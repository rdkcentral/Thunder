--- conflicted
+++ resolved
@@ -18,11 +18,7 @@
 set(TEST_RUNNER_NAME "Thunder_test_core")
 
 if(LINUX)
-<<<<<<< HEAD
-    # IPTestAdministrator only supprt LINUX platform
-=======
     # IPTestAdministrator only supported on LINUX platform
->>>>>>> 2c50d7f6
 add_executable(${TEST_RUNNER_NAME}
    ../IPTestAdministrator.cpp
    #test_cyclicbuffer.cpp
@@ -63,64 +59,11 @@
    #test_sharedbuffer.cpp
    test_singleton.cpp
    test_socketstreamjson.cpp
-#   test_socketstreamtext.cpp
+   test_socketstreamtext.cpp
    test_statetrigger.cpp
    test_stopwatch.cpp
    test_synchronize.cpp
-#   test_synchronous.cpp
-   test_systeminfo.cpp
-   test_textfragment.cpp
-   test_textreader.cpp
-   test_thread.cpp
-#####   test_threadpool.cpp
-   test_time.cpp
-   test_timer.cpp
-   test_tristate.cpp
-   #test_valuerecorder.cpp
-#   test_weblinkjson.cpp
-#   test_weblinktext.cpp
-#   test_websocketjson.cpp
-#   test_websockettext.cpp
-####   test_workerpool.cpp
-   test_xgetopt.cpp
-)
-else()
-add_executable(${TEST_RUNNER_NAME}
-   test_databuffer.cpp
-   test_dataelement.cpp
-   test_dataelementfile.cpp
-   test_enumerate.cpp
-   test_event.cpp
-   test_filesystem.cpp
-   test_frametype.cpp
-   test_hash.cpp
-   test_hex2strserialization.cpp
-   test_iso639.cpp
-   test_iterator.cpp
-   test_jsonparser.cpp
-   test_keyvalue.cpp
-   test_library.cpp
-   test_lockablecontainer.cpp
-   test_measurementtype.cpp
-   test_memberavailability.cpp
-#   test_message_dispatcher.cpp
-   test_messageException.cpp
-   test_networkinfo.cpp
-   test_nodeid.cpp
-   test_numbertype.cpp
-   test_optional.cpp
-   test_parser.cpp
-   test_portability.cpp
-   test_processinfo.cpp
-   test_queue.cpp
-   test_rangetype.cpp
-   test_readwritelock.cpp
-   test_rectangle.cpp
-   test_semaphore.cpp
-   test_singleton.cpp
-   test_statetrigger.cpp
-   test_stopwatch.cpp
-   test_synchronize.cpp
+   test_synchronous.cpp
    test_systeminfo.cpp
    test_textfragment.cpp
    test_textreader.cpp
@@ -130,26 +73,19 @@
    test_timer.cpp
    test_tristate.cpp
    #test_valuerecorder.cpp
+   test_weblinkjson.cpp
+   test_weblinktext.cpp
+   test_websocketjson.cpp
+   test_websockettext.cpp
    test_workerpool.cpp
    test_xgetopt.cpp
 )
-<<<<<<< HEAD
-endif()
-
-
-#[[ if(MESSAGING)    
-   target_sources(${TEST_RUNNER_NAME} PRIVATE test_message_unit.cpp)
-   target_link_libraries(${TEST_RUNNER_NAME}
-      ThunderMessaging
-   )
-=======
 #[[
 target_sources(${TEST_RUNNER_NAME} PRIVATE test_message_unit.cpp)
 target_link_libraries(${TEST_RUNNER_NAME}
     ThunderMessaging
 )
 ]]
->>>>>>> 2c50d7f6
 else()
 add_executable(${TEST_RUNNER_NAME}
    test_databuffer.cpp
