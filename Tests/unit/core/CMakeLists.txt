--- conflicted
+++ resolved
@@ -32,11 +32,7 @@
    test_frametype.cpp
    test_hash.cpp
    test_hex2strserialization.cpp
-<<<<<<< HEAD
-   test_ipc.cpp
-=======
    #test_ipc.cpp
->>>>>>> 0e277886
    test_ipcclient.cpp
    test_iso639.cpp
    test_iterator.cpp
@@ -110,10 +106,6 @@
    test_lockablecontainer.cpp
    test_measurementtype.cpp
    test_memberavailability.cpp
-<<<<<<< HEAD
-=======
-#   test_message_dispatcher.cpp
->>>>>>> 0e277886
    test_messageException.cpp
    test_networkinfo.cpp
    test_nodeid.cpp
