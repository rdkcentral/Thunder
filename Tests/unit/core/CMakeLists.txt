# If not stated otherwise in this file or this component's license file the
# following copyright and licenses apply:
#
# Copyright 2020 Metrological
#
# Licensed under the Apache License, Version 2.0 (the "License");
# you may not use this file except in compliance with the License.
# You may obtain a copy of the License at
#
# http://www.apache.org/licenses/LICENSE-2.0
#
# Unless required by applicable law or agreed to in writing, software
# distributed under the License is distributed on an "AS IS" BASIS,
# WITHOUT WARRANTIES OR CONDITIONS OF ANY KIND, either express or implied.
# See the License for the specific language governing permissions and
# limitations under the License.

set(TEST_RUNNER_NAME "WPEFramework_test_core")



add_executable(${TEST_RUNNER_NAME}
   ../IPTestAdministrator.cpp
   test_cyclicbuffer.cpp
   test_databuffer.cpp
   test_dataelement.cpp
   test_dataelementfile.cpp
   #test_doorbell.cpp
   test_enumerate.cpp
   test_event.cpp
   test_hex2strserialization.cpp
   test_filesystem.cpp
   test_frametype.cpp
   test_hash.cpp
   #test_ipc.cpp
   #test_ipcclient.cpp
   test_iso639.cpp
   test_iterator.cpp
   #test_jsonparser.cpp
   test_keyvalue.cpp
   test_library.cpp
   test_lockablecontainer.cpp
   test_measurementtype.cpp
   test_memberavailability.cpp
   #test_messageException.cpp
   #test_networkinfo.cpp
   test_nodeid.cpp
   test_numbertype.cpp
   test_optional.cpp
   test_parser.cpp
   test_portability.cpp
   test_processinfo.cpp
   test_queue.cpp
   test_rangetype.cpp
   test_readwritelock.cpp
   test_rectangle.cpp
   test_rpc.cpp
   test_semaphore.cpp
   test_sharedbuffer.cpp
   test_singleton.cpp
   test_socketstreamjson.cpp
   test_socketstreamtext.cpp
   test_statetrigger.cpp
   test_stopwatch.cpp
   test_synchronize.cpp
   test_synchronous.cpp
   test_systeminfo.cpp
   test_textfragment.cpp
   test_textreader.cpp
   test_thread.cpp
   test_threadpool.cpp
   test_time.cpp
   #test_timer.cpp
   test_tristate.cpp
   #test_valuerecorder.cpp
   test_weblinkjson.cpp
   test_weblinktext.cpp
   test_websocketjson.cpp
   test_websockettext.cpp
   test_workerpool.cpp
   test_xgetopt.cpp
   #test_message_dispatcher.cpp
)
    
#[[ if(MESSAGING)    
   target_sources(${TEST_RUNNER_NAME} PRIVATE test_message_unit.cpp)
   target_link_libraries(${TEST_RUNNER_NAME}
      WPEFrameworkMessaging
   )
else()
   target_sources(${TEST_RUNNER_NAME} PRIVATE test_tracing.cpp)
   target_link_libraries(${TEST_RUNNER_NAME}
      WPEFrameworkTracing
   )
endif() ]]

set_source_files_properties(test_systeminfo.cpp PROPERTIES COMPILE_OPTIONS "-fexceptions")

target_compile_definitions(${TEST_RUNNER_NAME}
   PRIVATE BUILD_DIR=\"${CMAKE_CURRENT_BINARY_DIR}\"
)

target_compile_definitions(${TEST_RUNNER_NAME}
   PRIVATE BUILD_DIR=\"${CMAKE_CURRENT_BINARY_DIR}\"
)

target_link_libraries(${TEST_RUNNER_NAME} 
    ${GTEST_BOTH_LIBRARIES}
    ${CMAKE_THREAD_LIBS_INIT}
    ${NAMESPACE}Core::${NAMESPACE}Core
    ${NAMESPACE}COM::${NAMESPACE}COM
    ${NAMESPACE}WebSocket::${NAMESPACE}WebSocket
    ${NAMESPACE}Messaging::${NAMESPACE}Messaging
<<<<<<< HEAD
=======
    ${NAMESPACE}Cryptalgo::${NAMESPACE}Cryptalgo
>>>>>>> effa74cd
)

install(
    TARGETS ${TEST_RUNNER_NAME}
    DESTINATION ${CMAKE_INSTALL_PREFIX}/bin)


add_library(helloworld SHARED test_library_helloworld.cpp)

install(
    TARGETS helloworld
    DESTINATION ${CMAKE_INSTALL_PREFIX}/lib/testdata)


add_test(NAME ${TEST_RUNNER_NAME} COMMAND ${TEST_RUNNER_NAME})<|MERGE_RESOLUTION|>--- conflicted
+++ resolved
@@ -111,10 +111,7 @@
     ${NAMESPACE}COM::${NAMESPACE}COM
     ${NAMESPACE}WebSocket::${NAMESPACE}WebSocket
     ${NAMESPACE}Messaging::${NAMESPACE}Messaging
-<<<<<<< HEAD
-=======
     ${NAMESPACE}Cryptalgo::${NAMESPACE}Cryptalgo
->>>>>>> effa74cd
 )
 
 install(
