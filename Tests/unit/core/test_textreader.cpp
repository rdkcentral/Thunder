/*
 * If not stated otherwise in this file or this component's LICENSE file the
 * following copyright and licenses apply:
 *
 * Copyright 2020 Metrological
 *
 * Licensed under the Apache License, Version 2.0 (the "License");
 * you may not use this file except in compliance with the License.
 * You may obtain a copy of the License at
 *
 * http://www.apache.org/licenses/LICENSE-2.0
 *
 * Unless required by applicable law or agreed to in writing, software
 * distributed under the License is distributed on an "AS IS" BASIS,
 * WITHOUT WARRANTIES OR CONDITIONS OF ANY KIND, either express or implied.
 * See the License for the specific language governing permissions and
 * limitations under the License.
 */

#include <gtest/gtest.h>

#ifndef MODULE_NAME
#include "../Module.h"
#endif

#include <core/core.h>

namespace Thunder {
namespace Tests {
namespace Core {
<<<<<<< HEAD

    TEST(test_TextReader, simple_TextReader)
    {
        ::Thunder::Core::TextReader();

        uint8_t* val = (uint8_t*) "Checking the fragment";
        ::Thunder::Core::DataElement element(21,val);

        ::Thunder::Core::TextReader Reader(element);
        ::Thunder::Core::TextReader Reader1(Reader);

        Reader.Reset();
        EXPECT_FALSE(Reader.EndOfText());
        ::Thunder::Core::TextFragment fragment = Reader.ReadLine();
        EXPECT_STREQ(fragment.Data(),"Checking the fragment");
    }

=======

    TEST(test_TextReader, simple_TextReader)
    {
        ::Thunder::Core::TextReader();

        uint8_t* val = (uint8_t*) "Checking the fragment";
        ::Thunder::Core::DataElement element(21,val);

        ::Thunder::Core::TextReader Reader(element);
        ::Thunder::Core::TextReader Reader1(Reader);

        Reader.Reset();
        EXPECT_FALSE(Reader.EndOfText());
        ::Thunder::Core::TextFragment fragment = Reader.ReadLine();
        EXPECT_STREQ(fragment.Data(),"Checking the fragment");
    }

>>>>>>> 06ec4865
} // Core
} // Tests
} // Thunder<|MERGE_RESOLUTION|>--- conflicted
+++ resolved
@@ -28,7 +28,6 @@
 namespace Thunder {
 namespace Tests {
 namespace Core {
-<<<<<<< HEAD
 
     TEST(test_TextReader, simple_TextReader)
     {
@@ -46,25 +45,6 @@
         EXPECT_STREQ(fragment.Data(),"Checking the fragment");
     }
 
-=======
-
-    TEST(test_TextReader, simple_TextReader)
-    {
-        ::Thunder::Core::TextReader();
-
-        uint8_t* val = (uint8_t*) "Checking the fragment";
-        ::Thunder::Core::DataElement element(21,val);
-
-        ::Thunder::Core::TextReader Reader(element);
-        ::Thunder::Core::TextReader Reader1(Reader);
-
-        Reader.Reset();
-        EXPECT_FALSE(Reader.EndOfText());
-        ::Thunder::Core::TextFragment fragment = Reader.ReadLine();
-        EXPECT_STREQ(fragment.Data(),"Checking the fragment");
-    }
-
->>>>>>> 06ec4865
 } // Core
 } // Tests
 } // Thunder