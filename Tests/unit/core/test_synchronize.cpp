--- conflicted
+++ resolved
@@ -49,7 +49,6 @@
                 result = true;
             return result;
         }
-<<<<<<< HEAD
 
     private:
         string _msg;
@@ -62,20 +61,6 @@
         ::Thunder::Core::SynchronizeType<string> syncObject2;
         ::Thunder::Core::SynchronizeType<SynchronizeClass> syncObject3;
 
-=======
-
-    private:
-        string _msg;
-    };
-
-    TEST(test_synchronize, synchronize_test)
-    {
-        string MESSAGE = "SynchronizeType request";
-        SynchronizeClass syncObject1;
-        ::Thunder::Core::SynchronizeType<string> syncObject2;
-        ::Thunder::Core::SynchronizeType<SynchronizeClass> syncObject3;
-
->>>>>>> 06ec4865
         syncObject2.Load();
         syncObject2.Evaluate();
 
