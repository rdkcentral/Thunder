/*
 * If not stated otherwise in this file or this component's LICENSE file the
 * following copyright and licenses apply:
 *
 * Copyright 2020 Metrological
 *
 * Licensed under the Apache License, Version 2.0 (the "License");
 * you may not use this file except in compliance with the License.
 * You may obtain a copy of the License at
 *
 * http://www.apache.org/licenses/LICENSE-2.0
 *
 * Unless required by applicable law or agreed to in writing, software
 * distributed under the License is distributed on an "AS IS" BASIS,
 * WITHOUT WARRANTIES OR CONDITIONS OF ANY KIND, either express or implied.
 * See the License for the specific language governing permissions and
 * limitations under the License.
 */

#include <gtest/gtest.h>

#ifndef MODULE_NAME
#include "../Module.h"
#endif

#include <core/core.h>

namespace Thunder {
namespace Tests {
namespace Core {

    
<<<<<<< HEAD

    TEST(Core_ProcessInfo, simpleSet)
    {
        pid_t pid = getpid();
        ::Thunder::Core::ProcessInfo processInfo(pid);
        std::cout << "Name           :" << processInfo.Name() << std::endl;
        std::cout << "Id             :" << processInfo.Id() << std::endl;
        std::cout << "Priority       :" << static_cast<int>(processInfo.Priority()) << std::endl;
        std::cout << "IsActive       :" << (processInfo.IsActive() ? "Yes" : "No") << std::endl;
        std::cout << "Executable     :" << processInfo.Executable() << std::endl;
        //std::cout << "Group          :" << processInfo.Group() << std::endl;
        //std::cout << "User           :" << processInfo.User() << std::endl;
        std::cout << "Size Allocated :" << (processInfo.Allocated() >> 10) << " KB" << std::endl;
        std::cout << "Size Resident  :" << (processInfo.Resident() >> 10) << " KB" << std::endl;
        std::cout << "Size Shared    :" << (processInfo.Shared() >> 10) << " KB" << std::endl;

=======

    TEST(Core_ProcessInfo, simpleSet)
    {
        pid_t pid = getpid();
        ::Thunder::Core::ProcessInfo processInfo(pid);
        std::cout << "Name           :" << processInfo.Name() << std::endl;
        std::cout << "Id             :" << processInfo.Id() << std::endl;
        std::cout << "Priority       :" << static_cast<int>(processInfo.Priority()) << std::endl;
        std::cout << "IsActive       :" << (processInfo.IsActive() ? "Yes" : "No") << std::endl;
        std::cout << "Executable     :" << processInfo.Executable() << std::endl;
        //std::cout << "Group          :" << processInfo.Group() << std::endl;
        //std::cout << "User           :" << processInfo.User() << std::endl;
        std::cout << "Size Allocated :" << (processInfo.Allocated() >> 10) << " KB" << std::endl;
        std::cout << "Size Resident  :" << (processInfo.Resident() >> 10) << " KB" << std::endl;
        std::cout << "Size Shared    :" << (processInfo.Shared() >> 10) << " KB" << std::endl;

>>>>>>> 06ec4865
        ::Thunder::Core::ProcessInfo::Iterator childIterator = ::Thunder::Core::ProcessInfo(0).Children();

        childIterator.Reset(false);
        std::list<uint32_t> pids;
        std::cout << "Children of PID 0 (" << childIterator.Count() << ") in revers order" << std::endl;
        while (childIterator.Previous()) {
            ::Thunder::Core::ProcessInfo childProcessInfo = childIterator.Current();
            std::cout << "\tName        : " << childProcessInfo.Name() << " (" << childProcessInfo.Id() << "): " << childProcessInfo.Resident() << std::endl;
            pids.push_front(childProcessInfo.Id());
        }

        std::cout << "Children of PID 0 (" << childIterator.Count() << ") " << std::endl;
        while (childIterator.Next()) {
            ::Thunder::Core::ProcessInfo childProcessInfo = childIterator.Current();
            std::cout << "\tName        : " << childProcessInfo.Name() << " (" << childProcessInfo.Id() << "): " << childProcessInfo.Resident() << std::endl;
            EXPECT_EQ(childProcessInfo.Id(),pids.front());
            pids.pop_front();
        }
    }

} // Core
} // Tests
} // Thunder<|MERGE_RESOLUTION|>--- conflicted
+++ resolved
@@ -30,7 +30,6 @@
 namespace Core {
 
     
-<<<<<<< HEAD
 
     TEST(Core_ProcessInfo, simpleSet)
     {
@@ -47,24 +46,6 @@
         std::cout << "Size Resident  :" << (processInfo.Resident() >> 10) << " KB" << std::endl;
         std::cout << "Size Shared    :" << (processInfo.Shared() >> 10) << " KB" << std::endl;
 
-=======
-
-    TEST(Core_ProcessInfo, simpleSet)
-    {
-        pid_t pid = getpid();
-        ::Thunder::Core::ProcessInfo processInfo(pid);
-        std::cout << "Name           :" << processInfo.Name() << std::endl;
-        std::cout << "Id             :" << processInfo.Id() << std::endl;
-        std::cout << "Priority       :" << static_cast<int>(processInfo.Priority()) << std::endl;
-        std::cout << "IsActive       :" << (processInfo.IsActive() ? "Yes" : "No") << std::endl;
-        std::cout << "Executable     :" << processInfo.Executable() << std::endl;
-        //std::cout << "Group          :" << processInfo.Group() << std::endl;
-        //std::cout << "User           :" << processInfo.User() << std::endl;
-        std::cout << "Size Allocated :" << (processInfo.Allocated() >> 10) << " KB" << std::endl;
-        std::cout << "Size Resident  :" << (processInfo.Resident() >> 10) << " KB" << std::endl;
-        std::cout << "Size Shared    :" << (processInfo.Shared() >> 10) << " KB" << std::endl;
-
->>>>>>> 06ec4865
         ::Thunder::Core::ProcessInfo::Iterator childIterator = ::Thunder::Core::ProcessInfo(0).Children();
 
         childIterator.Reset(false);
