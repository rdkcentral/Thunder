/*
 * If not stated otherwise in this file or this component's LICENSE file the
 * following copyright and licenses apply:
 *
 * Copyright 2020 Metrological
 *
 * Licensed under the Apache License, Version 2.0 (the "License");
 * you may not use this file except in compliance with the License.
 * You may obtain a copy of the License at
 *
 * http://www.apache.org/licenses/LICENSE-2.0
 *
 * Unless required by applicable law or agreed to in writing, software
 * distributed under the License is distributed on an "AS IS" BASIS,
 * WITHOUT WARRANTIES OR CONDITIONS OF ANY KIND, either express or implied.
 * See the License for the specific language governing permissions and
 * limitations under the License.
 */

#include <string>

<<<<<<< HEAD
namespace Thunder {
namespace Tests {
namespace Core {

    std::string HelloWorld() {
        return "Hello World!";
=======
namespace Thunder{
    namespace Test{
        extern "C" std::string HelloWorld(){
            return "Hello World!";
        }
>>>>>>> 5466cf91
    }

} // Core
} // Tests
} // Thunder<|MERGE_RESOLUTION|>--- conflicted
+++ resolved
@@ -19,20 +19,12 @@
 
 #include <string>
 
-<<<<<<< HEAD
 namespace Thunder {
 namespace Tests {
 namespace Core {
 
-    std::string HelloWorld() {
+    extern "C" std::string HelloWorld(){
         return "Hello World!";
-=======
-namespace Thunder{
-    namespace Test{
-        extern "C" std::string HelloWorld(){
-            return "Hello World!";
-        }
->>>>>>> 5466cf91
     }
 
 } // Core
