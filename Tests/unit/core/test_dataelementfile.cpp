/*
 * If not stated otherwise in this file or this component's LICENSE file the
 * following copyright and licenses apply:
 *
 * Copyright 2020 Metrological
 *
 * Licensed under the Apache License, Version 2.0 (the "License");
 * you may not use this file except in compliance with the License.
 * You may obtain a copy of the License at
 *
 * http://www.apache.org/licenses/LICENSE-2.0
 *
 * Unless required by applicable law or agreed to in writing, software
 * distributed under the License is distributed on an "AS IS" BASIS,
 * WITHOUT WARRANTIES OR CONDITIONS OF ANY KIND, either express or implied.
 * See the License for the specific language governing permissions and
 * limitations under the License.
 */

#include <gtest/gtest.h>

<<<<<<< HEAD
namespace Thunder {
namespace Tests {
namespace Core {

=======
#ifndef MODULE_NAME
#include "../Module.h"
#endif

#include <core/core.h>

namespace Thunder {
namespace Tests {
namespace Core {

>>>>>>> 06ec4865
    class DataFile: public ::Thunder::Core::DataElementFile
    {
    public:
        DataFile() = delete;

        DataFile(::Thunder::Core::File& file)
            : ::Thunder::Core::DataElementFile(file, ::Thunder::Core::File::USER_READ)
        {
        }

        DataFile(string fileName, uint32_t type, uint32_t size)
            : ::Thunder::Core::DataElementFile(fileName, type, size)
        {
        }

        void MemoryMap()
        {
            Reallocation(54);
            ReopenMemoryMappedFile();
        }
    };

    TEST(test_datafile, simple_test)
    {
        const string fileName = "dataFile.txt";
        const string message = ">echo 'DataElement file checking......'";
        string buffer = message + fileName;

#ifdef __POSIX__
        errno = 0;
#endif

        ::Thunder::Core::File file(fileName);

        ASSERT_FALSE(file.Exists());

         // Always for a non-existing file
#ifdef __WINDOWS__
        EXPECT_EQ(file.ErrorCode(), static_cast<uint32_t>(ERROR_FILE_NOT_FOUND));
#endif
#ifdef __POSIX__
        EXPECT_EQ(file.ErrorCode(), static_cast<uint32_t>(ENOENT));
#endif

        ASSERT_TRUE(file.Create(true));
        EXPECT_EQ(file.IsOpen(), true);
        EXPECT_EQ(file.Name(), fileName);

#ifdef __POSIX__
        errno = 0;
#endif

        DataFile obj1(file);
#ifdef __WINDOWS__
        EXPECT_EQ(obj1.ErrorCode(), static_cast<uint32_t>(ERROR_SUCCESS));
#endif
#ifdef __POSIX__
        EXPECT_EQ(obj1.ErrorCode(), static_cast<uint32_t>(0));
#endif

        DataFile object(fileName, 1, 10);
        DataFile obj2(fileName, 1, 50);
<<<<<<< HEAD

        obj1.Sync();
        obj2.MemoryMap();

        const string& name = obj1.Name();

        EXPECT_EQ(name.c_str(), fileName);
        EXPECT_EQ(obj2.IsValid(), true);

        const ::Thunder::Core::File& obj1File = obj1.Storage();
        EXPECT_STREQ(obj1File.FileName().c_str(), file.FileName().c_str());

        obj1.ReloadFileInfo();
        obj1.MemoryMap();

=======

        obj1.Sync();
        obj2.MemoryMap();

        const string& name = obj1.Name();

        EXPECT_EQ(name.c_str(), fileName);
        EXPECT_EQ(obj2.IsValid(), true);

        const ::Thunder::Core::File& obj1File = obj1.Storage();
        EXPECT_STREQ(obj1File.FileName().c_str(), file.FileName().c_str());

        obj1.ReloadFileInfo();
        obj1.MemoryMap();

>>>>>>> 06ec4865
        EXPECT_TRUE(file.Destroy());
    }

} // Core
} // Tests
} // Thunder<|MERGE_RESOLUTION|>--- conflicted
+++ resolved
@@ -19,12 +19,6 @@
 
 #include <gtest/gtest.h>
 
-<<<<<<< HEAD
-namespace Thunder {
-namespace Tests {
-namespace Core {
-
-=======
 #ifndef MODULE_NAME
 #include "../Module.h"
 #endif
@@ -35,7 +29,6 @@
 namespace Tests {
 namespace Core {
 
->>>>>>> 06ec4865
     class DataFile: public ::Thunder::Core::DataElementFile
     {
     public:
@@ -98,7 +91,6 @@
 
         DataFile object(fileName, 1, 10);
         DataFile obj2(fileName, 1, 50);
-<<<<<<< HEAD
 
         obj1.Sync();
         obj2.MemoryMap();
@@ -114,23 +106,6 @@
         obj1.ReloadFileInfo();
         obj1.MemoryMap();
 
-=======
-
-        obj1.Sync();
-        obj2.MemoryMap();
-
-        const string& name = obj1.Name();
-
-        EXPECT_EQ(name.c_str(), fileName);
-        EXPECT_EQ(obj2.IsValid(), true);
-
-        const ::Thunder::Core::File& obj1File = obj1.Storage();
-        EXPECT_STREQ(obj1File.FileName().c_str(), file.FileName().c_str());
-
-        obj1.ReloadFileInfo();
-        obj1.MemoryMap();
-
->>>>>>> 06ec4865
         EXPECT_TRUE(file.Destroy());
     }
 
