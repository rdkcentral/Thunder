/*
 * If not stated otherwise in this file or this component's LICENSE file the
 * following copyright and licenses apply:
 *
 * Copyright 2020 Metrological
 *
 * Licensed under the Apache License, Version 2.0 (the "License");
 * you may not use this file except in compliance with the License.
 * You may obtain a copy of the License at
 *
 * http://www.apache.org/licenses/LICENSE-2.0
 *
 * Unless required by applicable law or agreed to in writing, software
 * distributed under the License is distributed on an "AS IS" BASIS,
 * WITHOUT WARRANTIES OR CONDITIONS OF ANY KIND, either express or implied.
 * See the License for the specific language governing permissions and
 * limitations under the License.
 */

#include <gtest/gtest.h>

#ifndef MODULE_NAME
#include "../Module.h"
#endif

#include <core/core.h>

namespace Thunder {
namespace Tests {
namespace Core {

    class DataFile: public ::Thunder::Core::DataElementFile
    {
    public:
        DataFile() = delete;

        DataFile(::Thunder::Core::File& file)
            : ::Thunder::Core::DataElementFile(file, ::Thunder::Core::File::USER_READ)
        {
        }

        DataFile(string fileName, uint32_t type, uint32_t size)
            : ::Thunder::Core::DataElementFile(fileName, type, size)
        {
        }

        void MemoryMap()
        {
            Reallocation(54);
            ReopenMemoryMappedFile();
        }
    };

    TEST(test_datafile, simple_test)
    {
        const string fileName = "dataFile.txt";
        const string message = ">echo 'DataElement file checking......'";
        string buffer = message + fileName;

#ifdef __POSIX__
        errno = 0;
#endif

        ::Thunder::Core::File file(fileName);

        ASSERT_FALSE(file.Exists());

         // Always for a non-existing file
#ifdef __WINDOWS__
        EXPECT_EQ(file.ErrorCode(), static_cast<uint32_t>(ERROR_FILE_NOT_FOUND));
#endif
#ifdef __POSIX__
        EXPECT_EQ(file.ErrorCode(), static_cast<uint32_t>(ENOENT));
#endif

        ASSERT_TRUE(file.Create(true));
        EXPECT_EQ(file.IsOpen(), true);
        EXPECT_EQ(file.Name(), fileName);

#ifdef __POSIX__
        errno = 0;
#endif

        DataFile obj1(file);
#ifdef __WINDOWS__
        EXPECT_EQ(obj1.ErrorCode(), static_cast<uint32_t>(ERROR_SUCCESS));
#endif
#ifdef __POSIX__
        EXPECT_EQ(obj1.ErrorCode(), static_cast<uint32_t>(0));
#endif

        DataFile object(fileName, 1, 10);
        DataFile obj2(fileName, 1, 50);

        obj1.Sync();
        obj2.MemoryMap();

        const string& name = obj1.Name();

        EXPECT_EQ(name.c_str(), fileName);
        EXPECT_EQ(obj2.IsValid(), true);

        const ::Thunder::Core::File& obj1File = obj1.Storage();
        EXPECT_STREQ(obj1File.FileName().c_str(), file.FileName().c_str());

        obj1.ReloadFileInfo();
        obj1.MemoryMap();

        EXPECT_TRUE(file.Destroy());
    }
<<<<<<< HEAD
};

TEST(test_datafile, simple_test)
{
    const string fileName = "dataFile.txt";
    const string message = ">echo 'DataElement file checking......'";
    string buffer = message + fileName;

#ifdef __POSIX__
    errno = 0;
#endif

    File file(fileName);

    ASSERT_FALSE(file.Exists());

     // Always for a non-existing file
#ifdef __WINDOWS__
    EXPECT_EQ(file.ErrorCode(), static_cast<uint32_t>(ERROR_FILE_NOT_FOUND));
#endif
#ifdef __POSIX__
    EXPECT_EQ(file.ErrorCode(), static_cast<uint32_t>(ENOENT));
#endif

    ASSERT_TRUE(file.Create(true));
    EXPECT_EQ(file.IsOpen(), true);
    EXPECT_EQ(file.Name(), fileName);

#ifdef __POSIX__
    errno = 0;
#endif

    DataFile obj1(file);
#ifdef __WINDOWS__
    EXPECT_EQ(obj1.ErrorCode(), static_cast<uint32_t>(ERROR_SUCCESS));
#endif
#ifdef __POSIX__
    EXPECT_EQ(obj1.ErrorCode(), static_cast<uint32_t>(0));
#endif

    DataFile object(fileName, 1, 10);
    DataFile obj2(fileName, 1, 50);

    obj1.Sync();
    obj2.MemoryMap();

    const string& name = obj1.Name();

    EXPECT_EQ(name.c_str(), fileName);
    EXPECT_EQ(obj2.IsValid(), true);

    const File& obj1File = obj1.Storage();
    EXPECT_STREQ(obj1File.FileName().c_str(), file.FileName().c_str());

    obj1.ReloadFileInfo();
    obj1.MemoryMap();

    EXPECT_TRUE(file.Destroy());
}
=======

} // Core
} // Tests
} // Thunder
>>>>>>> 87835051
<|MERGE_RESOLUTION|>--- conflicted
+++ resolved
@@ -108,69 +108,7 @@
 
         EXPECT_TRUE(file.Destroy());
     }
-<<<<<<< HEAD
-};
-
-TEST(test_datafile, simple_test)
-{
-    const string fileName = "dataFile.txt";
-    const string message = ">echo 'DataElement file checking......'";
-    string buffer = message + fileName;
-
-#ifdef __POSIX__
-    errno = 0;
-#endif
-
-    File file(fileName);
-
-    ASSERT_FALSE(file.Exists());
-
-     // Always for a non-existing file
-#ifdef __WINDOWS__
-    EXPECT_EQ(file.ErrorCode(), static_cast<uint32_t>(ERROR_FILE_NOT_FOUND));
-#endif
-#ifdef __POSIX__
-    EXPECT_EQ(file.ErrorCode(), static_cast<uint32_t>(ENOENT));
-#endif
-
-    ASSERT_TRUE(file.Create(true));
-    EXPECT_EQ(file.IsOpen(), true);
-    EXPECT_EQ(file.Name(), fileName);
-
-#ifdef __POSIX__
-    errno = 0;
-#endif
-
-    DataFile obj1(file);
-#ifdef __WINDOWS__
-    EXPECT_EQ(obj1.ErrorCode(), static_cast<uint32_t>(ERROR_SUCCESS));
-#endif
-#ifdef __POSIX__
-    EXPECT_EQ(obj1.ErrorCode(), static_cast<uint32_t>(0));
-#endif
-
-    DataFile object(fileName, 1, 10);
-    DataFile obj2(fileName, 1, 50);
-
-    obj1.Sync();
-    obj2.MemoryMap();
-
-    const string& name = obj1.Name();
-
-    EXPECT_EQ(name.c_str(), fileName);
-    EXPECT_EQ(obj2.IsValid(), true);
-
-    const File& obj1File = obj1.Storage();
-    EXPECT_STREQ(obj1File.FileName().c_str(), file.FileName().c_str());
-
-    obj1.ReloadFileInfo();
-    obj1.MemoryMap();
-
-    EXPECT_TRUE(file.Destroy());
-}
-=======
 
 } // Core
 } // Tests
-} // Thunder
->>>>>>> 87835051
+} // Thunder