--- conflicted
+++ resolved
@@ -19,29 +19,6 @@
 
 #include <gtest/gtest.h>
 
-<<<<<<< HEAD
-namespace Thunder {
-namespace Tests {
-namespace Core {
-
-    int argumentCount = 3;
-    char* arguments[]= {(char*)"-c", (char*)"-h", (char*)"-b"};
-
-    class ConsoleOptions : public ::Thunder::Core::Options {
-        public:
-            ConsoleOptions() = delete;
-
-            ConsoleOptions(int argumentCount, TCHAR* arguments[])
-                : ::Thunder::Core::Options(argumentCount, arguments, _T("chb"))
-            {
-                Parse();
-            }
-
-            ~ConsoleOptions()
-            {
-            }
-
-=======
 #ifndef MODULE_NAME
 #include "../Module.h"
 #endif
@@ -69,7 +46,6 @@
             {
             }
 
->>>>>>> 06ec4865
          private:
             virtual void Option(const TCHAR option, const TCHAR* argument)
             {
