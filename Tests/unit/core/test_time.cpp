--- conflicted
+++ resolved
@@ -21,15 +21,12 @@
 
 #include <gtest/gtest.h>
 
-<<<<<<< HEAD
-=======
 #ifndef MODULE_NAME
 #include "../Module.h"
 #endif
 
 #include <core/core.h>
 
->>>>>>> 06ec4865
 namespace Thunder {
 namespace Tests {
 namespace Core {
