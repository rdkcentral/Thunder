--- conflicted
+++ resolved
@@ -271,11 +271,6 @@
         Singleton::Dispose();
     }
 
-<<<<<<< HEAD
-    testAdmin.WaitForChildCompletion();
-    Singleton::Dispose();
-}
-=======
     TEST(Core_tracing, simpleTracingReversed)
     {
         std::string tracePath = "/tmp/tracebuffer02";
@@ -361,5 +356,4 @@
 
 } // Core
 } // Tests
-} // Thunder
->>>>>>> master+} // Thunder