/*
 * If not stated otherwise in this file or this component's LICENSE file the
 * following copyright and licenses apply:
 *
 * Copyright 2020 Metrological
 *
 * Licensed under the Apache License, Version 2.0 (the "License");
 * you may not use this file except in compliance with the License.
 * You may obtain a copy of the License at
 *
 * http://www.apache.org/licenses/LICENSE-2.0
 *
 * Unless required by applicable law or agreed to in writing, software
 * distributed under the License is distributed on an "AS IS" BASIS,
 * WITHOUT WARRANTIES OR CONDITIONS OF ANY KIND, either express or implied.
 * See the License for the specific language governing permissions and
 * limitations under the License.
 */

#include <gtest/gtest.h>

<<<<<<< HEAD
namespace Thunder {
namespace Tests {
namespace Core {

    
    
=======
#ifndef MODULE_NAME
#include "../Module.h"
#endif

#include <core/core.h>

#include "../IPTestAdministrator.h"

namespace Thunder {
namespace Tests {
namespace Core {
>>>>>>> 06ec4865

#pragma pack(push)
#pragma pack(1)
    struct TraceHeader
    {
        uint16_t _Length;
        uint64_t _ClockTicks;
        uint32_t _LineNumber;
    };
#pragma pack(pop)

    struct TraceData
    {
        TraceHeader _Header;
        string _File;
        string _Module;
        string _Category;
        string _Class;
        string _Text;

        string ToString()
        {
            std::stringstream output;
            output << _File << "(" << _Header._LineNumber << "): " << _Text;
            return output.str();
        }
    };

    class ServerCyclicBuffer01 : public CyclicBuffer
    {
    public:
        ServerCyclicBuffer01(const string& fileName, uint32_t size)
            : CyclicBuffer(fileName, File::USER_WRITE|File::USER_READ|File::SHAREABLE, size, true)
        {
        }

        virtual uint32_t GetReadSize(Cursor& cursor) override
        {
            uint16_t entrySize = 0;
            cursor.Peek(entrySize);
            return entrySize;
        }
    };

    bool ReadTraceString(const uint8_t buffer[], uint32_t length, uint32_t& offset, string& output)
    {
        output = "";

        const char * charBuffer = reinterpret_cast<const char *>(buffer);

        while (true) {
            char c = charBuffer[offset];

            if (c == '\0') {
                // Found the end
                offset++;
                return true;
            }

            output += string(1, c);
            offset++;

            if (offset >= length) {
                // Buffer overrun
                return false;
            }
        }

        return true;
    }

    bool ParseTraceData(const uint8_t buffer[], uint32_t length, uint32_t& offset, TraceData& traceData, uint32_t bufferSize)
    {
        uint32_t startOffset = offset;

        const TraceHeader * header = reinterpret_cast<const TraceHeader *>(buffer + offset);
        offset += sizeof(TraceHeader);

        if (offset > length) {
            std::cerr << "Offset " << offset << " is larger than length " << length << std::endl;
            return false;
        }

        traceData._Header = *header;
        uint16_t entrySize = traceData._Header._Length;
        EXPECT_TRUE(entrySize <= bufferSize);

        if (!ReadTraceString(buffer, length, offset, traceData._File)) {
            std::cerr << "Failed to read file name" << std::endl;
            return false;
        }

        if (!ReadTraceString(buffer, length, offset, traceData._Module)) {
            std::cerr << "Failed to read module name" << std::endl;
            return false;
        }

        if (!ReadTraceString(buffer, length, offset, traceData._Category)) {
            std::cerr << "Failed to read category" << std::endl;
            return false;
        }
        if (!ReadTraceString(buffer, length, offset, traceData._Class)) {
            std::cerr << "Failed to read class name" << std::endl;
            return false;
        }

        uint16_t totalHeaderLength = offset - startOffset;
        uint16_t textLength = entrySize - totalHeaderLength;
        uint16_t textBufferLength = textLength + 1;
        char textBuffer[textBufferLength];

        memcpy(textBuffer, buffer + offset, textLength);
        textBuffer[textLength] = '\0';
        traceData._Text = string(textBuffer);

        offset += textLength;

        EXPECT_TRUE(offset == (startOffset + entrySize));

        return true;
    }

    void DebugCheckIfConsistent(const uint8_t * buffer, int length, CyclicBuffer& cycBuffer, uint32_t bufferSize)
    {
        uint entryCount = 0;

        int index = 0;
        while (index < length) {
            uint16_t entrySize = 0;
            entrySize += static_cast<uint16_t>(buffer[index]);
            index++;
            entrySize += static_cast<uint16_t>(buffer[index]) << 8;

            EXPECT_TRUE(entrySize < bufferSize);
            index += entrySize - 1;

            entryCount++;
        }

        EXPECT_TRUE(index == length);
    }

    void CreateTraceBuffer(string tracePath)
    {
        char systemCmd[1024];
        string command = "mkdir -p ";
        snprintf(systemCmd, command.size()+tracePath.size()+1, "%s%s", command.c_str(),tracePath.c_str());
        system(systemCmd);
    }

    TEST(Core_tracing, simpleTracing)
    {
        // Call dispose to ensure there is no any resource handler registered to
        // avoid hang on the poll
        ::Thunder::Core::Singleton::Dispose();

        std::string tracePath = "/tmp/tracebuffer01";
        auto lambdaFunc = [tracePath](IPTestAdministrator & testAdmin) {
            std::string db = (tracePath + "/tracebuffer.doorbell");
            string cycBufferName = (tracePath + "/tracebuffer");

            testAdmin.Sync("client start");
            DoorBell doorBell(db.c_str());
            constexpr uint32_t bufferSize = ((8 * 1024) - (sizeof(struct CyclicBuffer::control))); /* 8Kb */
            ServerCyclicBuffer01 cycBuffer(cycBufferName, bufferSize);

            // Note: this test case is forking a child process with parent process space.
            // In such case, signalfd:poll of parent will not get signal from pthread_kill(SIGUSR2) from child
            // process. Hence please ensure parent process cleared all resource registration
            // using Singleton::Dispose() call from parent context.
            // https://lore.kernel.org/linux-man/20190923222413.5c79b179@kappa.digital-domain.net/T/

            // TODO: maximum running time?
            if (doorBell.Wait(infinite) == ERROR_NONE) {
                doorBell.Acknowledge();
                uint32_t bufferLength = bufferSize;
                uint8_t buffer[bufferLength];
                uint32_t actuallyRead = cycBuffer.Read(buffer, sizeof(buffer));
                testAdmin.Sync("server done");

                EXPECT_TRUE(actuallyRead < cycBuffer.Size());

                DebugCheckIfConsistent(buffer, actuallyRead, cycBuffer, bufferSize);

                uint32_t offset = 0;
                int traceCount = 0;
                while (offset < actuallyRead) {
                    TraceData traceData;
                    EXPECT_TRUE(ParseTraceData(buffer, actuallyRead, offset, traceData, bufferSize));
                    string time(Time::Now().ToRFC1123(true));

                    EXPECT_STREQ(traceData._File.c_str(), "test_tracing.cpp");
                    EXPECT_STREQ(traceData._Class.c_str(), "TestBody");
                    EXPECT_STREQ(traceData._Category.c_str(), "Information");
                    EXPECT_STREQ(traceData._Text.c_str(), "Trace Log");

                    traceCount++;
                }
            }
            doorBell.Relinquish();
        };

        static std::function<void (IPTestAdministrator&)> lambdaVar = lambdaFunc;
<<<<<<< HEAD

        IPTestAdministrator::OtherSideMain otherSide = [](IPTestAdministrator& testAdmin ) { lambdaVar(testAdmin); };

=======

        IPTestAdministrator::OtherSideMain otherSide = [](IPTestAdministrator& testAdmin ) { lambdaVar(testAdmin); };

>>>>>>> 06ec4865
        // This side (tested) acts as client.
        IPTestAdministrator testAdmin(otherSide);
        {
            CreateTraceBuffer(tracePath);
            Trace::TraceUnit::Instance().Open(tracePath);
            testAdmin.Sync("client start");
            sleep(2);
            Trace::TraceType<Trace::Information, &System::MODULE_NAME>::Enable(true);

            TRACE_GLOBAL(Trace::Information, (_T("Trace Log")));
            testAdmin.Sync("server done");

            Trace::TraceUnit::Instance().SetCategories(true,"Tracing", reinterpret_cast<const char*>("Information"));
            Trace::TraceUnit::Iterator index = Trace::TraceUnit::Instance().GetCategories();

            while (index.Next() == true)
                if ((*index)->Enabled() == true) {
                    if ((strcmp((*index)->Module(), "Tracing")) == 0 ) {
                        EXPECT_STREQ((*index)->Category(), "Information");
                    }
                }

            bool enabled = false;
            Trace::TraceUnit::Instance().IsDefaultCategory("Tracing", reinterpret_cast<const char*>("Information"), enabled);
            TRACE(Trace::Information,(Trace::Format(_T("Checking the Format() with 1 parameter"))));
            std::string text = "Hello";
            TRACE(Trace::Information,(Trace::Format(text.c_str(), _T("Checking the Format() with 2 parameter"))));
            Trace::TraceUnit::Instance().Close();
            Trace::TraceUnit::Instance().Open(1);
        }

        testAdmin. WaitForChildCompletion();
        Singleton::Dispose();
    }

    TEST(Core_tracing, simpleTracingReversed)
    {
        std::string tracePath = "/tmp/tracebuffer02";
        auto lambdaFunc = [&](IPTestAdministrator & testAdmin) {
            CreateTraceBuffer(tracePath);
            Trace::TraceUnit::Instance().Open(tracePath);
            testAdmin.Sync("client start");
            sleep(2);
            Trace::TraceType<Trace::Information, &System::MODULE_NAME>::Enable(true);

            TRACE_GLOBAL(Trace::Information, (_T("Trace Log")));
            testAdmin.Sync("server done");

            Trace::TraceUnit::Instance().SetCategories(true,"Tracing", reinterpret_cast<const char*>("Information"));
            Trace::TraceUnit::Iterator index = Trace::TraceUnit::Instance().GetCategories();

            while (index.Next() == true)
                if ((*index)->Enabled() == true) {
                    if ((strcmp((*index)->Module(), "Tracing")) == 0 ) {
                        EXPECT_STREQ((*index)->Category(), "Information");
                    }
                }

            bool enabled = false;
            Trace::TraceUnit::Instance().IsDefaultCategory("Tracing", reinterpret_cast<const char*>("Information"), enabled);
            TRACE(Trace::Information,(Trace::Format(_T("Checking the Format() with 1 parameter"))));
            std::string text = "Hello";
            TRACE(Trace::Information,(Trace::Format(text.c_str(), _T("Checking the Format() with 2 parameter"))));
            Trace::TraceUnit::Instance().Close();
            Trace::TraceUnit::Instance().Open(1);

            Singleton::Dispose();
        };

        static std::function<void (IPTestAdministrator&)> lambdaVar = lambdaFunc;

        IPTestAdministrator::OtherSideMain otherSide = [](IPTestAdministrator& testAdmin ) { lambdaVar(testAdmin); };

        // This side (tested) acts as client.
        IPTestAdministrator testAdmin(otherSide);
        {
            std::string db = (tracePath + "/tracebuffer.doorbell");
            string cycBufferName = (tracePath + "/tracebuffer");

            testAdmin.Sync("server start");
            DoorBell doorBell(db.c_str());
            constexpr uint32_t bufferSize = ((8 * 1024) - (sizeof(struct CyclicBuffer::control))); /* 8Kb */
            ServerCyclicBuffer01 cycBuffer(cycBufferName, bufferSize);

            // TODO: maximum running time?
            if (doorBell.Wait(infinite) == ERROR_NONE) {
                doorBell.Acknowledge();
                uint32_t bufferLength = bufferSize;
                uint8_t buffer[bufferLength];
                uint32_t actuallyRead = cycBuffer.Read(buffer, sizeof(buffer));
                testAdmin.Sync("client done");

                EXPECT_TRUE(actuallyRead < cycBuffer.Size());

                DebugCheckIfConsistent(buffer, actuallyRead, cycBuffer, bufferSize);

                uint32_t offset = 0;
                int traceCount = 0;
                while (offset < actuallyRead) {
                    TraceData traceData;
                    EXPECT_TRUE(ParseTraceData(buffer, actuallyRead, offset, traceData, bufferSize));
                    string time(Time::Now().ToRFC1123(true));

                    EXPECT_STREQ(traceData._File.c_str(), "test_tracing.cpp");
                    EXPECT_STREQ(traceData._Class.c_str(), "operator()");
                    EXPECT_STREQ(traceData._Category.c_str(), "Information");
                    EXPECT_STREQ(traceData._Text.c_str(), "Trace Log");

                    traceCount++;
                }
            }
            doorBell.Relinquish();
        }

        testAdmin.WaitForChildCompletion();
        Singleton::Dispose();
    }

} // Core
} // Tests
} // Thunder<|MERGE_RESOLUTION|>--- conflicted
+++ resolved
@@ -19,26 +19,17 @@
 
 #include <gtest/gtest.h>
 
-<<<<<<< HEAD
+#ifndef MODULE_NAME
+#include "../Module.h"
+#endif
+
+#include <core/core.h>
+
+#include "../IPTestAdministrator.h"
+
 namespace Thunder {
 namespace Tests {
 namespace Core {
-
-    
-    
-=======
-#ifndef MODULE_NAME
-#include "../Module.h"
-#endif
-
-#include <core/core.h>
-
-#include "../IPTestAdministrator.h"
-
-namespace Thunder {
-namespace Tests {
-namespace Core {
->>>>>>> 06ec4865
 
 #pragma pack(push)
 #pragma pack(1)
@@ -242,15 +233,9 @@
         };
 
         static std::function<void (IPTestAdministrator&)> lambdaVar = lambdaFunc;
-<<<<<<< HEAD
 
         IPTestAdministrator::OtherSideMain otherSide = [](IPTestAdministrator& testAdmin ) { lambdaVar(testAdmin); };
 
-=======
-
-        IPTestAdministrator::OtherSideMain otherSide = [](IPTestAdministrator& testAdmin ) { lambdaVar(testAdmin); };
-
->>>>>>> 06ec4865
         // This side (tested) acts as client.
         IPTestAdministrator testAdmin(otherSide);
         {
