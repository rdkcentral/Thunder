/*
 * If not stated otherwise in this file or this component's LICENSE file the
 * following copyright and licenses apply:
 *
 * Copyright 2020 Metrological
 *
 * Licensed under the Apache License, Version 2.0 (the "License");
 * you may not use this file except in compliance with the License.
 * You may obtain a copy of the License at
 *
 * http://www.apache.org/licenses/LICENSE-2.0
 *
 * Unless required by applicable law or agreed to in writing, software
 * distributed under the License is distributed on an "AS IS" BASIS,
 * WITHOUT WARRANTIES OR CONDITIONS OF ANY KIND, either express or implied.
 * See the License for the specific language governing permissions and
 * limitations under the License.
 */

#include <functional>
#include <sstream>

#include <gtest/gtest.h>

#include "../IPTestAdministrator.h"
#include <core/core.h>
#include "JSON.h"

//#define _INTERMEDIATE

namespace WPEFramework {
namespace Tests {

    template<typename S, typename T, typename std::enable_if<!std::is_floating_point<T>::value, T*>::type = nullptr>
    bool TestJSONEqual(const T data, const std::string& reference)
    {
        std::string stream;

#ifndef _INTERMEDIATE
        bool result =    std::is_same<decltype(std::declval<S>().Value()), T>::value
                      && data == S(data).Default()
                      && data == S(data).Value()
                      && data == (S() = data).Value()
                      && S(data).ToString(stream)
                      && reference == std::string(stream)
                     ;
#else
        bool result = std::is_same<decltype(std::declval<S>().Value()), T>::value;

             result =    data == S(data).Default()
                      && result
                      ;

             result =    data == S(data).Value()
                      && result
                      ;

             result =    data == (S() = data).Value()
                      && result
                      ;

             result =    S(data).ToString(stream)
                      && result
                      ;

             result =     reference == std::string(stream)
                      && result
                      ;
#endif
        return result;
<<<<<<< HEAD
=======

>>>>>>> 529979fc
    }

    template<typename S, typename T, typename std::enable_if<std::is_floating_point<T>::value, T*>::type = nullptr>
    bool TestJSONEqual(const T data, const std::string& reference)
    {
        // Units in the last place (measure of accuracy)
        constexpr const int ulp = 2;

        return std::is_same<decltype(std::declval<S>().Value()), T>::value
               && (    std::fabs(S(data).Default() - data) <= std::numeric_limits<T>::epsilon() * std::fabs(S(data).Default() + data) * ulp
                    || std::fabs(S(data).Default() - data) < std::numeric_limits<T>::min()
                  )
               && (    std::fabs(S(data).Value() - data) <= std::numeric_limits<T>::epsilon() * std::fabs(S(data).Value() + data) * ulp
                    || std::fabs(S(data).Value() - data) < std::numeric_limits<T>::min()
                  )
               && (    std::fabs((S() = data).Value() - data) <= std::numeric_limits<T>::epsilon() * std::fabs((S() = data).Value() + data) * ulp
                    || std::fabs((S() = data).Value() - data) < std::numeric_limits<T>::min()
                  )
               ;
    }


    template <typename T>
    bool TestJSONFormat(const std::string& json, bool FromTo, bool AllowChange)
    {
        auto compare = [](const std::string& reference, const std::string& data) -> bool {
            bool result = reference.size() == data.size();

            if (   std::is_same<T, Core::JSON::HexUInt8>::value
                || std::is_same<T, Core::JSON::HexSInt8>::value
                || std::is_same<T, Core::JSON::HexUInt16>::value
                || std::is_same<T, Core::JSON::HexSInt16>::value
                || std::is_same<T, Core::JSON::HexUInt32>::value
                || std::is_same<T, Core::JSON::HexSInt32>::value
                || std::is_same<T, Core::JSON::HexUInt64>::value
                || std::is_same<T, Core::JSON::HexSInt64>::value
               ) {
                for (std::string::size_type index = 0, end = data.size(); index < end; index++) {
                    result = result && std::toupper(reference[index]) == std::toupper(data[index]);
                }
            }

            if (   std::is_same<T, Core::JSON::Float>::value
                || std::is_same<T, Core::JSON::Double>::value
               ) {
                T object;

                Core::OptionalType<Core::JSON::Error> status;

                result = object.FromString(data, status)
                && !(status.IsSet())
                && TestJSONEqual<T, decltype(std::declval<T>().Value())>(object.Value(), reference)
                ;

            }

            return result;
        };

        T object;

        Core::OptionalType<Core::JSON::Error> status;

        std::string stream;

#ifndef _INTERMEDIATE
        bool result =    object.FromString(json, status)
                      && !(status.IsSet())
                      && (   !FromTo
                          || (   object.ToString(stream)
                              && (    AllowChange
                                   || compare(json, stream)
                                 )
                             )
                         )
                      ;
#else
        bool result = object.FromString(json, status);
             result =    result
                      && !(status.IsSet())
                      ;

            if (FromTo) {
                result =    result
                         && object.ToString(stream)
                         ;

                if (!AllowChange) {
                    result =    result
                             && compare(json, stream)
                             ;
                }
            } else {
            }
#endif
        return result;
    }

    template<>
    bool TestJSONFormat<Core::JSON::String>(const std::string& json, bool FromTo, bool AllowChange)
    {
        Core::JSON::String object;

        uint8_t count = 0;

        // Affects ToString
        bool quoted = false;

        do {
            quoted = !quoted;

            Core::JSON::String object(quoted);

            Core::OptionalType<Core::JSON::Error> status;

            std::string stream;

#ifndef _INTERMEDIATE
            count +=    object.FromString(json, status)
                     && !(status.IsSet())
                     &&    !FromTo
                        || (     // Checking communitative property
                               object.ToString(stream)
                            && quoted || AllowChange ? json != std::string(stream) : json == std::string(stream)
                            && object.FromString(stream, status)
                            && !(status.IsSet())
                            && AllowChange ? json != std::string(object.Value().c_str()) : json == std::string(object.Value().c_str())
                           )
                     ;
#else
            bool result = object.FromString(json, status);
                 result =    !(status.IsSet())
                          && result
                          ;

                 if (FromTo) {
                     result =    object.ToString(stream)
                              && result
                              ;

                    if (quoted || AllowChange) {
                        result =    json != std::string(stream)
                                  && result
                                 ;
                    } else {
                        result =    json == std::string(stream)
                                  && result
                                  ;
                    }

                    result =   object.FromString(stream, status)
                             && !(status.IsSet())
                             && result
                             ;

                    result =    AllowChange ? json != std::string(object.Value().c_str()) : json == std::string(object.Value().c_str())
                             && result
                             ;
                 }

            count += result;
#endif
        } while (quoted);

        return count == 2;
    }

    // Implementation specific types may have additional constraint

    template <typename T>
    bool TestDecUIntFromString(bool malformed, uint8_t& count)
    {
        constexpr bool AllowChange = false;

        count = 0;

        bool FromTo = false;

        do {
            FromTo = !FromTo;

            if (!malformed) {
                // Correctly formatted
                // ===================

                count += TestJSONFormat<T>("0", FromTo, AllowChange);
                count += TestJSONFormat<T>("1", FromTo, AllowChange); // Digit any out of 1-9

                // Range
                if (   std::is_same<decltype(std::declval<T>().Value()), uint8_t>::value
                    || std::is_same<decltype(std::declval<T>().Value()), uint16_t>::value
                    || std::is_same<decltype(std::declval<T>().Value()), uint32_t>::value
                    || std::is_same<decltype(std::declval<T>().Value()), uint64_t>::value
                   ) {
                    switch (sizeof(std::declval<T>().Value())) {
                    case sizeof(uint8_t)  : // uint8_t
                                            count += TestJSONFormat<T>("255", FromTo, AllowChange);
                                            break;
                    case sizeof(uint16_t) : // uint16_t
                                            count += TestJSONFormat<T>("65535", FromTo, AllowChange);
                                            break;
                    case sizeof(uint32_t) : // uint32_t
                                            count += TestJSONFormat<T>("4294967295", FromTo, AllowChange);
                                            break;
                    case sizeof(uint64_t) : // uint64_t
                                            count += TestJSONFormat<T>("18446744073709551615", FromTo, AllowChange);
                                            break;
                    default               : ASSERT(false);
                    }
                }

                // Implementation constraint: all IElement objects can be nullified
                count += TestJSONFormat<T>("null", FromTo, AllowChange);

                // Empty character sequence, no distinction with 0
                count += TestJSONFormat<T>("", FromTo, !AllowChange);
                count += TestJSONFormat<T>("\0", FromTo, !AllowChange);

                count += TestJSONFormat<T>("1\0", FromTo, AllowChange);

                // Quoted character sequence
                count += TestJSONFormat<T>("\"0\"", FromTo, AllowChange);
                count += TestJSONFormat<T>("\"1\"", FromTo, AllowChange);
                count += TestJSONFormat<T>("\"null\"", FromTo, AllowChange);

                // Insignificant white space
                count += TestJSONFormat<T>("\u0009\u000A\u000D\u00201\u0009\u000A\u000D\u0020", FromTo, !AllowChange);
                count += TestJSONFormat<T>("\"\u0009\u000A\u000D\u00201\"\u0009\u000A\u000D\u0020", FromTo, !AllowChange);
                count += TestJSONFormat<T>("\"\u0009\u000A\u000D\u00201\u0009\u000A\u000D\u0020\"", FromTo, !AllowChange);
            } else {
                // Malformed
                // =========

                count += !TestJSONFormat<T>("00", FromTo, AllowChange); // Second digit and out of 0-9
                count += !TestJSONFormat<T>("+1", FromTo, AllowChange); // Digit any out of 0-9
                count += !TestJSONFormat<T>("-0", FromTo, AllowChange);
                count += !TestJSONFormat<T>("-1", FromTo, AllowChange); // Digit any out of 1-9

                // C(++) floating point convention instead of scientific notation
                count += !TestJSONFormat<T>("0.0", FromTo, AllowChange);
                count += !TestJSONFormat<T>("1.0", FromTo, AllowChange);

                count += !TestJSONFormat<T>("0e+0", FromTo, AllowChange);
                count += !TestJSONFormat<T>("0e-0", FromTo, AllowChange);
                count += !TestJSONFormat<T>("0E+0", FromTo, AllowChange);
                count += !TestJSONFormat<T>("0E-0", FromTo, AllowChange);

                count += !TestJSONFormat<T>("+0e+0", FromTo, AllowChange);
                count += !TestJSONFormat<T>("+0e-0", FromTo, AllowChange);
                count += !TestJSONFormat<T>("+0E+0", FromTo, AllowChange);
                count += !TestJSONFormat<T>("+0E-0", FromTo, AllowChange);

                count += !TestJSONFormat<T>("-0e+0", FromTo, AllowChange);
                count += !TestJSONFormat<T>("-0e-0", FromTo, AllowChange);
                count += !TestJSONFormat<T>("-0E+0", FromTo, AllowChange);
                count += !TestJSONFormat<T>("-0E-0", FromTo, AllowChange);

                count += !TestJSONFormat<T>("0e0.0", FromTo, AllowChange);
                count += !TestJSONFormat<T>("0E0.0", FromTo, AllowChange);
                count += !TestJSONFormat<T>("+0e0.0", FromTo, AllowChange);
                count += !TestJSONFormat<T>("+0E0.0", FromTo, AllowChange);
                count += !TestJSONFormat<T>("-0e0.0", FromTo, AllowChange);
                count += !TestJSONFormat<T>("-0E0.0", FromTo, AllowChange);

                // Values that cannot be used
                count += !TestJSONFormat<T>("{}", FromTo, AllowChange);
                count += !TestJSONFormat<T>("[]", FromTo, AllowChange);

                // Empty quoted character sequence
                count += !TestJSONFormat<T>("\"\"", FromTo, AllowChange);
                count += !TestJSONFormat<T>("true", FromTo, AllowChange);
                count += !TestJSONFormat<T>("false", FromTo, AllowChange);

                // Non-numbers
                count += !TestJSONFormat<T>("Infinity", FromTo, AllowChange);
                count += !TestJSONFormat<T>("NaN", FromTo, AllowChange);

                // Incomplete null
                count += !TestJSONFormat<T>("nul", FromTo, AllowChange);
                count += !TestJSONFormat<T>("nul0", FromTo, AllowChange);
                count += !TestJSONFormat<T>("null0", FromTo, AllowChange);

                // Out-of-range
                if (   std::is_same<decltype(std::declval<T>().Value()), uint8_t>::value
                    || std::is_same<decltype(std::declval<T>().Value()), uint16_t>::value
                    || std::is_same<decltype(std::declval<T>().Value()), uint32_t>::value
                    || std::is_same<decltype(std::declval<T>().Value()), uint64_t>::value
                   ) {
                    switch (sizeof(std::declval<T>().Value())) {
                    case sizeof(uint8_t)  : // uint8_t
                                            count += !TestJSONFormat<T>("256", FromTo, AllowChange);
                                            break;
                    case sizeof(uint16_t) : // uint16_t
                                            count += !TestJSONFormat<T>("65536", FromTo, AllowChange);
                                            break;
                    case sizeof(uint32_t) : // uint32_t
                                            count += !TestJSONFormat<T>("4294967296", FromTo, AllowChange);
                                            break;
                    case sizeof(uint64_t) : // uint64_t
                                            count += !TestJSONFormat<T>("18446744073709551616", FromTo, AllowChange);
                                            break;
                    default               : ASSERT(false);
                    }
                }

                // Prefix / postfix
                count += !TestJSONFormat<T>("\"0\"1", FromTo, AllowChange);
                count += !TestJSONFormat<T>("0\"1\"", FromTo, AllowChange);

                count += !TestJSONFormat<T>("a1", FromTo, AllowChange);
                count += !TestJSONFormat<T>("1a", FromTo, AllowChange);

                // Insignificant white space
                count += !TestJSONFormat<T>("1\u0009\u000A\u000D\u00200\u0009\u000A\u000D\u0020", FromTo, !AllowChange);
                count += !TestJSONFormat<T>("\u0009\u000A\u000D\u00201\u0009\u000A\u000D\u00200", FromTo, !AllowChange);
                count += !TestJSONFormat<T>("\"\u0009\u000A\u000D\u00201\"0\u0009\u000A\u000D\u0020", FromTo, !AllowChange);
            }
        } while (FromTo);

        return  !malformed ? count == 26
                           : count == 84
               ;
    }

    template <typename T>
    bool TestDecSIntFromString(bool malformed, uint8_t& count)
    {
        constexpr bool AllowChange = false;

        count = 0;

        bool FromTo = false;

        do {
            FromTo = !FromTo;

            if (!malformed) {
                // Correctly formatted
                // ===================

                count += TestJSONFormat<T>("-0", FromTo, AllowChange);
                count += TestJSONFormat<T>("-1", FromTo, AllowChange); // Digit any out of 1-9

                // Range
                if (   std::is_same<decltype(std::declval<T>().Value()), int8_t>::value
                    || std::is_same<decltype(std::declval<T>().Value()), int16_t>::value
                    || std::is_same<decltype(std::declval<T>().Value()), int32_t>::value
                    || std::is_same<decltype(std::declval<T>().Value()), int64_t>::value
                   ) {
                    switch (sizeof(std::declval<T>().Value())) {
                    case sizeof(int8_t)  : // int8_t
                                           count += TestJSONFormat<T>("-128", FromTo, AllowChange);
                                           count += TestJSONFormat<T>("127", FromTo, AllowChange);
                                           break;
                    case sizeof(int16_t) : // int16_t
                                           count += TestJSONFormat<T>("-32768", FromTo, AllowChange);
                                           count += TestJSONFormat<T>("32767", FromTo, AllowChange);
                                           break;
                    case sizeof(int32_t) : // int32_t
                                           count += TestJSONFormat<T>("-2147483648", FromTo, AllowChange);
                                           count += TestJSONFormat<T>("2147483647", FromTo, AllowChange);
                                           break;
                    case sizeof(int64_t) : // int64_t
                                           count += TestJSONFormat<T>("-9223372036854775808", FromTo, AllowChange);
                                           count += TestJSONFormat<T>("9223372036854775807", FromTo, AllowChange);
                                           break;
                    default              : ASSERT(false);
                    }
                }

                // Implementation constraint: all IElement objects can be nullified
                count += TestJSONFormat<T>("null", FromTo, AllowChange);

                // Empty string, no distinction with 0
                count += TestJSONFormat<T>("", FromTo, !AllowChange);
                count += TestJSONFormat<T>("\0", FromTo, !AllowChange);

                count += TestJSONFormat<T>("-1\0", FromTo, AllowChange);

                count += TestJSONFormat<T>("\"-0\"", FromTo, AllowChange);
                count += TestJSONFormat<T>("\"-1\"", FromTo, AllowChange);
                count += TestJSONFormat<T>("\"null\"", FromTo, AllowChange);

                // Insignificant white space
                count += TestJSONFormat<T>("\u0009\u000A\u000D\u0020-1\u0009\u000A\u000D\u0020", FromTo, !AllowChange);
                count += TestJSONFormat<T>("\"\u0009\u000A\u000D\u0020-1\"\u0009\u000A\u000D\u0020", FromTo, !AllowChange);
                count += TestJSONFormat<T>("\"\u0009\u000A\u000D\u0020-1\u0009\u000A\u000D\u0020\"", FromTo, !AllowChange);
            } else {
                // Malformed
                // =========

                count += !TestJSONFormat<T>("00", FromTo, AllowChange); // Second digit andy out of 0-9
                count += !TestJSONFormat<T>("-00", FromTo, AllowChange); // Second digit andy out of 0-9

                count += !TestJSONFormat<T>("+1", FromTo, AllowChange); // Digit any out of 0-9

                count += !TestJSONFormat<T>("--1", FromTo, AllowChange); // Digit andy out of 0-9

                // C(++) floating point convention instead of scientific notation
                count += !TestJSONFormat<T>("-0e+0", FromTo, AllowChange);
                count += !TestJSONFormat<T>("-0e-0", FromTo, AllowChange);
                count += !TestJSONFormat<T>("-0E+0", FromTo, AllowChange);
                count += !TestJSONFormat<T>("-0E-0", FromTo, AllowChange);

                count += !TestJSONFormat<T>("+0e+0", FromTo, AllowChange);
                count += !TestJSONFormat<T>("+0e-0", FromTo, AllowChange);
                count += !TestJSONFormat<T>("+0E+0", FromTo, AllowChange);
                count += !TestJSONFormat<T>("+0E-0", FromTo, AllowChange);

                count += !TestJSONFormat<T>("0e0.0", FromTo, AllowChange);
                count += !TestJSONFormat<T>("0E0.0", FromTo, AllowChange);
                count += !TestJSONFormat<T>("+0e0.0", FromTo, AllowChange);
                count += !TestJSONFormat<T>("+0E0.0", FromTo, AllowChange);
                count += !TestJSONFormat<T>("-0e0.0", FromTo, AllowChange);
                count += !TestJSONFormat<T>("-0E0.0", FromTo, AllowChange);

                // Values that cannot be used
                count += !TestJSONFormat<T>("{}", FromTo, AllowChange);
                count += !TestJSONFormat<T>("[]", FromTo, AllowChange);
                count += !TestJSONFormat<T>("\"\"", FromTo, AllowChange);
                count += !TestJSONFormat<T>("true", FromTo, AllowChange);
                count += !TestJSONFormat<T>("false", FromTo, AllowChange);

                // Non-numbers
                count += !TestJSONFormat<T>("Infinity", FromTo, AllowChange);
                count += !TestJSONFormat<T>("NaN", FromTo, AllowChange);

                // Incomplete null
                count += !TestJSONFormat<T>("nul", FromTo, AllowChange);
                count += !TestJSONFormat<T>("nul0", FromTo, AllowChange);
                count += !TestJSONFormat<T>("null0", FromTo, AllowChange);

                // Out-of-range
                if (   std::is_same<decltype(std::declval<T>().Value()), int8_t>::value
                    || std::is_same<decltype(std::declval<T>().Value()), int16_t>::value
                    || std::is_same<decltype(std::declval<T>().Value()), int32_t>::value
                    || std::is_same<decltype(std::declval<T>().Value()), int64_t>::value
                   ) {
                    switch (sizeof(std::declval<T>().Value())) {
                    case sizeof(int8_t)  : // int8_t
                                           count += !TestJSONFormat<T>("-129", FromTo, AllowChange);
                                           count += !TestJSONFormat<T>("128", FromTo, AllowChange);
                                           break;
                    case sizeof(int16_t) : // int16_t
                                           count += !TestJSONFormat<T>("-32769", FromTo, AllowChange);
                                           count += !TestJSONFormat<T>("32768", FromTo, AllowChange);
                                           break;
                    case sizeof(int32_t) : // int32_t
                                           count += !TestJSONFormat<T>("-2147483649", FromTo, AllowChange);
                                           count += !TestJSONFormat<T>("2147483648", FromTo, AllowChange);
                                           break;
                    case sizeof(int64_t) : // int64_t
                                           count += !TestJSONFormat<T>("-9223372036854775809", FromTo, AllowChange);
                                           count += !TestJSONFormat<T>("9223372036854775808", FromTo, AllowChange);
                                           break;
                    default              : ASSERT(false);
                    }
                }

                // Prefix / postfix
                count += !TestJSONFormat<T>("\"0\"1", FromTo, AllowChange);
                count += !TestJSONFormat<T>("0\"1\"", FromTo, AllowChange);
                count += !TestJSONFormat<T>("\"-0\"1", FromTo, AllowChange);
                count += !TestJSONFormat<T>("0\"-1\"", FromTo, AllowChange);

                count += !TestJSONFormat<T>("a1", FromTo, AllowChange);
                count += !TestJSONFormat<T>("1a", FromTo, AllowChange);
                count += !TestJSONFormat<T>("-a1", FromTo, AllowChange);
                count += !TestJSONFormat<T>("-1a", FromTo, AllowChange);

                // Insignificant white space
                count += !TestJSONFormat<T>("-1\u0009\u000A\u000D\u00200\u0009\u000A\u000D\u0020", FromTo, !AllowChange);
                count += !TestJSONFormat<T>("\u0009\u000A\u000D\u0020-1\u0009\u000A\u000D\u00200", FromTo, !AllowChange);
                count += !TestJSONFormat<T>("\"\u0009\u000A\u000D\u0020-1\"0\u0009\u000A\u000D\u0020", FromTo, !AllowChange);
            }
        } while (FromTo);

        return  !malformed ? count == 28
                           : count == 82
               ;
    }

    template <typename T>
    bool TestHexUIntFromString(bool malformed, uint8_t& count)
    {
        constexpr bool AllowChange = false;

        count = 0;

        bool FromTo = false;

        do {
            FromTo = !FromTo;

            if (!malformed) {
                // Correctly formatted
                // ===================

                count += TestJSONFormat<T>("0x0", FromTo, AllowChange); // Second digit any out of 0-9, A-F
                count += TestJSONFormat<T>("0xA", FromTo, AllowChange);
                count += TestJSONFormat<T>("0xa", FromTo, AllowChange); // Lower case
                count += TestJSONFormat<T>("0xaF", FromTo, AllowChange); // Mix of Lower and upper case

                count += TestJSONFormat<T>("0X0", FromTo, AllowChange); // Second digit any out of 0-9, A-F
                count += TestJSONFormat<T>("0XA", FromTo, AllowChange);
                count += TestJSONFormat<T>("0Xa", FromTo, AllowChange); // Lower case
                count += TestJSONFormat<T>("0XaF", FromTo, AllowChange); // Mix of Lower and upper case

                // Implementation constraint: all IElement objects can be nullified
                count += TestJSONFormat<T>("null", FromTo, AllowChange);

                // Empty string, no distinction with 0
                count += TestJSONFormat<T>("", FromTo, !AllowChange);
                count += TestJSONFormat<T>("\0", FromTo, !AllowChange);

                count += TestJSONFormat<T>("\"0x0\"", FromTo, AllowChange); // Second digit any out of 0-9, A-F
                count += TestJSONFormat<T>("\"0xA\"", FromTo, AllowChange);
                count += TestJSONFormat<T>("\"0xa\"", FromTo, AllowChange); // Lower case
                count += TestJSONFormat<T>("\"0xaF\"", FromTo, AllowChange); // Mix of Lower and upper case

                count += TestJSONFormat<T>("\"null\"", FromTo, AllowChange);

                // Range
                if (   std::is_same<decltype(std::declval<T>().Value()), uint8_t>::value
                    || std::is_same<decltype(std::declval<T>().Value()), uint16_t>::value
                    || std::is_same<decltype(std::declval<T>().Value()), uint32_t>::value
                    || std::is_same<decltype(std::declval<T>().Value()), uint64_t>::value
                   ) {
                    switch (sizeof(std::declval<T>().Value())) {
                    case sizeof(uint8_t)  : // uint8_t
                                            count += TestJSONFormat<T>("0xFF", FromTo, AllowChange);
                                            break;
                    case sizeof(uint16_t) : // uint16_t
                                            count += TestJSONFormat<T>("0xFFFF", FromTo, AllowChange);
                                            break;
                    case sizeof(uint32_t) : // uint32_t
                                            count += TestJSONFormat<T>("0xFFFFFFFF", FromTo, AllowChange);
                                            break;
                    case sizeof(uint64_t) : // uint64_t
                                            count += TestJSONFormat<T>("0xFFFFFFFFFFFFFFFF", FromTo, AllowChange);
                                            break;
                    default               : ASSERT(false);
                    }
                }

                // Insignificant white space
                count += TestJSONFormat<T>("\u0009\u000A\u000D\u00200x1\u0009\u000A\u000D\u0020", FromTo, !AllowChange);
                count += TestJSONFormat<T>("\"\u0009\u000A\u000D\u00200x1\"\u0009\u000A\u000D\u0020", FromTo, !AllowChange);
                count += TestJSONFormat<T>("\"\u0009\u000A\u000D\u00200x1\u0009\u000A\u000D\u0020\"", FromTo, !AllowChange);
            } else {
                // Malformed
                // =========

                count += !TestJSONFormat<T>("1x0", FromTo, AllowChange); // First digit any out of 1-9, a-f, A-F
                count += !TestJSONFormat<T>("ax0", FromTo, AllowChange);
                count += !TestJSONFormat<T>("Ax0", FromTo, AllowChange);

                count += !TestJSONFormat<T>("1X0", FromTo, AllowChange); // First digit any out of 1-9, a-f, A-F
                count += !TestJSONFormat<T>("aX0", FromTo, AllowChange);
                count += !TestJSONFormat<T>("AX0", FromTo, AllowChange);

                count += !TestJSONFormat<T>("-0x0", FromTo, AllowChange); // Second digit any out of 0-9, a-f, A-F
                count += !TestJSONFormat<T>("+0x0", FromTo, AllowChange); // Second digit any out of 0-9, a-f, A-F

                count += !TestJSONFormat<T>("-0X0", FromTo, AllowChange); // Second digit any out of 0-9, a-f, A-F
                count += !TestJSONFormat<T>("+0X0", FromTo, AllowChange); // Second digit any out of 0-9, a-f, A-F

                count += !TestJSONFormat<T>("x", FromTo, AllowChange); // No x or X
                count += !TestJSONFormat<T>("X", FromTo, AllowChange); 
                count += !TestJSONFormat<T>("x0", FromTo, AllowChange);
                count += !TestJSONFormat<T>("X0", FromTo, AllowChange);
                count += !TestJSONFormat<T>("0x", FromTo, AllowChange);
                count += !TestJSONFormat<T>("0X", FromTo, AllowChange);

                count += !TestJSONFormat<T>("0xG", FromTo, AllowChange); // Second digit any out of G-Z
                count += !TestJSONFormat<T>("0XG", FromTo, AllowChange); // Second digit any out of G-Z

                // Values that cannot be used
                count += !TestJSONFormat<T>("{}", FromTo, AllowChange);
                count += !TestJSONFormat<T>("[]", FromTo, AllowChange);
                count += !TestJSONFormat<T>("\"\"", FromTo, AllowChange);
                count += !TestJSONFormat<T>("true", FromTo, AllowChange);
                count += !TestJSONFormat<T>("false", FromTo, AllowChange);

                // Non-numbers
                count += !TestJSONFormat<T>("Infinity", FromTo, AllowChange);
                count += !TestJSONFormat<T>("NaN", FromTo, AllowChange);

                // Incomplete null
                count += !TestJSONFormat<T>("nul", FromTo, AllowChange);
                count += !TestJSONFormat<T>("nul0", FromTo, AllowChange);
                count += !TestJSONFormat<T>("null0", FromTo, AllowChange);

                // Out-of-range
                if (   std::is_same<decltype(std::declval<T>().Value()), uint8_t>::value
                    || std::is_same<decltype(std::declval<T>().Value()), uint16_t>::value
                    || std::is_same<decltype(std::declval<T>().Value()), uint32_t>::value
                    || std::is_same<decltype(std::declval<T>().Value()), uint64_t>::value
                   ) {
                    switch (sizeof(std::declval<T>().Value())) {
                    case sizeof(uint8_t)  : // uint8_t
                                            count += !TestJSONFormat<T>("0x100", FromTo, AllowChange);
                                            break;
                    case sizeof(uint16_t) : // uint16_t
                                            count += !TestJSONFormat<T>("0x10000", FromTo, AllowChange);
                                            break;
                    case sizeof(uint32_t) : // uint32_t
                                            count += !TestJSONFormat<T>("0x100000000", FromTo, AllowChange);
                                            break;
                    case sizeof(uint64_t) : // uint64_t
                                            count += !TestJSONFormat<T>("0x10000000000000000", FromTo, AllowChange);
                                            break;
                    default               : ASSERT(false);
                    }
                }

                // Prefix / postfix
                count += !TestJSONFormat<T>("\"0x0\"1", FromTo, AllowChange);
                count += !TestJSONFormat<T>("0x\"1\"", FromTo, AllowChange);
                count += !TestJSONFormat<T>("-\"0x0\"1", FromTo, AllowChange);
                count += !TestJSONFormat<T>("-0x\"0\"", FromTo, AllowChange);

                count += !TestJSONFormat<T>("a1", FromTo, AllowChange);
                count += !TestJSONFormat<T>("1a", FromTo, AllowChange);
                count += !TestJSONFormat<T>("-a1", FromTo, AllowChange);
                count += !TestJSONFormat<T>("-1a", FromTo, AllowChange);

                // Insignificant white space
                count += !TestJSONFormat<T>("0x1\u0009\u000A\u000D\u00200\u0009\u000A\u000D\u0020", FromTo, !AllowChange);
                count += !TestJSONFormat<T>("\u0009\u000A\u000D\u00200x1\u0009\u000A\u000D\u00200", FromTo, !AllowChange);
                count += !TestJSONFormat<T>("\"\u0009\u000A\u000D\u00200x1\"0\u0009\u000A\u000D\u0020", FromTo, !AllowChange);
            }
        } while (FromTo);

        return  !malformed ? count == 40
                           : count == 80
               ;
    }

    template <typename T>
    bool TestHexSIntFromString(bool malformed, uint8_t& count)
    {
        constexpr bool AllowChange = false;

        count = 0;

        bool FromTo = false;

        do {
            FromTo = !FromTo;

            if (!malformed) {
                // Correctly formatted
                // ===================

                count += TestJSONFormat<T>("-0x0", FromTo, AllowChange); // Second digit any out of 0-9, A-F
                count += TestJSONFormat<T>("-0xA", FromTo, AllowChange);
                count += TestJSONFormat<T>("-0xa", FromTo, AllowChange); // Lower case
                count += TestJSONFormat<T>("-0x80", FromTo, AllowChange);

                count += TestJSONFormat<T>("-0X0", FromTo, AllowChange); // Second digit any out of 0-9, A-F
                count += TestJSONFormat<T>("-0XA", FromTo, AllowChange);
                count += TestJSONFormat<T>("-0Xa", FromTo, AllowChange); // Lower case

                // Implementation constraint: all IElement objects can be nullified
                count += TestJSONFormat<T>("null", FromTo, AllowChange);

                // Empty string, no distinction with 0
                count += TestJSONFormat<T>("", FromTo, !AllowChange);
                count += TestJSONFormat<T>("\0", FromTo, !AllowChange);

                count += TestJSONFormat<T>("\"-0x0\"", FromTo, AllowChange); // Second digit any out of 0-9, A-F
                count += TestJSONFormat<T>("\"-0xA\"", FromTo, AllowChange);
                count += TestJSONFormat<T>("\"-0xa\"", FromTo, AllowChange); // Lower case

                count += TestJSONFormat<T>("\"null\"", FromTo, AllowChange);

                // Range
                if (   std::is_same<decltype(std::declval<T>().Value()), int8_t>::value
                    || std::is_same<decltype(std::declval<T>().Value()), int16_t>::value
                    || std::is_same<decltype(std::declval<T>().Value()), int32_t>::value
                    || std::is_same<decltype(std::declval<T>().Value()), int64_t>::value
                   ) {
                    switch (sizeof(std::declval<T>().Value())) {
                    case sizeof(int8_t)  : // int8_t
                                           count += TestJSONFormat<T>("-0x80", FromTo, AllowChange);
                                           count += TestJSONFormat<T>("0x7F", FromTo, AllowChange);
                                           break;
                    case sizeof(int16_t) : // int16_t
                                           count += TestJSONFormat<T>("-0x8000", FromTo, AllowChange);
                                           count += TestJSONFormat<T>("0x7FFF", FromTo, AllowChange);
                                           break;
                    case sizeof(int32_t) : // int32_t
                                           count += TestJSONFormat<T>("-0x80000000", FromTo, AllowChange);
                                           count += TestJSONFormat<T>("0x7FFFFFFF", FromTo, AllowChange);
                                           break;
                    case sizeof(int64_t) : // int64_t
                                           count += TestJSONFormat<T>("-0x8000000000000000", FromTo, AllowChange);
                                           count += TestJSONFormat<T>("0x7FFFFFFFFFFFFFFF", FromTo, AllowChange);
                                           break;
                    default              : ASSERT(false);
                    }
                }

                count += TestJSONFormat<T>("\u0009\u000A\u000D\u0020-0x1\u0009\u000A\u000D\u0020", FromTo, !AllowChange);
                count += TestJSONFormat<T>("\"\u0009\u000A\u000D\u0020-0x1\"\u0009\u000A\u000D\u0020", FromTo, !AllowChange);
                count += TestJSONFormat<T>("\"\u0009\u000A\u000D\u0020-0x1\u0009\u000A\u000D\u0020\"", FromTo, !AllowChange);
            } else {
                // Malformed
                // =========

                count += !TestJSONFormat<T>("1x0", FromTo, AllowChange); // First digit any out of 1-9, a-f, A-F
                count += !TestJSONFormat<T>("ax0", FromTo, AllowChange);
                count += !TestJSONFormat<T>("Ax0", FromTo, AllowChange);

                count += !TestJSONFormat<T>("1X0", FromTo, AllowChange); // First digit any out of 1-9, a-f, A-F
                count += !TestJSONFormat<T>("aX0", FromTo, AllowChange);
                count += !TestJSONFormat<T>("AX0", FromTo, AllowChange);

                count += !TestJSONFormat<T>("+0x0", FromTo, AllowChange); // Second digit any out of 0-9, a-f, A-F
                count += !TestJSONFormat<T>("+0X0", FromTo, AllowChange); // Second digit any out of 0-9, a-f, A-F

                count += !TestJSONFormat<T>("x", FromTo, AllowChange); // No x or X
                count += !TestJSONFormat<T>("X", FromTo, AllowChange); 
                count += !TestJSONFormat<T>("x0", FromTo, AllowChange);
                count += !TestJSONFormat<T>("X0", FromTo, AllowChange);
                count += !TestJSONFormat<T>("0x", FromTo, AllowChange);
                count += !TestJSONFormat<T>("0X", FromTo, AllowChange);

                count += !TestJSONFormat<T>("0xG", FromTo, AllowChange); // Second digit any out of G-Z
                count += !TestJSONFormat<T>("0XG", FromTo, AllowChange); // Second digit any out of G-Z

                count += !TestJSONFormat<T>("-1x0", FromTo, AllowChange); // First digit any out of 1-9, a-f, A-F
                count += !TestJSONFormat<T>("-ax0", FromTo, AllowChange);
                count += !TestJSONFormat<T>("-Ax0", FromTo, AllowChange);

                count += !TestJSONFormat<T>("-1X0", FromTo, AllowChange); // First digit any out of 1-9, a-f, A-F
                count += !TestJSONFormat<T>("-aX0", FromTo, AllowChange);
                count += !TestJSONFormat<T>("-AX0", FromTo, AllowChange);

                count += !TestJSONFormat<T>("-0x", FromTo, AllowChange);
                count += !TestJSONFormat<T>("-0X", FromTo, AllowChange);

                count += !TestJSONFormat<T>("-0xG", FromTo, AllowChange); // Second digit any out of G-Z
                count += !TestJSONFormat<T>("-0XG", FromTo, AllowChange); // Second digit any out of G-Z

                // Values that cannot be used
                count += !TestJSONFormat<T>("{}", FromTo, AllowChange);
                count += !TestJSONFormat<T>("[]", FromTo, AllowChange);
                count += !TestJSONFormat<T>("\"\"", FromTo, AllowChange);
                count += !TestJSONFormat<T>("true", FromTo, AllowChange);
                count += !TestJSONFormat<T>("false", FromTo, AllowChange);

                // Incomplete null
                count += !TestJSONFormat<T>("nul", FromTo, AllowChange);
                count += !TestJSONFormat<T>("nul0", FromTo, AllowChange);
                count += !TestJSONFormat<T>("null0", FromTo, AllowChange);

                // Non-numbers
                count += !TestJSONFormat<T>("Infinity", FromTo, AllowChange);
                count += !TestJSONFormat<T>("NaN", FromTo, AllowChange);

                // Out-of-range
                if (   std::is_same<decltype(std::declval<T>().Value()), int8_t>::value
                    || std::is_same<decltype(std::declval<T>().Value()), int16_t>::value
                    || std::is_same<decltype(std::declval<T>().Value()), int32_t>::value
                    || std::is_same<decltype(std::declval<T>().Value()), int64_t>::value
                   ) {
                    switch (sizeof(std::declval<T>().Value())) {
                    case sizeof(int8_t)  : // int8_t
                                           count += !TestJSONFormat<T>("-0x81", FromTo, AllowChange);
                                           count += !TestJSONFormat<T>("0x80", FromTo, AllowChange);
                                           break;
                    case sizeof(int16_t) : // int16_t
                                           count += !TestJSONFormat<T>("-0x8001", FromTo, AllowChange);
                                           count += !TestJSONFormat<T>("0x8000", FromTo, AllowChange);
                                           break;
                    case sizeof(int32_t) : // int32_t
                                           count += !TestJSONFormat<T>("-0x80000001", FromTo, AllowChange);
                                           count += !TestJSONFormat<T>("0x80000000", FromTo, AllowChange);
                                           break;
                    case sizeof(int64_t) : // int64_t
                                           count += !TestJSONFormat<T>("-0x8000000000000001", FromTo, AllowChange);
                                           count += !TestJSONFormat<T>("0x8000000000000000", FromTo, AllowChange);
                                           break;
                    default              : ASSERT(false);
                    }
                }

                // Prefix / postfix
                count += !TestJSONFormat<T>("\"0x0\"1", FromTo, AllowChange);
                count += !TestJSONFormat<T>("0x\"1\"", FromTo, AllowChange);
                count += !TestJSONFormat<T>("-\"0x0\"1", FromTo, AllowChange);
                count += !TestJSONFormat<T>("-0x\"0\"", FromTo, AllowChange);

                count += !TestJSONFormat<T>("a1", FromTo, AllowChange);
                count += !TestJSONFormat<T>("1a", FromTo, AllowChange);
                count += !TestJSONFormat<T>("-a1", FromTo, AllowChange);
                count += !TestJSONFormat<T>("-1a", FromTo, AllowChange);

                // Insignificant white space
                count += !TestJSONFormat<T>("-0x1\u0009\u000A\u000D\u00200\u0009\u000A\u000D\u0020", FromTo, !AllowChange);
                count += !TestJSONFormat<T>("\u0009\u000A\u000D\u0020-0x1\u0009\u000A\u000D\u00200", FromTo, !AllowChange);
                count += !TestJSONFormat<T>("\"\u0009\u000A\u000D\u0020-0x1\"0\u0009\u000A\u000D\u0020", FromTo, !AllowChange);
            }
        } while (FromTo);

        return  !malformed ? count == 38
                           : count == 98
               ;
    }

    template <typename T>
    bool TestOctUIntFromString(bool malformed, uint8_t& count)
    {
        constexpr bool AllowChange = false;

        count = 0;

        bool FromTo = false;

        do {
            FromTo = !FromTo;

            if (!malformed) {
                // Correctly formatted
                // ===================

                count += TestJSONFormat<T>("00", FromTo, AllowChange); // JSON value {'0','0'}
                count += TestJSONFormat<T>("01", FromTo, AllowChange); // Second digit any out of 1-7

                // Implementation constraint: all IElement objects can be nullified
                count += TestJSONFormat<T>("null", FromTo, AllowChange);

                // Empty string, no distinction with 0
                count += TestJSONFormat<T>("", FromTo, !AllowChange);
                count += TestJSONFormat<T>("\0", FromTo, !AllowChange);

                count += TestJSONFormat<T>("\"00\"", FromTo, AllowChange); // JSON value {'0','0'}
                count += TestJSONFormat<T>("\"00\"", FromTo, AllowChange); // JSON value {'0','0'}

                count += TestJSONFormat<T>("\"null\"", FromTo, AllowChange);

                // Range
                if (   std::is_same<decltype(std::declval<T>().Value()), uint8_t>::value
                    || std::is_same<decltype(std::declval<T>().Value()), uint16_t>::value
                    || std::is_same<decltype(std::declval<T>().Value()), uint32_t>::value
                    || std::is_same<decltype(std::declval<T>().Value()), uint64_t>::value
                   ) {
                    switch (sizeof(std::declval<T>().Value())) {
                    case sizeof(uint8_t)  : // uint8_t
                                            count += TestJSONFormat<T>("0377", FromTo, AllowChange);
                                            break;
                    case sizeof(uint16_t) : // uint16_t
                                            count += TestJSONFormat<T>("017777", FromTo, AllowChange);
                                            break;
                    case sizeof(uint32_t) : // uint32_t
                                            count += TestJSONFormat<T>("037777777777", FromTo, AllowChange);
                                            break;
                    case sizeof(uint64_t) : // uint64_t
                                            count += TestJSONFormat<T>("01777777777777777777777", FromTo, AllowChange);
                                            break;
                    default               : ASSERT(false);
                    }
                }

                // Insignificant white space
                count += TestJSONFormat<T>("\u0009\u000A\u000D\u002001\u0009\u000A\u000D\u0020", FromTo, !AllowChange);
                count += TestJSONFormat<T>("\"\u0009\u000A\u000D\u002001\"\u0009\u000A\u000D\u0020", FromTo, !AllowChange);
                count += TestJSONFormat<T>("\"\u0009\u000A\u000D\u002001\u0009\u000A\u000D\u0020\"", FromTo, !AllowChange);
            } else {
                // Malformed
                // =========
                count += !TestJSONFormat<T>("0", FromTo, AllowChange);
                count += !TestJSONFormat<T>("08", FromTo, AllowChange); // Second digit any out of 8-9
                count += !TestJSONFormat<T>("000", FromTo, AllowChange); // JSON value {'0','0','0'}

                count += !TestJSONFormat<T>("+00", FromTo, AllowChange);
                count += !TestJSONFormat<T>("+01", FromTo, AllowChange); // Second digit any out of 1-7
                count += !TestJSONFormat<T>("-00", FromTo, AllowChange);
                count += !TestJSONFormat<T>("-01", FromTo, AllowChange); // Second digit any out of 1-7
                count += !TestJSONFormat<T>("-08", FromTo, AllowChange); // Second digit any out of 8-9

                // Values that cannot be used
                count += !TestJSONFormat<T>("{}", FromTo, AllowChange);
                count += !TestJSONFormat<T>("[]", FromTo, AllowChange);
                count += !TestJSONFormat<T>("\"\"", FromTo, AllowChange);
                count += !TestJSONFormat<T>("true", FromTo, AllowChange);
                count += !TestJSONFormat<T>("false", FromTo, AllowChange);

                // Incomplete null
                count += !TestJSONFormat<T>("nul", FromTo, AllowChange);
                count += !TestJSONFormat<T>("nul0", FromTo, AllowChange);
                count += !TestJSONFormat<T>("null0", FromTo, AllowChange);

                // Non-numbers
                count += !TestJSONFormat<T>("Infinity", FromTo, AllowChange);
                count += !TestJSONFormat<T>("NaN", FromTo, AllowChange);

                // Out-of-range
                if (   std::is_same<decltype(std::declval<T>().Value()), uint8_t>::value
                    || std::is_same<decltype(std::declval<T>().Value()), uint16_t>::value
                    || std::is_same<decltype(std::declval<T>().Value()), uint32_t>::value
                    || std::is_same<decltype(std::declval<T>().Value()), uint64_t>::value
                   ) {
                    switch (sizeof(std::declval<T>().Value())) {
                    case sizeof(uint8_t)  : // uint8_t
                                            count += !TestJSONFormat<T>("0400", FromTo, AllowChange);
                                            break;
                    case sizeof(uint16_t) : // uint16_t
                                            count += !TestJSONFormat<T>("0200000", FromTo, AllowChange);
                                            break;
                    case sizeof(uint32_t) : // uint32_t
                                            count += !TestJSONFormat<T>("040000000000", FromTo, AllowChange);
                                            break;
                    case sizeof(uint64_t) : // uint64_t
                                            count += !TestJSONFormat<T>("02000000000000000000000", FromTo, AllowChange);
                                            break;
                    default               : ASSERT(false);
                    }
                }

                // Prefix / postfix
                count += !TestJSONFormat<T>("\"00\"1", FromTo, AllowChange);
                count += !TestJSONFormat<T>("0\"1\"", FromTo, AllowChange);

                count += !TestJSONFormat<T>("100", FromTo, AllowChange);
                count += !TestJSONFormat<T>("101", FromTo, AllowChange);

                // Insignificant white space
                count += !TestJSONFormat<T>("01\u0009\u000A\u000D\u00200\u0009\u000A\u000D\u0020", FromTo, !AllowChange);
                count += !TestJSONFormat<T>("\u0009\u000A\u000D\u002001\u0009\u000A\u000D\u00200", FromTo, !AllowChange);
                count += !TestJSONFormat<T>("\"\u0009\u000A\u000D\u002001\"0\u0009\u000A\u000D\u0020", FromTo, !AllowChange);
            }
        } while (FromTo);

        return  !malformed ? count == 24
                           : count == 52
               ;
    }

    template <typename T>
    bool TestOctSIntFromString(bool malformed, uint8_t& count)
    {
        constexpr bool AllowChange = false;

        count = 0;

        bool FromTo = false;

        do {
            FromTo = !FromTo;

            if (!malformed) {
                // Correctly formatted
                // ===================

                count += TestJSONFormat<T>("-00", FromTo, AllowChange);
                count += TestJSONFormat<T>("-01", FromTo, AllowChange); // Second digit any out of 1-7

                // Implementation constraint: all IElement objects can be nullified
                count += TestJSONFormat<T>("null", FromTo, AllowChange);

                // Empty string, no distinction with 0
                count += TestJSONFormat<T>("", FromTo, !AllowChange);
                count += TestJSONFormat<T>("\0", FromTo, !AllowChange);

                count += TestJSONFormat<T>("\"-00\"", FromTo, AllowChange);
                count += TestJSONFormat<T>("\"-01\"", FromTo, AllowChange);

                count += TestJSONFormat<T>("\"null\"", FromTo, AllowChange);

                // Range
                if (   std::is_same<decltype(std::declval<T>().Value()), int8_t>::value
                    || std::is_same<decltype(std::declval<T>().Value()), int16_t>::value
                    || std::is_same<decltype(std::declval<T>().Value()), int32_t>::value
                    || std::is_same<decltype(std::declval<T>().Value()), int64_t>::value
                   ) {
                    switch (sizeof(std::declval<T>().Value())) {
                    case sizeof(int8_t)  : // int8_t
                                           count += TestJSONFormat<T>("-0200", FromTo, AllowChange);
                                           count += TestJSONFormat<T>("0177", FromTo, AllowChange);
                                           break;
                    case sizeof(int16_t) : // int16_t
                                           count += TestJSONFormat<T>("-0100000", FromTo, AllowChange);
                                           count += TestJSONFormat<T>("077777", FromTo, AllowChange);
                                           break;
                    case sizeof(int32_t) : // int32_t
                                           count += TestJSONFormat<T>("-020000000000", FromTo, AllowChange);
                                           count += TestJSONFormat<T>("017777777777", FromTo, AllowChange);
                                           break;
                    case sizeof(int64_t) : // int64_t
                                           count += TestJSONFormat<T>("-01000000000000000000000", FromTo, AllowChange);
                                           count += TestJSONFormat<T>("0777777777777777777777", FromTo, AllowChange);
                                           break;
                    default              : ASSERT(false);
                    }
                }

                // Insignificant white space
                count += TestJSONFormat<T>("\u0009\u000A\u000D\u0020-01\u0009\u000A\u000D\u0020", FromTo, !AllowChange);
                count += TestJSONFormat<T>("\"\u0009\u000A\u000D\u0020-01\"\u0009\u000A\u000D\u0020", FromTo, !AllowChange);
                count += TestJSONFormat<T>("\"\u0009\u000A\u000D\u0020-01\u0009\u000A\u000D\u0020\"", FromTo, !AllowChange);
            } else {
                // Malformed
                // =========

                count += !TestJSONFormat<T>("-0", FromTo, AllowChange);

                count += !TestJSONFormat<T>("-08", FromTo, AllowChange); // Second digit any out of 8-9

                // Values that cannot be used
                count += !TestJSONFormat<T>("{}", FromTo, AllowChange);
                count += !TestJSONFormat<T>("[]", FromTo, AllowChange);
                count += !TestJSONFormat<T>("\"\"", FromTo, AllowChange);
                count += !TestJSONFormat<T>("true", FromTo, AllowChange);
                count += !TestJSONFormat<T>("false", FromTo, AllowChange);

                // Incomplete null
                count += !TestJSONFormat<T>("nul", FromTo, AllowChange);
                count += !TestJSONFormat<T>("nul0", FromTo, AllowChange);
                count += !TestJSONFormat<T>("null0", FromTo, AllowChange);

                // Non-numbers
                count += !TestJSONFormat<T>("Infinity", FromTo, AllowChange);
                count += !TestJSONFormat<T>("NaN", FromTo, AllowChange);

                if (   std::is_same<decltype(std::declval<T>().Value()), int8_t>::value
                    || std::is_same<decltype(std::declval<T>().Value()), int16_t>::value
                    || std::is_same<decltype(std::declval<T>().Value()), int32_t>::value
                    || std::is_same<decltype(std::declval<T>().Value()), int64_t>::value
                   ) {
                    switch (sizeof(std::declval<T>().Value())) {
                    case sizeof(int8_t)  : // int8_t
                                           count += !TestJSONFormat<T>("-0401", FromTo, AllowChange);
                                           break;
                    case sizeof(int16_t) : // int16_t
                                           count += !TestJSONFormat<T>("-0200001", FromTo, AllowChange);
                                           break;
                    case sizeof(int32_t) : // int32_t
                                           count += !TestJSONFormat<T>("-040000000001", FromTo, AllowChange);
                                           break;
                    case sizeof(int64_t) : // int64_t
                                           count += !TestJSONFormat<T>("-02000000000000000000001", FromTo, AllowChange);
                                           break;
                    default              : ASSERT(false);
                    }
                }

                // Prefix / postfix
                count += !TestJSONFormat<T>("\"00\"1", FromTo, AllowChange);
                count += !TestJSONFormat<T>("0\"1\"", FromTo, AllowChange);
                count += !TestJSONFormat<T>("-\"0\"1", FromTo, AllowChange);
                count += !TestJSONFormat<T>("-0\"0\"", FromTo, AllowChange);

                count += !TestJSONFormat<T>("-100", FromTo, AllowChange);
                count += !TestJSONFormat<T>("-101", FromTo, AllowChange);

                // Insignificant white space
                count += !TestJSONFormat<T>("-01\u0009\u000A\u000D\u00200\u0009\u000A\u000D\u0020", FromTo, !AllowChange);
                count += !TestJSONFormat<T>("\u0009\u000A\u000D\u00200-1\u0009\u000A\u000D\u00200", FromTo, !AllowChange);
                count += !TestJSONFormat<T>("\"\u0009\u000A\u000D\u0020-01\"0\u0009\u000A\u000D\u0020", FromTo, !AllowChange);
            }
        } while (FromTo);

        return  !malformed ? count == 26
                           : count == 44
               ;
    }

    template <typename T>
    bool TestInstanceIdFromString(bool malformed, uint8_t& count)
    {
        return TestHexUIntFromString<T>(malformed, count);
    }

    template <typename T>
    bool TestPointerFromString(bool malformed, uint8_t& count)
    {
        return TestHexUIntFromString<T>(malformed, count);
    }

    template <typename T>
    bool TestFPFromString(bool malformed, uint8_t& count)
    {
        constexpr bool AllowChange = false;

        count = 0;

        bool FromTo = false;

        do {
            FromTo = !FromTo;

            if (!malformed) {
                // Correctly formatted
                // ===================

                count += TestJSONFormat<T>("0.0", FromTo, AllowChange);
                count += TestJSONFormat<T>("0.00", FromTo, AllowChange);
                count += TestJSONFormat<T>("1.0", FromTo, AllowChange); // First digit any out of 1-9

                count += TestJSONFormat<T>("0.1", FromTo, AllowChange); // Second digit any out of 0-9
                count += TestJSONFormat<T>("1.1", FromTo, AllowChange); // Second digit any out of 0-9

                // C(++) floating point convention instead of scientific notation
                count += TestJSONFormat<T>("0e+0", FromTo, AllowChange);
                count += TestJSONFormat<T>("0e-0", FromTo, AllowChange);
                count += TestJSONFormat<T>("0E+0", FromTo, AllowChange);
                count += TestJSONFormat<T>("0E-0", FromTo, AllowChange);
                count += TestJSONFormat<T>("-0e+0", FromTo, AllowChange);
                count += TestJSONFormat<T>("-0e-0", FromTo, AllowChange);
                count += TestJSONFormat<T>("-0E+0", FromTo, AllowChange);
                count += TestJSONFormat<T>("-0E-0", FromTo, AllowChange);

                count += TestJSONFormat<T>("0e+00", FromTo, AllowChange);

                count += TestJSONFormat<T>("2e-1", FromTo, AllowChange); // First digit out of 2-9
                count += TestJSONFormat<T>("2E-1", FromTo, AllowChange); // First digit out of 2-9

                count += TestJSONFormat<T>("0.0e-1", FromTo, AllowChange); // Fractional digits any out of 0-9, exponent digit out of 1-9
                count += TestJSONFormat<T>("0.0E-1", FromTo, AllowChange); // Fractional digits any out of 0-9, exponent digit out of 1-9
                count += TestJSONFormat<T>("0.0e-1", FromTo, AllowChange); // Fractional digits any out of 0-9, exponent digit out of 1-9
                count += TestJSONFormat<T>("0.0E-1", FromTo, AllowChange); // Fractional digits any out of 0-9, exponent digit out of 1-9

                count += TestJSONFormat<T>("0.0e+1", FromTo, AllowChange); // Fractional digits any out of 0-9, exponent digits any out of 1-9;
                count += TestJSONFormat<T>("0.0E+1", FromTo, AllowChange); // Fractional digits any out of 0-9, exponent digits any out of 1-9;

                count += TestJSONFormat<T>("-0.0", FromTo, AllowChange);
                count += TestJSONFormat<T>("-1.0", FromTo, AllowChange); // First digit any out of 1-9

                count += TestJSONFormat<T>("-0.1", FromTo, AllowChange); // Second digit any out of 0-9
                count += TestJSONFormat<T>("-1.1", FromTo, AllowChange); // Second digit any out of 0-9

                count += TestJSONFormat<T>("-2e-1", FromTo, AllowChange); // First digit out of 2-9
                count += TestJSONFormat<T>("-2E-1", FromTo, AllowChange); // First digit out of 2-9

                count += TestJSONFormat<T>("-0.0e-1", FromTo, AllowChange); // Fractional digits any out of 0-9, exponent digit out of 1-9
                count += TestJSONFormat<T>("-0.0E-1", FromTo, AllowChange); // Fractional digits any out of 0-9, exponent digit out of 1-9
                count += TestJSONFormat<T>("-0.0e-1", FromTo, AllowChange); // Fractional digits any out of 0-9, exponent digit out of 1-9
                count += TestJSONFormat<T>("-0.0E-1", FromTo, AllowChange); // Fractional digits any out of 0-9, exponent digit out of 1-9

                count += TestJSONFormat<T>("-0.0e+1", FromTo, AllowChange); // Fractional digits any out of 0-9, exponent digits any out of 1-9;
                count += TestJSONFormat<T>("-0.0E+1", FromTo, AllowChange); // Fractional digits any out of 0-9, exponent digits any out of 1-9;

                count += TestJSONFormat<T>("1.1E-2", FromTo, AllowChange); // Fractional digits any out of 0-9, exponent digits any out of 1-9;

                // Implementation constraint: all IElement objects can be nullified
                count += TestJSONFormat<T>("null", FromTo, AllowChange);

                // Empty string, no distinction with 0
                count += TestJSONFormat<T>("", FromTo, !AllowChange);
                count += TestJSONFormat<T>("\0", FromTo, !AllowChange);

                count += TestJSONFormat<T>("\"-0.0\"", FromTo, AllowChange);
                count += TestJSONFormat<T>("\"-0.1\"", FromTo, AllowChange);
                count += TestJSONFormat<T>("\"null\"", FromTo, AllowChange);

                // Range
                if (   std::is_same<decltype(std::declval<T>().Value()), float>::value
                    || std::is_same<decltype(std::declval<T>().Value()), double>::value
                   ) {
                    switch (sizeof(std::declval<T>().Value())) {
                    case sizeof(float)  : // float
                                          count += TestJSONFormat<T>("-3.402823466e+38", FromTo, AllowChange);
                                          count += TestJSONFormat<T>("3.402823466e+38", FromTo, AllowChange);
                                          break;
                    case sizeof(double) : // double
                                          count += TestJSONFormat<T>("-1.7976931348623158e+308", FromTo, AllowChange);
                                          count += TestJSONFormat<T>("1.7976931348623158e+308", FromTo, AllowChange);
                                          break;
                    default             : ASSERT(false);
                    }
                }

                // Insignificant white space
                count += TestJSONFormat<T>("\u0009\u000A\u000D\u0020-1.0\u0009\u000A\u000D\u0020", FromTo, !AllowChange);
                count += TestJSONFormat<T>("\"\u0009\u000A\u000D\u0020-1.0\"\u0009\u000A\u000D\u0020", FromTo, !AllowChange);
                count += TestJSONFormat<T>("\"\u0009\u000A\u000D\u0020-1.0\u0009\u000A\u000D\u0020\"", FromTo, !AllowChange);
            } else {
                // Malformed
                // =========

                // Missing fractional part
                count += !TestJSONFormat<T>("0", FromTo, AllowChange); // Digits any out of 0-9

                count += !TestJSONFormat<T>("00.0", FromTo, AllowChange); // Digits any out of 0-9

                count += !TestJSONFormat<T>("--0.0", FromTo, AllowChange);
                count += !TestJSONFormat<T>("+1.0", FromTo, AllowChange); // Digits any out of 0-9
                count += !TestJSONFormat<T>("0.", FromTo, AllowChange); // Digit any out of 0-9

                count += !TestJSONFormat<T>("0.e", FromTo, AllowChange);

                count += !TestJSONFormat<T>("0.0e+", FromTo, AllowChange);
                count += !TestJSONFormat<T>("0.0e-", FromTo, AllowChange);
                count += !TestJSONFormat<T>("0.0e++", FromTo, AllowChange);
                count += !TestJSONFormat<T>("0.0e--", FromTo, AllowChange);

                count += !TestJSONFormat<T>("-0.0e+", FromTo, AllowChange);
                count += !TestJSONFormat<T>("-0.0e-", FromTo, AllowChange);
                count += !TestJSONFormat<T>("-0.0e++", FromTo, AllowChange);
                count += !TestJSONFormat<T>("-0.0e--", FromTo, AllowChange);
                count += !TestJSONFormat<T>("0.0e0.0", FromTo, AllowChange);
                count += !TestJSONFormat<T>("0.0E0.0", FromTo, AllowChange);
                count += !TestJSONFormat<T>("0.0e0", FromTo, AllowChange);
                count += !TestJSONFormat<T>("0.0E0", FromTo, AllowChange);

                count += !TestJSONFormat<T>("-0.0e0.0", FromTo, AllowChange);
                count += !TestJSONFormat<T>("-0.0E0.0", FromTo, AllowChange);
                count += !TestJSONFormat<T>("-0.0e0", FromTo, AllowChange);
                count += !TestJSONFormat<T>("-0.0E0", FromTo, AllowChange);

                count += !TestJSONFormat<T>("0.0e+0.0", FromTo, AllowChange);
                count += !TestJSONFormat<T>("0.0E+0.0", FromTo, AllowChange);

                count += !TestJSONFormat<T>("0.0e-0.0", FromTo, AllowChange);
                count += !TestJSONFormat<T>("0.0E-0.0", FromTo, AllowChange);

                count += !TestJSONFormat<T>("-0.0e-0.0", FromTo, AllowChange);
                count += !TestJSONFormat<T>("-0.0E-0.0", FromTo, AllowChange);

                // Values that cannot be used
                count += !TestJSONFormat<T>("{}", FromTo, AllowChange);
                count += !TestJSONFormat<T>("[]", FromTo, AllowChange);
                count += !TestJSONFormat<T>("\"\"", FromTo, AllowChange);
                count += !TestJSONFormat<T>("true", FromTo, AllowChange);
                count += !TestJSONFormat<T>("false", FromTo, AllowChange);

                // Non-numbers
                count += !TestJSONFormat<T>("Infinity", FromTo, AllowChange);
                count += !TestJSONFormat<T>("NaN", FromTo, AllowChange);

                count += !TestJSONFormat<T>("\"-0.0\"1", FromTo, AllowChange);
                count += !TestJSONFormat<T>("\"-0.1\"2", FromTo, AllowChange);

                count += !TestJSONFormat<T>("\"-00\"", FromTo, AllowChange);
                count += !TestJSONFormat<T>("\"-01\"", FromTo, AllowChange);

                // Incomplete null
                count += !TestJSONFormat<T>("nul", FromTo, AllowChange);
                count += !TestJSONFormat<T>("nul0", FromTo, AllowChange);
                count += !TestJSONFormat<T>("null0", FromTo, AllowChange);

                // Out-of-range
                // The values might not be the smallest (absolute) out-of-range value
                if (   std::is_same<decltype(std::declval<T>().Value()), float>::value
                    || std::is_same<decltype(std::declval<T>().Value()), double>::value
                   ) {
                    switch (sizeof(std::declval<T>().Value())) {
                    case sizeof(float)  : // float
                                          count += !TestJSONFormat<T>("-3.403e+38", FromTo, AllowChange);
                                          count += !TestJSONFormat<T>("3.403e+38", FromTo, AllowChange);
                                          break;
                    case sizeof(double) : // double
                                          count += !TestJSONFormat<T>("-1.798e+308", FromTo, AllowChange);
                                          count += !TestJSONFormat<T>("1.798e+308", FromTo, AllowChange);
                                          break;
                    default             : ASSERT(false);
                    }
                }
                // Insignificant white space
                count += !TestJSONFormat<T>("-1.\u0009\u000A\u000D\u00200\u0009\u000A\u000D\u0020", FromTo, !AllowChange);
                count += !TestJSONFormat<T>("\u0009\u000A\u000D\u0020-1.\u0009\u000A\u000D\u00200", FromTo, !AllowChange);
                count += !TestJSONFormat<T>("\"\u0009\u000A\u000D\u0020-1.\"0\u0009\u000A\u000D\u0020", FromTo, !AllowChange);
            }
        } while (FromTo);

<<<<<<< HEAD
        return  !malformed ? count == 86
                           : count == 92
                           ;
    }

    template <typename T>
    bool TestBoolFromString(bool malformed, uint8_t& count)
    {
        constexpr bool AllowChange = false;

        count = 0;

        bool FromTo = false;

        do {
            FromTo = !FromTo;

            if (!malformed) {
                // Correctly formatted
                // ===================

                count += TestJSONFormat<T>("true", FromTo, AllowChange);
                count += TestJSONFormat<T>("false", FromTo, AllowChange);
                // 16-bit as UTF-8
                count += TestJSONFormat<T>(u8"\u0074\u0072\u0075\u0065", FromTo, AllowChange);
                count += TestJSONFormat<T>(u8"\u0066\u0061\u006C\u0073\u0065", FromTo, AllowChange);
                // 32-bit as UTF-8
                count += TestJSONFormat<T>(u8"\U00000074\U00000072\U00000075\U00000065", FromTo, AllowChange);
                count += TestJSONFormat<T>(u8"\U00000066\U00000061\U0000006C\U00000073\U00000065", FromTo, AllowChange);

                // Implementation constraint
                count += TestJSONFormat<T>("0", FromTo, AllowChange) || !AllowChange; // false
                count += TestJSONFormat<T>("1", FromTo, AllowChange) || !AllowChange; // true

                // Implementation constraint: all IElement objects can be nullified
                count += TestJSONFormat<T>("null", FromTo, AllowChange);

                // Empty string, no distinction with
                count += (TestJSONFormat<T>("", FromTo, AllowChange) || !AllowChange);
                count += (TestJSONFormat<T>("\0", FromTo, AllowChange) || !AllowChange);

                count += TestJSONFormat<T>("\"true\"", FromTo, AllowChange) || !AllowChange; // true
                count += TestJSONFormat<T>("\"false\"", FromTo, AllowChange) || !AllowChange; // false

                // Insignificant white space
                count += TestJSONFormat<T>("\u0009\u000A\u000D\u0020true\u0009\u000A\u000D\u0020", FromTo, AllowChange || !AllowChange);
                count += TestJSONFormat<T>("\"\u0009\u000A\u000D\u0020true\"\u0009\u000A\u000D\u0020", FromTo, AllowChange || !AllowChange);
                count += TestJSONFormat<T>("\"\u0009\u000A\u000D\u0020true\u0009\u000A\u000D\u0020\"", FromTo, AllowChange || !AllowChange);
            } else {
                // Malformed
                // =========

                count += !TestJSONFormat<T>("1true", FromTo, AllowChange);
                count += !TestJSONFormat<T>("0false", FromTo, AllowChange);
                count += !TestJSONFormat<T>("true1", FromTo, AllowChange);
                count += !TestJSONFormat<T>("false0", FromTo, AllowChange);

                count += !TestJSONFormat<T>("TRUE", FromTo, AllowChange);
                count += !TestJSONFormat<T>("FALSE", FromTo, AllowChange);

                count += !TestJSONFormat<T>(u8"\u0054\u0052\u0055\u0045", FromTo, AllowChange);
                count += !TestJSONFormat<T>(u8"\U00000054\U00000052\U00000055\U00000045", FromTo, AllowChange);
                count += !TestJSONFormat<T>(u8"\u0046\u0041\u004C\u0053\u0045", FromTo, AllowChange);
                count += !TestJSONFormat<T>(u8"\U00000046\U00000041\U0000004C\U00000053\U00000045", FromTo, AllowChange);

                count += !TestJSONFormat<T>("00", FromTo, AllowChange);
                count += !TestJSONFormat<T>("01", FromTo, AllowChange);
                count += !TestJSONFormat<T>("10", FromTo, AllowChange);
                count += !TestJSONFormat<T>("11", FromTo, AllowChange);

                // Values that cannot be used
                count += !TestJSONFormat<T>("{}", FromTo, AllowChange);
                count += !TestJSONFormat<T>("[]", FromTo, AllowChange);
                count += !TestJSONFormat<T>("\"\"", FromTo, AllowChange);

                count += !TestJSONFormat<T>("\"true\"true", FromTo, AllowChange);
                count += !TestJSONFormat<T>("\"false\"false", FromTo, AllowChange);
                count += !TestJSONFormat<T>("\"true\"1", FromTo, AllowChange);
                count += !TestJSONFormat<T>("\"false\"0", FromTo, AllowChange);
                count += !TestJSONFormat<T>("1\"true\"", FromTo, AllowChange);
                count += !TestJSONFormat<T>("0\"false\"", FromTo, AllowChange);
                count += !TestJSONFormat<T>("true\"true\"", FromTo, AllowChange);
                count += !TestJSONFormat<T>("false\"false\"", FromTo, AllowChange);

                // Insignificant white space
                count += !TestJSONFormat<T>("tru\u0009\u000A\u000D\u0020e\u0009\u000A\u000D\u0020", FromTo, AllowChange || !AllowChange);
                count += !TestJSONFormat<T>("\u0009\u000A\u000D\u0020tru\u0009\u000A\u000D\u0020e", FromTo, AllowChange || !AllowChange);
                count += !TestJSONFormat<T>("\"\u0009\u000A\u000D\u0020true\"e\u0009\u000A\u000D\u0020", FromTo, AllowChange || !AllowChange);
            }
        } while (FromTo);

        return  !malformed ? count == 32
                           : count == 56
=======
        return  !malformed ? count == 90
                           : count == 94
>>>>>>> 529979fc
               ;
    }

    template <typename T, typename S>
    bool TestDecUIntFromValue()
    {
        static_assert(std::is_integral<S>::value && std::is_unsigned<S>::value);

        uint8_t count = 0;

        if (std::is_same<decltype(std::declval<T>().Value()), S>::value) {
            switch (sizeof(S)) {
            case sizeof(uint8_t)  : // uint8_t
                                    count += TestJSONEqual<T, uint8_t>(0u, "0");
                                    count += TestJSONEqual<T, uint8_t>(255u, "255");
                                    break;
            case sizeof(uint16_t) : // uint16_t
                                    count += TestJSONEqual<T, uint16_t>(0u, "0");
                                    count += TestJSONEqual<T, uint16_t>(65535u, "65535");
                                    break;
            case sizeof(uint32_t) : // uint32_t
                                    count += TestJSONEqual<T, uint32_t>(0u, "0");
                                    count += TestJSONEqual<T, uint32_t>(4294967295u, "4294967295");
                                    break;
            case sizeof(uint64_t) : // uint64_t
                                    count += TestJSONEqual<T, uint64_t>(0u, "0");
                                    count += TestJSONEqual<T, uint64_t>(18446744073709551615u, "18446744073709551615");
                                    break;
            default               : ASSERT(false);
            }
        }

        return count == 2;
    }

    template <typename T, typename S>
    bool TestDecSIntFromValue()
    {
        static_assert(std::is_integral<S>::value && std::is_signed<S>::value);

        uint8_t count = 0;

        if (std::is_same<decltype(std::declval<T>().Value()), S>::value) {
            switch (sizeof(S)) {
            case sizeof(int8_t)  : // int8_t
                                   count += TestJSONEqual<T, int8_t>(-127 - 1, "-128");
                                   count += TestJSONEqual<T, int8_t>(127, "127");
                                   break;
            case sizeof(int16_t) : // int16_t
                                   count += TestJSONEqual<T, int16_t>(-32767 - 1, "-32768");
                                   count += TestJSONEqual<T, int16_t>(32767, "32767");
                                   break;
            case sizeof(int32_t) : // int32_t
                                   count += TestJSONEqual<T, int32_t>(-2147483647 - 1, "-2147483648");
                                   count += TestJSONEqual<T, int32_t>(2147483647, "2147483647");
                                   break;
            case sizeof(int64_t) : // int64_t
                                   // Suppress a compiler warning
                                   count += TestJSONEqual<T, int64_t>(-9223372036854775807 - 1, "-9223372036854775808");
                                   count += TestJSONEqual<T, int64_t>(9223372036854775807, "9223372036854775807");
                                   break;
            default              : ASSERT(false);
            }
        }

        return count == 2;
    }

    template <typename T, typename S>
    bool TestHexUIntFromValue()
    {
        static_assert(std::is_integral<S>::value && std::is_unsigned<S>::value);

        uint8_t count = 0;

        if (std::is_same<decltype(std::declval<T>().Value()), S>::value) {
            switch (sizeof(S)) {
            case sizeof(uint8_t)  : // uint8_t
                                    count += TestJSONEqual<T, uint8_t>(0x0u, "0X0");
                                    count += TestJSONEqual<T, uint8_t>(0xFFu, "0XFF");
                                    break;
            case sizeof(uint16_t) : // uint16_t
                                    count += TestJSONEqual<T, uint16_t>(0x0u, "0X0");
                                    count += TestJSONEqual<T, uint16_t>(0xFFFFu, "0XFFFF");
                                    break;
            case sizeof(uint32_t) : // uint32_t
                                    count += TestJSONEqual<T, uint32_t>(0x0u, "0X0");
                                    count += TestJSONEqual<T, uint32_t>(0xFFFFFFFFu, "0XFFFFFFFF");
                                    break;
            case sizeof(uint64_t) : // uint64_t
                                    count += TestJSONEqual<T, uint64_t>(0x0u, "0X0");
                                    count += TestJSONEqual<T, uint64_t>(0xFFFFFFFFFFFFFFFFu, "0XFFFFFFFFFFFFFFFF");
                                    break;
            default               : ASSERT(false);
                    }
            }

        return count == 2;
    }

    template <typename T, typename S>
    bool TestHexSIntFromValue()
    {
        static_assert(std::is_integral<S>::value && std::is_signed<S>::value);

        uint8_t count = 0;

        if (std::is_same<decltype(std::declval<T>().Value()), S>::value) {
            switch (sizeof(S)) {
            case sizeof(int8_t)  :  // int8_t
                                    count += TestJSONEqual<T, int8_t>(-0x7F - 0x1, "-0X80");
                                    count += TestJSONEqual<T, int8_t>(0x7F, "0X7F");
                                    break;
            case sizeof(int16_t) :  // int16_t
                                    count += TestJSONEqual<T, int16_t>(-0x7FFF - 0x1, "-0X8000");
                                    count += TestJSONEqual<T, int16_t>(0x7FFF, "0X7FFF");
                                    break;
            case sizeof(int32_t) :  // int32_t
                                    count += TestJSONEqual<T, int32_t>(-0x7FFFFFFF - 0x1, "-0X80000000");
                                    count += TestJSONEqual<T, int32_t>(0x7FFFFFFF, "0X7FFFFFFF");
                                    break;
            case sizeof(int64_t) :  // int64_t
                                    count += TestJSONEqual<T, int64_t>(-0x7FFFFFFFFFFFFFFF - 0x1, "-0X8000000000000000");
                                    count += TestJSONEqual<T, int64_t>(0x7FFFFFFFFFFFFFFF, "0X7FFFFFFFFFFFFFFF");
                                    break;
            default               : ASSERT(false);
                    }
            }

        return count == 2;
    }

    template <typename T, typename S>
    bool TestOctUIntFromValue()
    {
        static_assert(std::is_integral<S>::value && std::is_unsigned<S>::value);

        uint8_t count = 0;

        if (std::is_same<decltype(std::declval<T>().Value()), S>::value) {
            switch (sizeof(S)) {
            case sizeof(uint8_t)  : // uint8_t
                                    count += TestJSONEqual<T, uint8_t>(00u, "00");
                                    count += TestJSONEqual<T, uint8_t>(0377u, "0377");
                                    break;
            case sizeof(uint16_t) : // uint16_t
                                    count += TestJSONEqual<T, uint16_t>(00u, "00");
                                    count += TestJSONEqual<T, uint16_t>(017777u, "017777");
                                    break;
            case sizeof(uint32_t) : // uint32_t
                                    count += TestJSONEqual<T, uint32_t>(00u, "00");
                                    count += TestJSONEqual<T, uint32_t>(037777777777u, "037777777777");
                                    break;
            case sizeof(uint64_t) : // uint64_t
                                    count += TestJSONEqual<T, uint64_t>(00u, "00");
                                    count += TestJSONEqual<T, uint64_t>(01777777777777777777777u, "01777777777777777777777");
                                    break;
            default               : ASSERT(false);
                    }
            }

        return count == 2;
    }

    template <typename T, typename S>
    bool TestOctSIntFromValue()
    {
        static_assert(std::is_integral<S>::value && std::is_signed<S>::value);

        uint8_t count = 0;

        if (std::is_same<decltype(std::declval<T>().Value()), S>::value) {
            switch (sizeof(S)) {
            case sizeof(int8_t)  :  // int8_t
                                    count += TestJSONEqual<T, int8_t>(-0177 - 01, "-0200");
                                    count += TestJSONEqual<T, int8_t>(0177, "0177");
                                    break;
            case sizeof(int16_t) :  // int16_t
                                    count += TestJSONEqual<T, int16_t>(-077777 - 01, "-0100000");
                                    count += TestJSONEqual<T, int16_t>(077777, "077777");
                                    break;
            case sizeof(int32_t) :  // int32_t
                                    count += TestJSONEqual<T, int32_t>(-017777777777 - 01, "-020000000000");
                                    count += TestJSONEqual<T, int32_t>(017777777777, "017777777777");
                                    break;
            case sizeof(int64_t) :  // int64_t
                                    count += TestJSONEqual<T, int64_t>(-0777777777777777777777 - 01, "-01000000000000000000000");
                                    count += TestJSONEqual<T, int64_t>(0777777777777777777777, "0777777777777777777777");
                                    break;
            default               : ASSERT(false);
                    }
            }

        return count == 2;
    }

    template <typename T, typename S>
    bool TestInstanceIdFromValue()
    {
        return TestHexUIntFromValue<T, S>();
    }

    template <typename T, typename S>
    bool TestPointerFromValue()
    {
        return TestHexUIntFromValue<T, S>();
    }

    template <typename T, typename S>
    bool TestFPFromValue()
    {
        static_assert(std::is_floating_point<S>::value);

        uint8_t count = 0;

        if (std::is_same<decltype(std::declval<T>().Value()), S>::value) {
            switch (sizeof(S)) {
            case sizeof(float)  : // float
                                  count += TestJSONEqual<T, float>(-FLT_MIN, "-1.175494351e-38");
                                  count += TestJSONEqual<T, float>(FLT_MIN, "1.175494351e-38");
                                  count += TestJSONEqual<T, float>(-FLT_MAX, "-3.402823466e+38");
                                  count += TestJSONEqual<T, float>(FLT_MAX, "3.402823466e+38");
                                  break;
            case sizeof(double) : // double
                                  count += TestJSONEqual<T, double>(-DBL_MIN, "-2.2250738585072014e-308");
                                  count += TestJSONEqual<T, double>(DBL_MIN, "2.2250738585072014e-308");
                                  count += TestJSONEqual<T, double>(-DBL_MAX, "-1.7976931348623158e+308");
                                  count += TestJSONEqual<T, double>(DBL_MAX, "1.7976931348623158e+308");
                                  break;
            default             : ASSERT(false);
            }
        }

        return count == 4;
    }

    template <typename T, typename S>
    bool TestBoolFromValue()
    {
        static_assert(   std::is_integral<S>::value
                      && std::is_unsigned<S>::value
                      && std::is_same<decltype(std::declval<T>().Value()), S>::value
                     );

        uint8_t count = 0;

        count += TestJSONEqual<T, S>(true, "true");
        count += TestJSONEqual<T, S>(false, "false");

        return count == 2;
    }

    TEST(JSONParser, DecUInt8)
    {
        using json_type = Core::JSON::DecUInt8;
        using actual_type = uint8_t;

        static_assert(std::is_same<actual_type, decltype(std::declval<json_type>().Value())>::value);

        constexpr const bool malformed = false;
        uint8_t count = 0;

        EXPECT_TRUE((TestDecUIntFromValue<json_type, actual_type>()));

        EXPECT_TRUE(TestDecUIntFromString<json_type>(malformed, count));
        EXPECT_EQ(count, 26);

        EXPECT_TRUE(TestDecUIntFromString<json_type>(!malformed, count));
        EXPECT_EQ(count, 84);

        EXPECT_FALSE(TestHexUIntFromString<json_type>(malformed, count));
        EXPECT_EQ(count, 8);

        EXPECT_FALSE(TestOctUIntFromString<json_type>(malformed, count));
        EXPECT_EQ(count, 8);

        EXPECT_FALSE(TestInstanceIdFromString<json_type>(malformed, count));
        EXPECT_EQ(count, 8);

        EXPECT_FALSE(TestPointerFromString<json_type>(malformed, count));
        EXPECT_EQ(count, 8);

        EXPECT_FALSE(TestFPFromString<json_type>(malformed, count));
        EXPECT_EQ(count, 8);
    }

    TEST(JSONParser, DecSInt8)
    {
        using json_type = Core::JSON::DecSInt8;
        using actual_type = int8_t;

        static_assert(std::is_same<actual_type, decltype(std::declval<json_type>().Value())>::value);

        constexpr const bool malformed = false;
        uint8_t count = 0;

        EXPECT_TRUE((TestDecSIntFromValue<json_type, actual_type>()));

        EXPECT_TRUE(TestDecSIntFromString<json_type>(malformed, count));
        EXPECT_EQ(count, 28);

        EXPECT_TRUE(TestDecSIntFromString<json_type>(!malformed, count));
        EXPECT_EQ(count, 82);

        EXPECT_FALSE(TestDecUIntFromString<json_type>(malformed, count));
        EXPECT_EQ(count, 24);

        EXPECT_FALSE(TestHexSIntFromString<json_type>(malformed, count));
        EXPECT_EQ(count, 8);

        EXPECT_FALSE(TestOctSIntFromString<json_type>(malformed, count));
        EXPECT_EQ(count, 8);

        EXPECT_FALSE(TestInstanceIdFromString<json_type>(malformed, count));
        EXPECT_EQ(count, 8);

        EXPECT_FALSE(TestPointerFromString<json_type>(malformed, count));
        EXPECT_EQ(count, 8);

        EXPECT_FALSE(TestFPFromString<json_type>(malformed, count));
        EXPECT_EQ(count, 8);
    }

    TEST(JSONParser, DecUInt16)
    {
        using json_type = Core::JSON::DecUInt16;
        using actual_type = uint16_t;

        static_assert(std::is_same<actual_type, decltype(std::declval<json_type>().Value())>::value);

        constexpr const bool malformed = false;
        uint8_t count = 0;

        EXPECT_TRUE((TestDecUIntFromValue<json_type, actual_type>()));

        EXPECT_TRUE(TestDecUIntFromString<json_type>(malformed, count));
        EXPECT_EQ(count, 26);

        EXPECT_TRUE(TestDecUIntFromString<json_type>(!malformed, count));
        EXPECT_EQ(count, 84);

        EXPECT_FALSE(TestHexUIntFromString<json_type>(malformed, count));
        EXPECT_EQ(count, 8);

        EXPECT_FALSE(TestOctUIntFromString<json_type>(malformed, count));
        EXPECT_EQ(count, 8);

        EXPECT_FALSE(TestInstanceIdFromString<json_type>(malformed, count));
        EXPECT_EQ(count, 8);

        EXPECT_FALSE(TestPointerFromString<json_type>(malformed, count));
        EXPECT_EQ(count, 8);

        EXPECT_FALSE(TestFPFromString<json_type>(malformed, count));
        EXPECT_EQ(count, 8);
    }

    TEST(JSONParser, DecSInt16)
    {
        using json_type = Core::JSON::DecSInt16;
        using actual_type = int16_t;

        static_assert(std::is_same<actual_type, decltype(std::declval<json_type>().Value())>::value);

        constexpr const bool malformed = false;
        uint8_t count = 0;

        EXPECT_TRUE((TestDecSIntFromValue<json_type, actual_type>()));

        EXPECT_TRUE(TestDecSIntFromString<json_type>(malformed, count));
        EXPECT_EQ(count, 28);

        EXPECT_TRUE(TestDecSIntFromString<json_type>(!malformed, count));
        EXPECT_EQ(count, 82);

        EXPECT_FALSE(TestDecUIntFromString<json_type>(malformed, count));
        EXPECT_EQ(count, 24);

        EXPECT_FALSE(TestHexSIntFromString<json_type>(malformed, count));
        EXPECT_EQ(count, 8);

        EXPECT_FALSE(TestOctSIntFromString<json_type>(malformed, count));
        EXPECT_EQ(count, 8);

        EXPECT_FALSE(TestInstanceIdFromString<json_type>(malformed, count));
        EXPECT_EQ(count, 8);

        EXPECT_FALSE(TestPointerFromString<json_type>(malformed, count));
        EXPECT_EQ(count, 8);

        EXPECT_FALSE(TestFPFromString<json_type>(malformed, count));
        EXPECT_EQ(count, 8);
    }

    TEST(JSONParser, DecUInt32)
    {
        using json_type = Core::JSON::DecUInt32;
        using actual_type = uint32_t;

        static_assert(std::is_same<actual_type, decltype(std::declval<json_type>().Value())>::value);

        constexpr const bool malformed = false;
        uint8_t count = 0;

        EXPECT_TRUE((TestDecUIntFromValue<json_type, actual_type>()));

        EXPECT_TRUE(TestDecUIntFromString<json_type>(malformed, count));
        EXPECT_EQ(count, 26);

        EXPECT_TRUE(TestDecUIntFromString<json_type>(!malformed, count));
        EXPECT_EQ(count, 84);

        EXPECT_FALSE(TestHexUIntFromString<json_type>(malformed, count));
        EXPECT_EQ(count, 8);

        EXPECT_FALSE(TestOctUIntFromString<json_type>(malformed, count));
        EXPECT_EQ(count, 8);

        EXPECT_FALSE(TestInstanceIdFromString<json_type>(malformed, count));
        EXPECT_EQ(count, 8);

        EXPECT_FALSE(TestPointerFromString<json_type>(malformed, count));
        EXPECT_EQ(count, 8);

        EXPECT_FALSE(TestFPFromString<json_type>(malformed, count));
        EXPECT_EQ(count, 8);
    }

    TEST(JSONParser, DecSInt32)
    {
        using json_type = Core::JSON::DecSInt32;
        using actual_type = int32_t;

        static_assert(std::is_same<actual_type, decltype(std::declval<json_type>().Value())>::value);

        constexpr const bool malformed = false;
        uint8_t count = 0;

        EXPECT_TRUE((TestDecSIntFromValue<json_type, actual_type>()));

        EXPECT_TRUE(TestDecSIntFromString<json_type>(malformed, count));
        EXPECT_EQ(count, 28);

        EXPECT_TRUE(TestDecSIntFromString<json_type>(!malformed, count));
        EXPECT_EQ(count, 82);

        EXPECT_FALSE(TestDecUIntFromString<json_type>(malformed, count));
        EXPECT_EQ(count, 24);

        EXPECT_FALSE(TestHexSIntFromString<json_type>(malformed, count));
        EXPECT_EQ(count, 8);

        EXPECT_FALSE(TestOctSIntFromString<json_type>(malformed, count));
        EXPECT_EQ(count, 8);

        EXPECT_FALSE(TestInstanceIdFromString<json_type>(malformed, count));
        EXPECT_EQ(count, 8);

        EXPECT_FALSE(TestPointerFromString<json_type>(malformed, count));
        EXPECT_EQ(count, 8);

        EXPECT_FALSE(TestFPFromString<json_type>(malformed, count));
        EXPECT_EQ(count, 8);
    }

    TEST(JSONParser, DecUInt64)
    {
        using json_type = Core::JSON::DecUInt64;
        using actual_type = uint64_t;

        static_assert(std::is_same<actual_type, decltype(std::declval<json_type>().Value())>::value);

        constexpr const bool malformed = false;
        uint8_t count = 0;

        EXPECT_TRUE((TestDecUIntFromValue<json_type, actual_type>()));

        EXPECT_TRUE(TestDecUIntFromString<json_type>(malformed, count));
        EXPECT_EQ(count, 26);

        EXPECT_TRUE(TestDecUIntFromString<json_type>(!malformed, count));
        EXPECT_EQ(count, 84);

        EXPECT_FALSE(TestHexUIntFromString<json_type>(malformed, count));
        EXPECT_EQ(count, 8);

        EXPECT_FALSE(TestOctUIntFromString<json_type>(malformed, count));
        EXPECT_EQ(count, 8);

        EXPECT_FALSE(TestInstanceIdFromString<json_type>(malformed, count));
        EXPECT_EQ(count, 8);

        EXPECT_FALSE(TestPointerFromString<json_type>(malformed, count));
        EXPECT_EQ(count, 8);

        EXPECT_FALSE(TestFPFromString<json_type>(malformed, count));
        EXPECT_EQ(count, 8);
    }

    TEST(JSONParser, DecSInt64)
    {
        using json_type = Core::JSON::DecSInt64;
        using actual_type = int64_t;

        static_assert(std::is_same<actual_type, decltype(std::declval<json_type>().Value())>::value);

        constexpr const bool malformed = false;
        uint8_t count = 0;

        EXPECT_TRUE((TestDecSIntFromValue<json_type, actual_type>()));

        EXPECT_TRUE(TestDecSIntFromString<json_type>(malformed, count));
        EXPECT_EQ(count, 28);

        EXPECT_TRUE(TestDecSIntFromString<json_type>(!malformed, count));
        EXPECT_EQ(count, 82);

        EXPECT_FALSE(TestDecUIntFromString<json_type>(malformed, count));
        EXPECT_EQ(count, 24);

        EXPECT_FALSE(TestHexSIntFromString<json_type>(malformed, count));
        EXPECT_EQ(count, 8);

        EXPECT_FALSE(TestOctSIntFromString<json_type>(malformed, count));
        EXPECT_EQ(count, 8);

        EXPECT_FALSE(TestInstanceIdFromString<json_type>(malformed, count));
        EXPECT_EQ(count, 8);

        EXPECT_FALSE(TestPointerFromString<json_type>(malformed, count));
        EXPECT_EQ(count, 8);

        EXPECT_FALSE(TestFPFromString<json_type>(malformed, count));
        EXPECT_EQ(count, 8);
    }

    TEST(JSONParser, HexUInt8)
    {
        using json_type = Core::JSON::HexUInt8;
        using actual_type = uint8_t;

        static_assert(std::is_same<actual_type, decltype(std::declval<json_type>().Value())>::value);

        constexpr const bool malformed = false;
        uint8_t count = 0;

        EXPECT_TRUE((TestHexUIntFromValue<json_type, actual_type>()));

        EXPECT_TRUE(TestHexUIntFromString<json_type>(malformed, count));
        EXPECT_EQ(count, 40);

        EXPECT_TRUE(TestHexUIntFromString<json_type>(!malformed, count));
        EXPECT_EQ(count, 80);

        EXPECT_FALSE(TestDecUIntFromString<json_type>(malformed, count));
        EXPECT_EQ(count, 8);

        EXPECT_FALSE(TestOctUIntFromString<json_type>(malformed, count));
        EXPECT_EQ(count, 8);

        EXPECT_TRUE(TestInstanceIdFromString<json_type>(malformed, count));
        EXPECT_EQ(count, 40);

        EXPECT_TRUE(TestPointerFromString<json_type>(malformed, count));
        EXPECT_EQ(count, 40);

        EXPECT_FALSE(TestFPFromString<json_type>(malformed, count));
        EXPECT_EQ(count, 8);
    }

    TEST(JSONParser, HexSInt8)
    {
        using json_type = Core::JSON::HexSInt8;
        using actual_type = int8_t;

        static_assert(std::is_same<actual_type, decltype(std::declval<json_type>().Value())>::value);

        constexpr const bool malformed = false;
        uint8_t count = 0;

        EXPECT_TRUE((TestHexSIntFromValue<json_type, actual_type>()));

        EXPECT_TRUE(TestHexSIntFromString<json_type>(malformed, count));
        EXPECT_EQ(count, 38);

        EXPECT_TRUE(TestHexSIntFromString<json_type>(!malformed, count));
        EXPECT_EQ(count, 98);

        EXPECT_FALSE(TestHexUIntFromString<json_type>(malformed, count));
        EXPECT_EQ(count, 32);

        EXPECT_FALSE(TestDecSIntFromString<json_type>(malformed, count));
        EXPECT_EQ(count, 8);

        EXPECT_FALSE(TestOctSIntFromString<json_type>(malformed, count));
        EXPECT_EQ(count, 8);

        EXPECT_FALSE(TestInstanceIdFromString<json_type>(malformed, count));
        EXPECT_EQ(count, 32);

        EXPECT_FALSE(TestPointerFromString<json_type>(malformed, count));
        EXPECT_EQ(count, 32);

        EXPECT_FALSE(TestFPFromString<json_type>(malformed, count));
        EXPECT_EQ(count, 8);
    }

    TEST(JSONParser, HexUInt16)
    {
        using json_type = Core::JSON::HexUInt16;
        using actual_type = uint16_t;

        static_assert(std::is_same<actual_type, decltype(std::declval<json_type>().Value())>::value);

        constexpr const bool malformed = false;
        uint8_t count = 0;

        EXPECT_TRUE((TestHexUIntFromValue<json_type, actual_type>()));

        EXPECT_TRUE(TestHexUIntFromString<json_type>(malformed, count));
        EXPECT_EQ(count, 40);

        EXPECT_TRUE(TestHexUIntFromString<json_type>(!malformed, count));
        EXPECT_EQ(count, 80);

        EXPECT_FALSE(TestDecUIntFromString<json_type>(malformed, count));
        EXPECT_EQ(count, 8);

        EXPECT_FALSE(TestOctUIntFromString<json_type>(malformed, count));
        EXPECT_EQ(count, 8);

        EXPECT_TRUE(TestInstanceIdFromString<json_type>(malformed, count));
        EXPECT_EQ(count, 40);

        EXPECT_TRUE(TestPointerFromString<json_type>(malformed, count));
        EXPECT_EQ(count, 40);

        EXPECT_FALSE(TestFPFromString<json_type>(malformed, count));
        EXPECT_EQ(count, 8);
    }

    TEST(JSONParser, HexSInt16)
    {
        using json_type = Core::JSON::HexSInt16;
        using actual_type = int16_t;

        static_assert(std::is_same<actual_type, decltype(std::declval<json_type>().Value())>::value);

        constexpr const bool malformed = false;
        uint8_t count = 0;

        EXPECT_TRUE((TestHexSIntFromValue<json_type, actual_type>()));

        EXPECT_TRUE(TestHexSIntFromString<json_type>(malformed, count));
        EXPECT_EQ(count, 38);

        EXPECT_TRUE(TestHexSIntFromString<json_type>(!malformed, count));
        EXPECT_EQ(count, 98);

        EXPECT_FALSE(TestHexUIntFromString<json_type>(malformed, count));
        EXPECT_EQ(count, 38);

        EXPECT_FALSE(TestDecSIntFromString<json_type>(malformed, count));
        EXPECT_EQ(count, 8);

        EXPECT_FALSE(TestOctSIntFromString<json_type>(malformed, count));
        EXPECT_EQ(count, 8);

        EXPECT_FALSE(TestInstanceIdFromString<json_type>(malformed, count));
        EXPECT_EQ(count, 38);

        EXPECT_FALSE(TestPointerFromString<json_type>(malformed, count));
        EXPECT_EQ(count, 38);

        EXPECT_FALSE(TestFPFromString<json_type>(malformed, count));
        EXPECT_EQ(count, 8);
    }

    TEST(JSONParser, HexUInt32)
    {
        using json_type = Core::JSON::HexUInt32;
        using actual_type = uint32_t;

        static_assert(std::is_same<actual_type, decltype(std::declval<json_type>().Value())>::value);

        constexpr const bool malformed = false;
        uint8_t count = 0;

        EXPECT_TRUE((TestHexUIntFromValue<json_type, actual_type>()));

        EXPECT_TRUE(TestHexUIntFromString<json_type>(malformed, count));
        EXPECT_EQ(count, 40);

        EXPECT_TRUE(TestHexUIntFromString<json_type>(!malformed, count));
        EXPECT_EQ(count, 80);

        EXPECT_FALSE(TestDecUIntFromString<json_type>(malformed, count));
        EXPECT_EQ(count, 8);

        EXPECT_FALSE(TestOctUIntFromString<json_type>(malformed, count));
        EXPECT_EQ(count, 8);

        EXPECT_TRUE(TestInstanceIdFromString<json_type>(malformed, count));
        EXPECT_EQ(count, 40);

        EXPECT_TRUE(TestPointerFromString<json_type>(malformed, count));
        EXPECT_EQ(count, 40);

        EXPECT_FALSE(TestFPFromString<json_type>(malformed, count));
        EXPECT_EQ(count, 8);
    }

    TEST(JSONParser, HexSInt32)
    {
        using json_type = Core::JSON::HexSInt32;
        using actual_type = int32_t;

        static_assert(std::is_same<actual_type, decltype(std::declval<json_type>().Value())>::value);

        constexpr const bool malformed = false;
        uint8_t count = 0;

        EXPECT_TRUE((TestHexSIntFromValue<json_type, actual_type>()));

        EXPECT_TRUE(TestHexSIntFromString<json_type>(malformed, count));
        EXPECT_EQ(count, 38);
        EXPECT_TRUE(TestHexSIntFromString<json_type>(!malformed, count));
        EXPECT_EQ(count, 98);

        EXPECT_FALSE(TestHexUIntFromString<json_type>(malformed, count));
        EXPECT_EQ(count, 38);

        EXPECT_FALSE(TestDecSIntFromString<json_type>(malformed, count));
        EXPECT_EQ(count, 8);

        EXPECT_FALSE(TestOctSIntFromString<json_type>(malformed, count));
        EXPECT_EQ(count, 8);

        EXPECT_FALSE(TestInstanceIdFromString<json_type>(malformed, count));
        EXPECT_EQ(count, 38);

        EXPECT_FALSE(TestPointerFromString<json_type>(malformed, count));
        EXPECT_EQ(count, 38);

        EXPECT_FALSE(TestFPFromString<json_type>(malformed, count));
        EXPECT_EQ(count, 8);
    }

    TEST(JSONParser, HexUInt64)
    {
        using json_type = Core::JSON::HexUInt64;
        using actual_type = uint64_t;

        static_assert(std::is_same<actual_type, decltype(std::declval<json_type>().Value())>::value);

        constexpr const bool malformed = false;
        uint8_t count = 0;

        EXPECT_TRUE((TestHexUIntFromValue<json_type, actual_type>()));

        EXPECT_TRUE(TestHexUIntFromString<json_type>(malformed, count));
        EXPECT_EQ(count, 40);

        EXPECT_TRUE(TestHexUIntFromString<json_type>(!malformed, count));
        EXPECT_EQ(count, 80);

        EXPECT_FALSE(TestDecUIntFromString<json_type>(malformed, count));
        EXPECT_EQ(count, 8);

        EXPECT_FALSE(TestOctUIntFromString<json_type>(malformed, count));
        EXPECT_EQ(count, 8);

        EXPECT_TRUE(TestInstanceIdFromString<json_type>(malformed, count));
        EXPECT_EQ(count, 40);

        EXPECT_TRUE(TestPointerFromString<json_type>(malformed, count));
        EXPECT_EQ(count, 40);

        EXPECT_FALSE(TestFPFromString<json_type>(malformed, count));
        EXPECT_EQ(count, 8);
    }

    TEST(JSONParser, HexSInt64)
    {
        using json_type = Core::JSON::HexSInt64;
        using actual_type = int64_t;

        static_assert(std::is_same<actual_type, decltype(std::declval<json_type>().Value())>::value);

        constexpr const bool malformed = false;
        uint8_t count = 0;

        EXPECT_TRUE((TestHexSIntFromValue<json_type, actual_type>()));

        EXPECT_TRUE(TestHexSIntFromString<json_type>(malformed, count));
        EXPECT_EQ(count, 38);

        EXPECT_TRUE(TestHexSIntFromString<json_type>(!malformed, count));
        EXPECT_EQ(count, 98);

        EXPECT_FALSE(TestHexUIntFromString<json_type>(malformed, count));
        EXPECT_EQ(count, 38);

        EXPECT_FALSE(TestDecSIntFromString<json_type>(malformed, count));
        EXPECT_EQ(count, 8);

        EXPECT_FALSE(TestOctSIntFromString<json_type>(malformed, count));
        EXPECT_EQ(count, 8);

        EXPECT_FALSE(TestInstanceIdFromString<json_type>(malformed, count));
        EXPECT_EQ(count, 38);

        EXPECT_FALSE(TestPointerFromString<json_type>(malformed, count));
        EXPECT_EQ(count, 38);

        EXPECT_FALSE(TestFPFromString<json_type>(malformed, count));
        EXPECT_EQ(count, 8);
    }

    TEST(JSONParser, OctUInt8)
    {
        using json_type = Core::JSON::OctUInt8;
        using actual_type = uint8_t;

        static_assert(std::is_same<actual_type, decltype(std::declval<json_type>().Value())>::value);

        constexpr const bool malformed = false;
        uint8_t count = 0;

        EXPECT_TRUE((TestOctUIntFromValue<json_type, actual_type>()));

        EXPECT_TRUE(TestOctUIntFromString<json_type>(malformed, count));
        EXPECT_EQ(count, 24);

        EXPECT_TRUE(TestOctUIntFromString<json_type>(!malformed, count));
        EXPECT_EQ(count, 52);

        EXPECT_FALSE(TestDecUIntFromString<json_type>(malformed, count));
        EXPECT_EQ(count, 8);

        EXPECT_FALSE(TestHexUIntFromString<json_type>(malformed, count));
        EXPECT_EQ(count, 8);

        EXPECT_FALSE(TestInstanceIdFromString<json_type>(malformed, count));
        EXPECT_EQ(count, 8);

        EXPECT_FALSE(TestPointerFromString<json_type>(malformed, count));
        EXPECT_EQ(count, 8);

        EXPECT_FALSE(TestFPFromString<json_type>(malformed, count));
        EXPECT_EQ(count, 8);
    }

    TEST(JSONParser, OctSInt8)
    {
        using json_type = Core::JSON::OctSInt8;
        using actual_type = int8_t;

        static_assert(std::is_same<actual_type, decltype(std::declval<json_type>().Value())>::value);

        constexpr const bool malformed = false;
        uint8_t count = 0;

        EXPECT_TRUE((TestOctSIntFromValue<json_type, actual_type>()));

        EXPECT_TRUE(TestOctSIntFromString<json_type>(malformed, count));
        EXPECT_EQ(count, 26);

        EXPECT_TRUE(TestOctSIntFromString<json_type>(!malformed, count));
        EXPECT_EQ(count, 44);

        EXPECT_FALSE(TestOctUIntFromString<json_type>(malformed, count));
        EXPECT_EQ(count, 22);

        EXPECT_FALSE(TestDecSIntFromString<json_type>(malformed, count));
        EXPECT_EQ(count, 8);

        EXPECT_FALSE(TestHexSIntFromString<json_type>(malformed, count));
        EXPECT_EQ(count, 8);

        EXPECT_FALSE(TestInstanceIdFromString<json_type>(malformed, count));
        EXPECT_EQ(count, 8);

        EXPECT_FALSE(TestPointerFromString<json_type>(malformed, count));
        EXPECT_EQ(count, 8);

        EXPECT_FALSE(TestFPFromString<json_type>(malformed, count));
        EXPECT_EQ(count, 8);
    }

    TEST(JSONParser, OctUInt16)
    {
        using json_type = Core::JSON::OctUInt16;
        using actual_type = uint16_t;

        static_assert(std::is_same<actual_type, decltype(std::declval<json_type>().Value())>::value);

        constexpr const bool malformed = false;
        uint8_t count = 0;

        EXPECT_TRUE((TestOctUIntFromValue<json_type, actual_type>()));

        EXPECT_TRUE(TestOctUIntFromString<json_type>(malformed, count));
        EXPECT_EQ(count, 24);

        EXPECT_TRUE(TestOctUIntFromString<json_type>(!malformed, count));
        EXPECT_EQ(count, 52);

        EXPECT_FALSE(TestDecUIntFromString<json_type>(malformed, count));
        EXPECT_EQ(count, 8);

        EXPECT_FALSE(TestHexUIntFromString<json_type>(malformed, count));
        EXPECT_EQ(count, 8);

        EXPECT_FALSE(TestInstanceIdFromString<json_type>(malformed, count));
        EXPECT_EQ(count, 8);

        EXPECT_FALSE(TestPointerFromString<json_type>(malformed, count));
        EXPECT_EQ(count, 8);

        EXPECT_FALSE(TestFPFromString<json_type>(malformed, count));
        EXPECT_EQ(count, 8);
    }

    TEST(JSONParser, OctSInt16)
    {
        using json_type = Core::JSON::OctSInt16;
        using actual_type = int16_t;

        static_assert(std::is_same<actual_type, decltype(std::declval<json_type>().Value())>::value);

        constexpr const bool malformed = false;
        uint8_t count = 0;

        EXPECT_TRUE((TestOctSIntFromValue<json_type, actual_type>()));

        EXPECT_TRUE(TestOctSIntFromString<json_type>(malformed, count));
        EXPECT_EQ(count, 26);
        EXPECT_TRUE(TestOctSIntFromString<json_type>(!malformed, count));
        EXPECT_EQ(count, 44);

        EXPECT_FALSE(TestOctUIntFromString<json_type>(malformed, count));
        EXPECT_EQ(count, 22);

        EXPECT_FALSE(TestDecSIntFromString<json_type>(malformed, count));
        EXPECT_EQ(count, 8);

        EXPECT_FALSE(TestHexSIntFromString<json_type>(malformed, count));
        EXPECT_EQ(count, 8);

        EXPECT_FALSE(TestInstanceIdFromString<json_type>(malformed, count));
        EXPECT_EQ(count, 8);

        EXPECT_FALSE(TestPointerFromString<json_type>(malformed, count));
        EXPECT_EQ(count, 8);

        EXPECT_FALSE(TestFPFromString<json_type>(malformed, count));
        EXPECT_EQ(count, 8);
    }

    TEST(JSONParser, OctUInt32)
    {
        using json_type = Core::JSON::OctUInt32;
        using actual_type = uint32_t;

        static_assert(std::is_same<actual_type, decltype(std::declval<json_type>().Value())>::value);

        constexpr const bool malformed = false;
        uint8_t count = 0;

        EXPECT_TRUE((TestOctUIntFromValue<json_type, actual_type>()));

        EXPECT_TRUE(TestOctUIntFromString<json_type>(malformed, count));
        EXPECT_EQ(count, 24);

        EXPECT_TRUE(TestOctUIntFromString<json_type>(!malformed, count));
        EXPECT_EQ(count, 52);

        EXPECT_FALSE(TestDecUIntFromString<json_type>(malformed, count));
        EXPECT_EQ(count, 8);

        EXPECT_FALSE(TestHexUIntFromString<json_type>(malformed, count));
        EXPECT_EQ(count, 8);

        EXPECT_FALSE(TestInstanceIdFromString<json_type>(malformed, count));
        EXPECT_EQ(count, 8);

        EXPECT_FALSE(TestPointerFromString<json_type>(malformed, count));
        EXPECT_EQ(count, 8);

        EXPECT_FALSE(TestFPFromString<json_type>(malformed, count));
        EXPECT_EQ(count, 8);
    }

    TEST(JSONParser, OctSInt32)
    {
        using json_type = Core::JSON::OctSInt32;
        using actual_type = int32_t;

        static_assert(std::is_same<actual_type, decltype(std::declval<json_type>().Value())>::value);

        constexpr const bool malformed = false;
        uint8_t count = 0;

        EXPECT_TRUE((TestOctSIntFromValue<json_type, actual_type>()));

        EXPECT_TRUE(TestOctSIntFromString<json_type>(malformed, count));
        EXPECT_EQ(count, 26);

        EXPECT_TRUE(TestOctSIntFromString<json_type>(!malformed, count));
        EXPECT_EQ(count, 44);

        EXPECT_FALSE(TestOctUIntFromString<json_type>(malformed, count));
        EXPECT_EQ(count, 22);

        EXPECT_FALSE(TestDecSIntFromString<json_type>(malformed, count));
        EXPECT_EQ(count, 8);

        EXPECT_FALSE(TestHexSIntFromString<json_type>(malformed, count));
        EXPECT_EQ(count, 8);

        EXPECT_FALSE(TestInstanceIdFromString<json_type>(malformed, count));
        EXPECT_EQ(count, 8);

        EXPECT_FALSE(TestPointerFromString<json_type>(malformed, count));
        EXPECT_EQ(count, 8);

        EXPECT_FALSE(TestFPFromString<json_type>(malformed, count));
        EXPECT_EQ(count, 8);
    }

    TEST(JSONParser, OctUInt64)
    {
        using json_type = Core::JSON::OctUInt64;
        using actual_type = uint64_t;

        static_assert(std::is_same<actual_type, decltype(std::declval<json_type>().Value())>::value);

        constexpr const bool malformed = false;
        uint8_t count = 0;

        EXPECT_TRUE((TestOctUIntFromValue<json_type, actual_type>()));

        EXPECT_TRUE(TestOctUIntFromString<json_type>(malformed, count));
        EXPECT_EQ(count, 24);

        EXPECT_TRUE(TestOctUIntFromString<json_type>(!malformed, count));
        EXPECT_EQ(count, 52);

        EXPECT_FALSE(TestDecUIntFromString<json_type>(malformed, count));
        EXPECT_EQ(count, 8);

        EXPECT_FALSE(TestHexUIntFromString<json_type>(malformed, count));
        EXPECT_EQ(count, 8);

        EXPECT_FALSE(TestInstanceIdFromString<json_type>(malformed, count));
        EXPECT_EQ(count, 8);

        EXPECT_FALSE(TestPointerFromString<json_type>(malformed, count));
        EXPECT_EQ(count, 8);

        EXPECT_FALSE(TestFPFromString<json_type>(malformed, count));
        EXPECT_EQ(count, 8);
    }

    TEST(JSONParser, OctSInt64)
    {
        using json_type = Core::JSON::OctSInt64;
        using actual_type = int64_t;

        static_assert(std::is_same<actual_type, decltype(std::declval<json_type>().Value())>::value);

        constexpr const bool malformed = false;
        uint8_t count = 0;

        EXPECT_TRUE((TestOctSIntFromValue<json_type, actual_type>()));

        EXPECT_TRUE(TestOctSIntFromString<json_type>(malformed, count));
        EXPECT_EQ(count, 26);

        EXPECT_TRUE(TestOctSIntFromString<json_type>(!malformed, count));
        EXPECT_EQ(count, 44);

        EXPECT_FALSE(TestOctUIntFromString<json_type>(malformed, count));
        EXPECT_EQ(count, 22);

        EXPECT_FALSE(TestDecSIntFromString<json_type>(malformed, count));
        EXPECT_EQ(count, 8);

        EXPECT_FALSE(TestHexSIntFromString<json_type>(malformed, count));
        EXPECT_EQ(count, 8);

        EXPECT_FALSE(TestInstanceIdFromString<json_type>(malformed, count));
        EXPECT_EQ(count, 8);

        EXPECT_FALSE(TestPointerFromString<json_type>(malformed, count));
        EXPECT_EQ(count, 8);

        EXPECT_FALSE(TestFPFromString<json_type>(malformed, count));
        EXPECT_EQ(count, 8);
    }

    TEST(JSONParser, InstanceId)
    {
        using json_type = Core::JSON::InstanceId;
        using actual_type = Core::instance_id;

        static_assert(std::is_same<actual_type, decltype(std::declval<json_type>().Value())>::value);

        constexpr const bool malformed = false;
        uint8_t count = 0;

        EXPECT_TRUE((TestInstanceIdFromValue<json_type, actual_type>()));

        EXPECT_TRUE(TestInstanceIdFromString<json_type>(malformed, count));
        EXPECT_EQ(count, 40);

        EXPECT_TRUE(TestInstanceIdFromString<json_type>(!malformed, count));
        EXPECT_EQ(count, 80);

        EXPECT_FALSE(TestDecUIntFromString<json_type>(malformed, count));
        EXPECT_EQ(count, 8);

        EXPECT_TRUE(TestHexUIntFromString<json_type>(malformed, count));
        EXPECT_EQ(count, 40);

        EXPECT_FALSE(TestOctUIntFromString<json_type>(malformed, count));
        EXPECT_EQ(count, 8);

        EXPECT_TRUE(TestPointerFromString<json_type>(malformed, count));
        EXPECT_EQ(count, 40);

        EXPECT_FALSE(TestFPFromString<json_type>(malformed, count));
        EXPECT_EQ(count, 8);
    }

    TEST(JSONParser, Pointer)
    {
        using json_type = Core::JSON::Pointer;
        using actual_type = Core::instance_id;

        static_assert(std::is_same<actual_type, decltype(std::declval<json_type>().Value())>::value);

        constexpr const bool malformed = false;
        uint8_t count = 0;

        EXPECT_TRUE((TestPointerFromValue<json_type, actual_type>()));

        EXPECT_TRUE(TestPointerFromString<json_type>(malformed, count));
        EXPECT_EQ(count, 40);

        EXPECT_TRUE(TestPointerFromString<json_type>(!malformed, count));
        EXPECT_EQ(count, 80);

        EXPECT_FALSE(TestDecUIntFromString<json_type>(malformed, count));
        EXPECT_EQ(count, 8);

        EXPECT_TRUE(TestHexUIntFromString<json_type>(malformed, count));
        EXPECT_EQ(count, 40);

        EXPECT_FALSE(TestOctUIntFromString<json_type>(malformed, count));
        EXPECT_EQ(count, 8);

        EXPECT_TRUE(TestInstanceIdFromString<json_type>(malformed, count));
        EXPECT_EQ(count, 40);

        EXPECT_FALSE(TestFPFromString<json_type>(malformed, count));
        EXPECT_EQ(count, 8);
    }

    TEST(JSONParser, Float)
    {
        using json_type = Core::JSON::Float;
        using actual_type = float;

        constexpr const bool malformed = false;
        uint8_t count = 0;

        EXPECT_TRUE((TestFPFromValue<json_type, actual_type>()));

        EXPECT_TRUE(TestFPFromString<json_type>(malformed, count));
        EXPECT_EQ(count, 90);

        EXPECT_TRUE(TestFPFromString<json_type>(!malformed, count));
        EXPECT_EQ(count, 94);

        EXPECT_FALSE(TestDecUIntFromString<json_type>(malformed, count));
        EXPECT_EQ(count, 6);

        EXPECT_FALSE(TestHexUIntFromString<json_type>(malformed, count));
        EXPECT_EQ(count, 6);

        EXPECT_FALSE(TestOctUIntFromString<json_type>(malformed, count));
        EXPECT_EQ(count, 6);

        EXPECT_FALSE(TestInstanceIdFromString<json_type>(malformed, count));
        EXPECT_EQ(count, 6);

        EXPECT_FALSE(TestPointerFromString<json_type>(malformed, count));
        EXPECT_EQ(count, 6);
    }

    TEST(JSONParser, Double)
    {
        using json_type = Core::JSON::Double;
        using actual_type = double;

        constexpr const bool malformed = false;
        uint8_t count = 0;

        EXPECT_TRUE((TestFPFromValue<json_type, actual_type>()));

        EXPECT_TRUE(TestFPFromString<json_type>(malformed, count));
        EXPECT_EQ(count, 90);

        EXPECT_TRUE(TestFPFromString<json_type>(!malformed, count));
        EXPECT_EQ(count, 94);

        EXPECT_FALSE(TestDecUIntFromString<json_type>(malformed, count));
        EXPECT_EQ(count, 6);

        EXPECT_FALSE(TestHexUIntFromString<json_type>(malformed, count));
        EXPECT_EQ(count, 6);

        EXPECT_FALSE(TestOctUIntFromString<json_type>(malformed, count));
        EXPECT_EQ(count, 6);

        EXPECT_FALSE(TestInstanceIdFromString<json_type>(malformed, count));
        EXPECT_EQ(count, 6);

        EXPECT_FALSE(TestPointerFromString<json_type>(malformed, count));
        EXPECT_EQ(count, 6);
    }

    TEST(JSONParser, Boolean)
    {
        using json_type = Core::JSON::Boolean;
        using actual_type = bool;

        constexpr const bool malformed = false;
        uint8_t count = 0;

        EXPECT_TRUE((TestBoolFromValue<json_type, actual_type>()));

        EXPECT_TRUE(TestBoolFromString<json_type>(malformed, count));
        EXPECT_EQ(count, 32);

        EXPECT_TRUE(TestBoolFromString<json_type>(!malformed, count));
        EXPECT_EQ(count, 56);
    }
}
}<|MERGE_RESOLUTION|>--- conflicted
+++ resolved
@@ -68,10 +68,6 @@
                       ;
 #endif
         return result;
-<<<<<<< HEAD
-=======
-
->>>>>>> 529979fc
     }
 
     template<typename S, typename T, typename std::enable_if<std::is_floating_point<T>::value, T*>::type = nullptr>
@@ -1340,9 +1336,8 @@
             }
         } while (FromTo);
 
-<<<<<<< HEAD
-        return  !malformed ? count == 86
-                           : count == 92
+        return  !malformed ? count == 90
+                           : count == 94
                            ;
     }
 
@@ -1432,12 +1427,8 @@
             }
         } while (FromTo);
 
-        return  !malformed ? count == 32
-                           : count == 56
-=======
-        return  !malformed ? count == 90
-                           : count == 94
->>>>>>> 529979fc
+        return !malformed ? count == 32
+                          : count == 56
                ;
     }
 
