--- conflicted
+++ resolved
@@ -25,103 +25,6 @@
 
 #include <core/DataElement.h>
 
-<<<<<<< HEAD
-using namespace Thunder;
-using namespace Thunder::Core;
-
-TEST(test_data, simple_data)
-{
-    const uint8_t arr[] = {10,20,30,40,50,60,70,80,90,100};
-    const uint16_t len = 5;
-    const uint16_t off = 0;
-    DataStore obj1;
-    obj1.Copy(arr,len,off);
-    uint32_t size = 1024;
-    EXPECT_EQ(obj1.Size(),size);
-    obj1.Size(1025);
-    EXPECT_EQ(*obj1.Buffer(),10);
-
-    uint8_t arr1[] = {10,20,30,40,50,60,70,80,90,100};
-    const uint64_t s = 10;
-    DataElement obj_sample;
-    DataElement obj2(s,arr1);
-    DataElement obj_operator = obj2;
-    uint32_t crc = 4134036294;
-    EXPECT_EQ(obj2.CRC32(0,10),crc);
-    EXPECT_TRUE(obj2.Copy(obj2,0));
-
-    uint64_t alloc_size = 10;
-    EXPECT_EQ(obj2.AllocatedSize(), alloc_size);
-    EXPECT_TRUE(obj2.Size(sizeof(arr)));
-    EXPECT_TRUE(obj2.IsValid());
-    EXPECT_EQ(*obj2.Buffer(),10);
-
-    uint8_t arr2[] = {10,20,30,40,50};
-    const uint8_t infom = 10;
-    uint64_t SearchNumber = 10;
-    EXPECT_EQ((obj2.SearchNumber<uint8_t, Core::ENDIAN_BIG>(2,infom)),SearchNumber);
-    obj2.SetNumber<uint64_t, Core::ENDIAN_BIG>(2,10);
-    uint64_t GetNumber = 10;
-    EXPECT_EQ((obj2.GetNumber<uint64_t, Core::ENDIAN_BIG>(2)),GetNumber);
-
-    obj2.Search(2,arr2,5);
-    obj2.SetBitNumber<uint64_t>(2,5,8,10);
-    uint64_t GetBitNumber = 10;
-    EXPECT_EQ(obj2.GetBitNumber<uint64_t>(2,5,8),GetBitNumber);
-
-    const uint8_t val= 32;
-    const uint64_t offset= 0;
-    obj2.Set(val,offset);
-    obj2.Align<uint8_t>();
-
-    DataElement obj(obj2);
-    DataElement obj3 = obj;
-    DataElement obj4(obj2,0,0);
-
-    uint32_t ob_size = 10;
-    EXPECT_EQ(obj3.Size(),ob_size);
-    ASSERT_TRUE(obj3.Shrink(obj3.AllocatedSize()-obj3.Size()+1,obj3.Size()-1));
-    ASSERT_FALSE(obj3.Expand(obj3.AllocatedSize()-obj3.Size()-1,obj3.Size()+1)); // No internal storage, not the owner of the buffer
-    ASSERT_TRUE(obj3.Expand(obj3.AllocatedSize()-obj3.Size()-1,obj3.Size()));
-    ASSERT_TRUE(obj3.Expand(obj3.AllocatedSize()-obj3.Size()-1,obj3.AllocatedSize()));
-    EXPECT_TRUE(obj3.Copy(obj2));
-}
-
-TEST(test_linkeddata, simple_linkeddata)
-{
-    uint8_t arr[] = {10,20,30,40,50,60,70,80,90,100};
-    uint8_t arr1[] = {};
-    const uint64_t offset= 0;
-    DataElement objt1(10,arr);
-    LinkedDataElement ob1;
-    LinkedDataElement ob2(objt1);
-    LinkedDataElement ob3(ob2);
-    ob3.Enclosed(&ob2);
-    EXPECT_EQ(ob3.Enclosed(), &ob2);
-    ob3.SetBuffer(2,9,arr);
-    ob3.GetBuffer(2,9,arr1);
-
-    LinkedDataElement ob4;
-    ob4 = ob2;
-    EXPECT_EQ(ob4.Copy(offset,ob2), unsigned(10));
-    EXPECT_EQ(ob2.Copy(offset,ob3), unsigned(10));
-
-    ob1.Enclosed();
-    EXPECT_EQ(ob2.LinkedSize(), unsigned(10));
-    EXPECT_EQ(ob2.LinkedElements(),unsigned(1));
-}
-
-TEST(test_dataParser, simple_dataParser)
-{
-    uint8_t arr[] = {10,20,30,40,50};
-    DataElement object1(10,arr);
-    DataElementParser parser1(object1,0);
-    uint64_t size = -10;
-    EXPECT_TRUE(parser1.IsValid());
-    EXPECT_EQ(parser1.Size(),size);
-    parser1.SkipBytes(2);
-}
-=======
 namespace Thunder {
 namespace Tests {
 namespace Core {
@@ -177,9 +80,11 @@
 
         uint32_t ob_size = 10;
         EXPECT_EQ(obj3.Size(),ob_size);
-        EXPECT_FALSE(obj3.Expand(0,0));
-        EXPECT_TRUE(obj3.Shrink(0,0));
-        EXPECT_FALSE(obj3.Copy(obj2));
+        ASSERT_TRUE(obj3.Shrink(obj3.AllocatedSize()-obj3.Size()+1,obj3.Size()-1));
+        ASSERT_FALSE(obj3.Expand(obj3.AllocatedSize()-obj3.Size()-1,obj3.Size()+1)); // No internal storage, not the owner of the buffer
+        ASSERT_TRUE(obj3.Expand(obj3.AllocatedSize()-obj3.Size()-1,obj3.Size()));
+        ASSERT_TRUE(obj3.Expand(obj3.AllocatedSize()-obj3.Size()-1,obj3.AllocatedSize()));
+        EXPECT_TRUE(obj3.Copy(obj2));
     }
 
     TEST(test_linkeddata, simple_linkeddata)
@@ -218,5 +123,4 @@
 
 } // Core
 } // Tests
-} // Thunder
->>>>>>> 1c84a649
+} // Thunder