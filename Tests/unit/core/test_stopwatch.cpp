/*
 * If not stated otherwise in this file or this component's LICENSE file the
 * following copyright and licenses apply:
 *
 * Copyright 2020 Metrological
 *
 * Licensed under the Apache License, Version 2.0 (the "License");
 * you may not use this file except in compliance with the License.
 * You may obtain a copy of the License at
 *
 * http://www.apache.org/licenses/LICENSE-2.0
 *
 * Unless required by applicable law or agreed to in writing, software
 * distributed under the License is distributed on an "AS IS" BASIS,
 * WITHOUT WARRANTIES OR CONDITIONS OF ANY KIND, either express or implied.
 * See the License for the specific language governing permissions and
 * limitations under the License.
 */

#include <gtest/gtest.h>

#ifndef MODULE_NAME
#include "../Module.h"
#endif

#include <core/core.h>

namespace Thunder {
namespace Tests {
namespace Core {
<<<<<<< HEAD

    TEST(test_stopWatch, Elapsed_WithoutDelay)
    {
        ::Thunder::Core::StopWatch stopWatch1, stopWatch2;
        uint64_t elapsed1 = stopWatch1.Elapsed();
        uint64_t elapsed2 = stopWatch2.Elapsed();
        EXPECT_EQ(elapsed1 / ::Thunder::Core::Time::MilliSecondsPerSecond, elapsed2 / ::Thunder::Core::Time::MilliSecondsPerSecond);
    }
    TEST(test_stopWatch, Elapsed_WithDelay)
    {
        int8_t wait = 1;
        ::Thunder::Core::StopWatch stopWatch1, stopWatch2;
        uint64_t elapsed1 = stopWatch1.Elapsed();
        EXPECT_EQ(stopWatch1.Elapsed() / ::Thunder::Core::Time::MicroSecondsPerSecond, (stopWatch1.Elapsed() / ::Thunder::Core::Time::MicroSecondsPerSecond));
        sleep(wait);
        uint64_t elapsed2 = stopWatch2.Elapsed();
        uint64_t elapsed3 = stopWatch1.Elapsed();
        EXPECT_EQ(elapsed2 / ::Thunder::Core::Time::MicroSecondsPerSecond, (elapsed1 / ::Thunder::Core::Time::MicroSecondsPerSecond) + wait);
        EXPECT_EQ(elapsed3 / ::Thunder::Core::Time::MicroSecondsPerSecond, (elapsed1 / ::Thunder::Core::Time::MicroSecondsPerSecond) + wait);
        EXPECT_EQ(elapsed3 / ::Thunder::Core::Time::MicroSecondsPerSecond, (elapsed2 / ::Thunder::Core::Time::MicroSecondsPerSecond));
    }
    TEST(test_stopWatch, Reset_WithoutDelay)
    {
        ::Thunder::Core::StopWatch stopWatch1, stopWatch2;
        uint64_t elapsed1 = stopWatch1.Elapsed();
        uint64_t reset1 = stopWatch1.Reset();
        uint64_t elapsed2 = stopWatch2.Elapsed();
        uint64_t reset2 = stopWatch2.Reset();

        // Microsecond comparison is not doing
        // instead simply checking reset is a value after elapsed one
        EXPECT_LE(elapsed1, reset1);
        EXPECT_LE(elapsed2, reset2);

        elapsed1 = stopWatch1.Elapsed();
        elapsed2 = stopWatch2.Elapsed();

        // Microsecond comparison is not doing
        // instead simply checking converting to millisecond
        EXPECT_EQ(elapsed1 / ::Thunder::Core::Time::MilliSecondsPerSecond, reset1 / ::Thunder::Core::Time::MilliSecondsPerSecond);
        EXPECT_EQ(elapsed2 / ::Thunder::Core::Time::MilliSecondsPerSecond, reset2 / ::Thunder::Core::Time::MilliSecondsPerSecond);
    }
    TEST(test_stopWatch, Reset_WithDelay)
    {
        int8_t wait = 1;
        ::Thunder::Core::StopWatch stopWatch1, stopWatch2;
        uint64_t elapsed1 = stopWatch1.Elapsed();
        uint64_t elapsed2 = stopWatch2.Elapsed();
        sleep(wait);
        uint64_t reset1 = stopWatch1.Reset();
        uint64_t reset2 = stopWatch2.Reset();

        EXPECT_EQ(reset1 / ::Thunder::Core::Time::MicroSecondsPerSecond, (elapsed1 / ::Thunder::Core::Time::MicroSecondsPerSecond) + wait);
        EXPECT_EQ(reset2 / ::Thunder::Core::Time::MicroSecondsPerSecond, (elapsed2 / ::Thunder::Core::Time::MicroSecondsPerSecond) + wait);

        sleep(wait);
        elapsed1 = stopWatch1.Elapsed();
        sleep(wait);
        elapsed2 = stopWatch2.Elapsed();

        EXPECT_EQ(elapsed1 / ::Thunder::Core::Time::MicroSecondsPerSecond, (reset1 / ::Thunder::Core::Time::MicroSecondsPerSecond));
        EXPECT_EQ(elapsed2 / ::Thunder::Core::Time::MicroSecondsPerSecond, (reset2 / ::Thunder::Core::Time::MicroSecondsPerSecond) + wait);
    }

=======

    TEST(test_stopWatch, Elapsed_WithoutDelay)
    {
        ::Thunder::Core::StopWatch stopWatch1, stopWatch2;
        uint64_t elapsed1 = stopWatch1.Elapsed();
        uint64_t elapsed2 = stopWatch2.Elapsed();
        EXPECT_EQ(elapsed1 / ::Thunder::Core::Time::MilliSecondsPerSecond, elapsed2 / ::Thunder::Core::Time::MilliSecondsPerSecond);
    }
    TEST(test_stopWatch, Elapsed_WithDelay)
    {
        int8_t wait = 1;
        ::Thunder::Core::StopWatch stopWatch1, stopWatch2;
        uint64_t elapsed1 = stopWatch1.Elapsed();
        EXPECT_EQ(stopWatch1.Elapsed() / ::Thunder::Core::Time::MicroSecondsPerSecond, (stopWatch1.Elapsed() / ::Thunder::Core::Time::MicroSecondsPerSecond));
        sleep(wait);
        uint64_t elapsed2 = stopWatch2.Elapsed();
        uint64_t elapsed3 = stopWatch1.Elapsed();
        EXPECT_EQ(elapsed2 / ::Thunder::Core::Time::MicroSecondsPerSecond, (elapsed1 / ::Thunder::Core::Time::MicroSecondsPerSecond) + wait);
        EXPECT_EQ(elapsed3 / ::Thunder::Core::Time::MicroSecondsPerSecond, (elapsed1 / ::Thunder::Core::Time::MicroSecondsPerSecond) + wait);
        EXPECT_EQ(elapsed3 / ::Thunder::Core::Time::MicroSecondsPerSecond, (elapsed2 / ::Thunder::Core::Time::MicroSecondsPerSecond));
    }
    TEST(test_stopWatch, Reset_WithoutDelay)
    {
        ::Thunder::Core::StopWatch stopWatch1, stopWatch2;
        uint64_t elapsed1 = stopWatch1.Elapsed();
        uint64_t reset1 = stopWatch1.Reset();
        uint64_t elapsed2 = stopWatch2.Elapsed();
        uint64_t reset2 = stopWatch2.Reset();

        // Microsecond comparison is not doing
        // instead simply checking reset is a value after elapsed one
        EXPECT_LE(elapsed1, reset1);
        EXPECT_LE(elapsed2, reset2);

        elapsed1 = stopWatch1.Elapsed();
        elapsed2 = stopWatch2.Elapsed();

        // Microsecond comparison is not doing
        // instead simply checking converting to millisecond
        EXPECT_EQ(elapsed1 / ::Thunder::Core::Time::MilliSecondsPerSecond, reset1 / ::Thunder::Core::Time::MilliSecondsPerSecond);
        EXPECT_EQ(elapsed2 / ::Thunder::Core::Time::MilliSecondsPerSecond, reset2 / ::Thunder::Core::Time::MilliSecondsPerSecond);
    }
    TEST(test_stopWatch, Reset_WithDelay)
    {
        int8_t wait = 1;
        ::Thunder::Core::StopWatch stopWatch1, stopWatch2;
        uint64_t elapsed1 = stopWatch1.Elapsed();
        uint64_t elapsed2 = stopWatch2.Elapsed();
        sleep(wait);
        uint64_t reset1 = stopWatch1.Reset();
        uint64_t reset2 = stopWatch2.Reset();

        EXPECT_EQ(reset1 / ::Thunder::Core::Time::MicroSecondsPerSecond, (elapsed1 / ::Thunder::Core::Time::MicroSecondsPerSecond) + wait);
        EXPECT_EQ(reset2 / ::Thunder::Core::Time::MicroSecondsPerSecond, (elapsed2 / ::Thunder::Core::Time::MicroSecondsPerSecond) + wait);

        sleep(wait);
        elapsed1 = stopWatch1.Elapsed();
        sleep(wait);
        elapsed2 = stopWatch2.Elapsed();

        EXPECT_EQ(elapsed1 / ::Thunder::Core::Time::MicroSecondsPerSecond, (reset1 / ::Thunder::Core::Time::MicroSecondsPerSecond));
        EXPECT_EQ(elapsed2 / ::Thunder::Core::Time::MicroSecondsPerSecond, (reset2 / ::Thunder::Core::Time::MicroSecondsPerSecond) + wait);
    }

>>>>>>> 06ec4865
} // Core
} // Tests
} // Thunder<|MERGE_RESOLUTION|>--- conflicted
+++ resolved
@@ -28,7 +28,6 @@
 namespace Thunder {
 namespace Tests {
 namespace Core {
-<<<<<<< HEAD
 
     TEST(test_stopWatch, Elapsed_WithoutDelay)
     {
@@ -93,72 +92,6 @@
         EXPECT_EQ(elapsed2 / ::Thunder::Core::Time::MicroSecondsPerSecond, (reset2 / ::Thunder::Core::Time::MicroSecondsPerSecond) + wait);
     }
 
-=======
-
-    TEST(test_stopWatch, Elapsed_WithoutDelay)
-    {
-        ::Thunder::Core::StopWatch stopWatch1, stopWatch2;
-        uint64_t elapsed1 = stopWatch1.Elapsed();
-        uint64_t elapsed2 = stopWatch2.Elapsed();
-        EXPECT_EQ(elapsed1 / ::Thunder::Core::Time::MilliSecondsPerSecond, elapsed2 / ::Thunder::Core::Time::MilliSecondsPerSecond);
-    }
-    TEST(test_stopWatch, Elapsed_WithDelay)
-    {
-        int8_t wait = 1;
-        ::Thunder::Core::StopWatch stopWatch1, stopWatch2;
-        uint64_t elapsed1 = stopWatch1.Elapsed();
-        EXPECT_EQ(stopWatch1.Elapsed() / ::Thunder::Core::Time::MicroSecondsPerSecond, (stopWatch1.Elapsed() / ::Thunder::Core::Time::MicroSecondsPerSecond));
-        sleep(wait);
-        uint64_t elapsed2 = stopWatch2.Elapsed();
-        uint64_t elapsed3 = stopWatch1.Elapsed();
-        EXPECT_EQ(elapsed2 / ::Thunder::Core::Time::MicroSecondsPerSecond, (elapsed1 / ::Thunder::Core::Time::MicroSecondsPerSecond) + wait);
-        EXPECT_EQ(elapsed3 / ::Thunder::Core::Time::MicroSecondsPerSecond, (elapsed1 / ::Thunder::Core::Time::MicroSecondsPerSecond) + wait);
-        EXPECT_EQ(elapsed3 / ::Thunder::Core::Time::MicroSecondsPerSecond, (elapsed2 / ::Thunder::Core::Time::MicroSecondsPerSecond));
-    }
-    TEST(test_stopWatch, Reset_WithoutDelay)
-    {
-        ::Thunder::Core::StopWatch stopWatch1, stopWatch2;
-        uint64_t elapsed1 = stopWatch1.Elapsed();
-        uint64_t reset1 = stopWatch1.Reset();
-        uint64_t elapsed2 = stopWatch2.Elapsed();
-        uint64_t reset2 = stopWatch2.Reset();
-
-        // Microsecond comparison is not doing
-        // instead simply checking reset is a value after elapsed one
-        EXPECT_LE(elapsed1, reset1);
-        EXPECT_LE(elapsed2, reset2);
-
-        elapsed1 = stopWatch1.Elapsed();
-        elapsed2 = stopWatch2.Elapsed();
-
-        // Microsecond comparison is not doing
-        // instead simply checking converting to millisecond
-        EXPECT_EQ(elapsed1 / ::Thunder::Core::Time::MilliSecondsPerSecond, reset1 / ::Thunder::Core::Time::MilliSecondsPerSecond);
-        EXPECT_EQ(elapsed2 / ::Thunder::Core::Time::MilliSecondsPerSecond, reset2 / ::Thunder::Core::Time::MilliSecondsPerSecond);
-    }
-    TEST(test_stopWatch, Reset_WithDelay)
-    {
-        int8_t wait = 1;
-        ::Thunder::Core::StopWatch stopWatch1, stopWatch2;
-        uint64_t elapsed1 = stopWatch1.Elapsed();
-        uint64_t elapsed2 = stopWatch2.Elapsed();
-        sleep(wait);
-        uint64_t reset1 = stopWatch1.Reset();
-        uint64_t reset2 = stopWatch2.Reset();
-
-        EXPECT_EQ(reset1 / ::Thunder::Core::Time::MicroSecondsPerSecond, (elapsed1 / ::Thunder::Core::Time::MicroSecondsPerSecond) + wait);
-        EXPECT_EQ(reset2 / ::Thunder::Core::Time::MicroSecondsPerSecond, (elapsed2 / ::Thunder::Core::Time::MicroSecondsPerSecond) + wait);
-
-        sleep(wait);
-        elapsed1 = stopWatch1.Elapsed();
-        sleep(wait);
-        elapsed2 = stopWatch2.Elapsed();
-
-        EXPECT_EQ(elapsed1 / ::Thunder::Core::Time::MicroSecondsPerSecond, (reset1 / ::Thunder::Core::Time::MicroSecondsPerSecond));
-        EXPECT_EQ(elapsed2 / ::Thunder::Core::Time::MicroSecondsPerSecond, (reset2 / ::Thunder::Core::Time::MicroSecondsPerSecond) + wait);
-    }
-
->>>>>>> 06ec4865
 } // Core
 } // Tests
 } // Thunder