/*
 * If not stated otherwise in this file or this component's LICENSE file the
 * following copyright and licenses apply:
 *
 * Copyright 2020 Metrological
 *
 * Licensed under the Apache License, Version 2.0 (the "License");
 * you may not use this file except in compliance with the License.
 * You may obtain a copy of the License at
 *
 * http://www.apache.org/licenses/LICENSE-2.0
 *
 * Unless required by applicable law or agreed to in writing, software
 * distributed under the License is distributed on an "AS IS" BASIS,
 * WITHOUT WARRANTIES OR CONDITIONS OF ANY KIND, either express or implied.
 * See the License for the specific language governing permissions and
 * limitations under the License.
 */

#include <gtest/gtest.h>

#ifndef MODULE_NAME
#include "../Module.h"
#endif

#include <core/core.h>

namespace Thunder {
namespace Tests {
namespace Core {
<<<<<<< HEAD

    
    

    enum class TestState {
        TEST_INIT = 0x00,
        TEST_MESSAGE = 0x01,
        TEST_READY = 0x02,
        TEST_ERROR = 0x03
    };

    TEST(test_statetrigger, simple_statetrigger)
    {
        ::Thunder::Core::StateTrigger<TestState> state(TestState::TEST_READY);

        EXPECT_EQ(state.GetState(),TestState::TEST_READY) << "State not equal to TEST_READY.";
        state.SetState(TestState::TEST_MESSAGE);
        EXPECT_NE(state.GetState(),TestState::TEST_READY) << "State is TEST_MESSAGE.";
        EXPECT_TRUE(state.GetState() == TestState::TEST_MESSAGE) << "State is not TEST_MESSAGE";
        EXPECT_FALSE(state.GetState() != TestState::TEST_MESSAGE) << "State is TEST_MESSAGE";
        state = TestState::TEST_READY;

        uint64_t timeOut(::Thunder::Core::Time::Now().Add(5).Ticks());
        uint64_t now(::Thunder::Core::Time::Now().Ticks());

        state.WaitState(static_cast<uint32_t>(TestState::TEST_INIT),static_cast<uint32_t>((timeOut - now) / ::Thunder::Core::Time::TicksPerMillisecond));

        timeOut = ::Thunder::Core::Time::Now().Add(3).Ticks();
        now = ::Thunder::Core::Time::Now().Ticks();

        state.WaitStateClear(static_cast<uint32_t>(TestState::TEST_READY),static_cast<uint32_t>((timeOut - now) / ::Thunder::Core::Time::TicksPerMillisecond));
    }

=======

    
    

    enum class TestState {
        TEST_INIT = 0x00,
        TEST_MESSAGE = 0x01,
        TEST_READY = 0x02,
        TEST_ERROR = 0x03
    };

    TEST(test_statetrigger, simple_statetrigger)
    {
        ::Thunder::Core::StateTrigger<TestState> state(TestState::TEST_READY);

        EXPECT_EQ(state.GetState(),TestState::TEST_READY) << "State not equal to TEST_READY.";
        state.SetState(TestState::TEST_MESSAGE);
        EXPECT_NE(state.GetState(),TestState::TEST_READY) << "State is TEST_MESSAGE.";
        EXPECT_TRUE(state.GetState() == TestState::TEST_MESSAGE) << "State is not TEST_MESSAGE";
        EXPECT_FALSE(state.GetState() != TestState::TEST_MESSAGE) << "State is TEST_MESSAGE";
        state = TestState::TEST_READY;

        uint64_t timeOut(::Thunder::Core::Time::Now().Add(5).Ticks());
        uint64_t now(::Thunder::Core::Time::Now().Ticks());

        state.WaitState(static_cast<uint32_t>(TestState::TEST_INIT),static_cast<uint32_t>((timeOut - now) / ::Thunder::Core::Time::TicksPerMillisecond));

        timeOut = ::Thunder::Core::Time::Now().Add(3).Ticks();
        now = ::Thunder::Core::Time::Now().Ticks();

        state.WaitStateClear(static_cast<uint32_t>(TestState::TEST_READY),static_cast<uint32_t>((timeOut - now) / ::Thunder::Core::Time::TicksPerMillisecond));
    }

>>>>>>> 06ec4865
} // Core
} // Tests
} // Thunder<|MERGE_RESOLUTION|>--- conflicted
+++ resolved
@@ -28,7 +28,6 @@
 namespace Thunder {
 namespace Tests {
 namespace Core {
-<<<<<<< HEAD
 
     
     
@@ -62,41 +61,6 @@
         state.WaitStateClear(static_cast<uint32_t>(TestState::TEST_READY),static_cast<uint32_t>((timeOut - now) / ::Thunder::Core::Time::TicksPerMillisecond));
     }
 
-=======
-
-    
-    
-
-    enum class TestState {
-        TEST_INIT = 0x00,
-        TEST_MESSAGE = 0x01,
-        TEST_READY = 0x02,
-        TEST_ERROR = 0x03
-    };
-
-    TEST(test_statetrigger, simple_statetrigger)
-    {
-        ::Thunder::Core::StateTrigger<TestState> state(TestState::TEST_READY);
-
-        EXPECT_EQ(state.GetState(),TestState::TEST_READY) << "State not equal to TEST_READY.";
-        state.SetState(TestState::TEST_MESSAGE);
-        EXPECT_NE(state.GetState(),TestState::TEST_READY) << "State is TEST_MESSAGE.";
-        EXPECT_TRUE(state.GetState() == TestState::TEST_MESSAGE) << "State is not TEST_MESSAGE";
-        EXPECT_FALSE(state.GetState() != TestState::TEST_MESSAGE) << "State is TEST_MESSAGE";
-        state = TestState::TEST_READY;
-
-        uint64_t timeOut(::Thunder::Core::Time::Now().Add(5).Ticks());
-        uint64_t now(::Thunder::Core::Time::Now().Ticks());
-
-        state.WaitState(static_cast<uint32_t>(TestState::TEST_INIT),static_cast<uint32_t>((timeOut - now) / ::Thunder::Core::Time::TicksPerMillisecond));
-
-        timeOut = ::Thunder::Core::Time::Now().Add(3).Ticks();
-        now = ::Thunder::Core::Time::Now().Ticks();
-
-        state.WaitStateClear(static_cast<uint32_t>(TestState::TEST_READY),static_cast<uint32_t>((timeOut - now) / ::Thunder::Core::Time::TicksPerMillisecond));
-    }
-
->>>>>>> 06ec4865
 } // Core
 } // Tests
 } // Thunder