--- conflicted
+++ resolved
@@ -207,12 +207,8 @@
 
     TEST(Core_IPC, ContinuousChannel)
     {
-<<<<<<< HEAD
-        constexpr uint32_t initHandshakeValue = 0, maxWaitTime = 4, maxInitTime = 2000;
-=======
         constexpr uint32_t initHandshakeValue = 0, maxWaitTime = 4, maxWaitTimeMs = 4000, maxInitTime = 2000;
         constexpr uint8_t maxRetries = 1;
->>>>>>> 2c50d7f6
 
         const std::string connector = _T("/tmp/testserver0");
 
@@ -236,11 +232,7 @@
             continousChannel.Register(VoidTriplet::Id(), handler2);
             continousChannel.Register(TextText::Id(), handler3);
 
-<<<<<<< HEAD
-            ASSERT_EQ(continousChannel.Source().Open(maxWaitTime), ::Thunder::Core::ERROR_NONE);
-=======
             ASSERT_EQ(continousChannel.Source().Open(maxWaitTimeMs), ::Thunder::Core::ERROR_NONE);
->>>>>>> 2c50d7f6
 
             ASSERT_EQ(testAdmin.Wait(initHandshakeValue), ::Thunder::Core::ERROR_NONE);
             ASSERT_EQ(testAdmin.Wait(initHandshakeValue), ::Thunder::Core::ERROR_NONE);
@@ -261,11 +253,7 @@
             // Only for internal factories
 //            factory->DestroyFactories();
  
-<<<<<<< HEAD
-            EXPECT_EQ(continousChannel.Source().Close(maxWaitTime), ::Thunder::Core::ERROR_NONE);
-=======
             EXPECT_EQ(continousChannel.Source().Close(maxWaitTimeMs), ::Thunder::Core::ERROR_NONE);
->>>>>>> 2c50d7f6
         };
 
         IPTestAdministrator::Callback callback_parent = [&](IPTestAdministrator& testAdmin) {
@@ -283,11 +271,7 @@
             // NOT listening with no internal factory
             ::Thunder::Core::IPCChannelClientType<::Thunder::Core::Void, false, false> continousChannel(continousNode, 32, factory);
 
-<<<<<<< HEAD
-            ASSERT_EQ(continousChannel.Source().Open(maxWaitTime), ::Thunder::Core::ERROR_NONE);
-=======
             ASSERT_EQ(continousChannel.Source().Open(maxWaitTimeMs), ::Thunder::Core::ERROR_NONE);
->>>>>>> 2c50d7f6
 
             ::Thunder::Core::ProxyType<TripletResponse> tripletResponseData(::Thunder::Core::ProxyType<TripletResponse>::Create(Triplet(1, 2, 3)));
             ::Thunder::Core::ProxyType<VoidTriplet> voidTripletData(::Thunder::Core::ProxyType<VoidTriplet>::Create());
@@ -300,21 +284,6 @@
             constexpr uint64_t context = 3;
             constexpr uint32_t result = 6;
 
-<<<<<<< HEAD
-            EXPECT_EQ(continousChannel.Invoke(tripletResponseData, maxWaitTime), ::Thunder::Core::ERROR_NONE);
-            EXPECT_EQ(tripletResponseData->Response().Result(), result);
-            ASSERT_EQ(testAdmin.Signal(initHandshakeValue), ::Thunder::Core::ERROR_NONE);
-
-            EXPECT_EQ(continousChannel.Invoke(voidTripletData, maxWaitTime), ::Thunder::Core::ERROR_NONE);
-            EXPECT_EQ(voidTripletData->Response().Display(), display);
-            EXPECT_EQ(voidTripletData->Response().Surface(), surface);
-            EXPECT_EQ(voidTripletData->Response().Context(), context);
-            ASSERT_EQ(testAdmin.Signal(initHandshakeValue), ::Thunder::Core::ERROR_NONE);
-
-            EXPECT_EQ(continousChannel.Invoke(textTextData, maxWaitTime), ::Thunder::Core::ERROR_NONE);
-            EXPECT_STREQ(textTextData->Response().Value(), text.c_str());
-            ASSERT_EQ(testAdmin.Signal(initHandshakeValue), ::Thunder::Core::ERROR_NONE);
-=======
             EXPECT_EQ(continousChannel.Invoke(tripletResponseData, maxWaitTimeMs), ::Thunder::Core::ERROR_NONE);
             EXPECT_EQ(tripletResponseData->Response().Result(), result);
             ASSERT_EQ(testAdmin.Signal(initHandshakeValue), ::Thunder::Core::ERROR_NONE);
@@ -328,7 +297,6 @@
             EXPECT_EQ(continousChannel.Invoke(textTextData, maxWaitTimeMs), ::Thunder::Core::ERROR_NONE);
             EXPECT_STREQ(textTextData->Response().Value(), text.c_str());
             ASSERT_EQ(testAdmin.Signal(initHandshakeValue, maxRetries), ::Thunder::Core::ERROR_NONE);
->>>>>>> 2c50d7f6
 
             factory->DestroyFactory<TripletResponse>();
             factory->DestroyFactory<VoidTriplet>();
@@ -337,11 +305,7 @@
             // Only for internal factories
 //            factory->DestroyFactories();
  
-<<<<<<< HEAD
-            ASSERT_EQ(continousChannel.Source().Close(maxWaitTime), ::Thunder::Core::ERROR_NONE);
-=======
             ASSERT_EQ(continousChannel.Source().Close(maxWaitTimeMs), ::Thunder::Core::ERROR_NONE);
->>>>>>> 2c50d7f6
         };
 
         IPTestAdministrator testAdmin(callback_parent, callback_child, initHandshakeValue, maxWaitTime);
@@ -353,16 +317,10 @@
 
     TEST(Core_IPC, ContinuousChannelReversed)
     {
-<<<<<<< HEAD
-        const std::string connector = _T("/tmp/testserver1");
-
-        constexpr uint32_t initHandshakeValue = 0, maxWaitTime = 4, maxInitTime = 2000;
-=======
         constexpr uint32_t initHandshakeValue = 0, maxWaitTime = 4, maxWaitTimeMs = 4000, maxInitTime = 2000;
         constexpr uint8_t maxRetries = 1;
 
         const std::string connector = _T("/tmp/testserver1");
->>>>>>> 2c50d7f6
 
         IPTestAdministrator::Callback callback_child = [&](IPTestAdministrator& testAdmin) {
             // A small delay so the parent can be set up
@@ -379,11 +337,7 @@
             // NOT listening with no factory
             ::Thunder::Core::IPCChannelClientType<::Thunder::Core::Void, false, false> continousChannel(continousNode, 32, factory);
 
-<<<<<<< HEAD
-            ASSERT_EQ(continousChannel.Source().Open(maxWaitTime), ::Thunder::Core::ERROR_NONE);
-=======
             ASSERT_EQ(continousChannel.Source().Open(maxWaitTimeMs), ::Thunder::Core::ERROR_NONE);
->>>>>>> 2c50d7f6
 
             ::Thunder::Core::ProxyType<TripletResponse> tripletResponseData(::Thunder::Core::ProxyType<TripletResponse>::Create(Triplet(1, 2, 3)));
             ::Thunder::Core::ProxyType<VoidTriplet> voidTripletData(::Thunder::Core::ProxyType<VoidTriplet>::Create());
@@ -396,21 +350,6 @@
             constexpr uint64_t context = 3;
             constexpr uint32_t result = 6;
 
-<<<<<<< HEAD
-            EXPECT_EQ(continousChannel.Invoke(tripletResponseData, maxWaitTime), ::Thunder::Core::ERROR_NONE);
-            EXPECT_EQ(tripletResponseData->Response().Result(), result);
-            ASSERT_EQ(testAdmin.Signal(initHandshakeValue), ::Thunder::Core::ERROR_NONE);
-
-            EXPECT_EQ(continousChannel.Invoke(voidTripletData, maxWaitTime), ::Thunder::Core::ERROR_NONE);
-            EXPECT_EQ(voidTripletData->Response().Display(), display);
-            EXPECT_EQ(voidTripletData->Response().Surface(), surface);
-            EXPECT_EQ(voidTripletData->Response().Context(), context);
-            ASSERT_EQ(testAdmin.Signal(initHandshakeValue), ::Thunder::Core::ERROR_NONE);
-
-            EXPECT_EQ(continousChannel.Invoke(textTextData, maxWaitTime), ::Thunder::Core::ERROR_NONE);
-            EXPECT_STREQ(textTextData->Response().Value(), text.c_str());
-            ASSERT_EQ(testAdmin.Signal(initHandshakeValue), ::Thunder::Core::ERROR_NONE);
-=======
             EXPECT_EQ(continousChannel.Invoke(tripletResponseData, maxWaitTimeMs), ::Thunder::Core::ERROR_NONE);
             EXPECT_EQ(tripletResponseData->Response().Result(), result);
             ASSERT_EQ(testAdmin.Signal(initHandshakeValue, maxRetries), ::Thunder::Core::ERROR_NONE);
@@ -424,20 +363,15 @@
             EXPECT_EQ(continousChannel.Invoke(textTextData, maxWaitTimeMs), ::Thunder::Core::ERROR_NONE);
             EXPECT_STREQ(textTextData->Response().Value(), text.c_str());
             ASSERT_EQ(testAdmin.Signal(initHandshakeValue, maxRetries), ::Thunder::Core::ERROR_NONE);
->>>>>>> 2c50d7f6
-
-            factory->DestroyFactory<TripletResponse>();
-            factory->DestroyFactory<VoidTriplet>();
-            factory->DestroyFactory<TextText>();
-
-            // Only for internal factories
-//            factory->DestroyFactories();
-
-<<<<<<< HEAD
-            EXPECT_EQ(continousChannel.Source().Close(maxWaitTime) /* Wait for 1 second */, ::Thunder::Core::ERROR_NONE);
-=======
+
+            factory->DestroyFactory<TripletResponse>();
+            factory->DestroyFactory<VoidTriplet>();
+            factory->DestroyFactory<TextText>();
+
+            // Only for internal factories
+//            factory->DestroyFactories();
+
             EXPECT_EQ(continousChannel.Source().Close(maxWaitTimeMs), ::Thunder::Core::ERROR_NONE);
->>>>>>> 2c50d7f6
         };
 
         IPTestAdministrator::Callback callback_parent = [&](IPTestAdministrator& testAdmin) {
@@ -460,11 +394,7 @@
             continousChannel.Register(VoidTriplet::Id(), handler2);
             continousChannel.Register(TextText::Id(), handler3);
 
-<<<<<<< HEAD
-            EXPECT_EQ(continousChannel.Source().Open(maxWaitTime), ::Thunder::Core::ERROR_NONE);
-=======
             EXPECT_EQ(continousChannel.Source().Open(maxWaitTimeMs), ::Thunder::Core::ERROR_NONE);
->>>>>>> 2c50d7f6
 
             ASSERT_EQ(testAdmin.Wait(initHandshakeValue), ::Thunder::Core::ERROR_NONE);
             ASSERT_EQ(testAdmin.Wait(initHandshakeValue), ::Thunder::Core::ERROR_NONE);
@@ -485,11 +415,7 @@
             // Only for internal factories
 //            factory->DestroyFactories();
 
-<<<<<<< HEAD
-            EXPECT_EQ(continousChannel.Source().Close(maxWaitTime), ::Thunder::Core::ERROR_NONE);
-=======
             EXPECT_EQ(continousChannel.Source().Close(maxWaitTimeMs), ::Thunder::Core::ERROR_NONE);
->>>>>>> 2c50d7f6
         };
 
         IPTestAdministrator testAdmin(callback_parent, callback_child, initHandshakeValue, maxWaitTime);
@@ -502,10 +428,7 @@
     TEST(Core_IPC, FlashChannel)
     {
         constexpr uint32_t initHandshakeValue = 0, maxWaitTime = 4, maxInitTime = 2000;
-<<<<<<< HEAD
-=======
         constexpr uint8_t maxRetries = 1;
->>>>>>> 2c50d7f6
 
         const std::string connector = _T("/tmp/testserver2");
 
@@ -583,29 +506,17 @@
 
             EXPECT_EQ(flashChannel.Invoke(tripletResponseData, maxWaitTime), ::Thunder::Core::ERROR_NONE);
             EXPECT_EQ(tripletResponseData->Response().Result(), result);
-<<<<<<< HEAD
-            ASSERT_EQ(testAdmin.Signal(initHandshakeValue), ::Thunder::Core::ERROR_NONE);
-=======
-            ASSERT_EQ(testAdmin.Signal(initHandshakeValue, maxRetries), ::Thunder::Core::ERROR_NONE);
->>>>>>> 2c50d7f6
+            ASSERT_EQ(testAdmin.Signal(initHandshakeValue, maxRetries), ::Thunder::Core::ERROR_NONE);
 
             EXPECT_EQ(flashChannel.Invoke(voidTripletData, maxWaitTime), ::Thunder::Core::ERROR_NONE);
             EXPECT_EQ(voidTripletData->Response().Display(), display);
             EXPECT_EQ(voidTripletData->Response().Surface(), surface);
             EXPECT_EQ(voidTripletData->Response().Context(), context);
-<<<<<<< HEAD
-            ASSERT_EQ(testAdmin.Signal(initHandshakeValue), ::Thunder::Core::ERROR_NONE);
+            ASSERT_EQ(testAdmin.Signal(initHandshakeValue, maxRetries), ::Thunder::Core::ERROR_NONE);
 
             EXPECT_EQ(flashChannel.Invoke(textTextData, maxWaitTime), ::Thunder::Core::ERROR_NONE);
             EXPECT_STREQ(textTextData->Response().Value(), text.c_str());
-            ASSERT_EQ(testAdmin.Signal(initHandshakeValue), ::Thunder::Core::ERROR_NONE);
-=======
-            ASSERT_EQ(testAdmin.Signal(initHandshakeValue, maxRetries), ::Thunder::Core::ERROR_NONE);
-
-            EXPECT_EQ(flashChannel.Invoke(textTextData, maxWaitTime), ::Thunder::Core::ERROR_NONE);
-            EXPECT_STREQ(textTextData->Response().Value(), text.c_str());
-            ASSERT_EQ(testAdmin.Signal(initHandshakeValue, maxRetries), ::Thunder::Core::ERROR_NONE);
->>>>>>> 2c50d7f6
+            ASSERT_EQ(testAdmin.Signal(initHandshakeValue, maxRetries), ::Thunder::Core::ERROR_NONE);
 
             factory->DestroyFactory<TripletResponse>();
             factory->DestroyFactory<VoidTriplet>();
@@ -627,10 +538,7 @@
     TEST(Core_IPC, FlashChannelReversed)
     {
         constexpr uint32_t initHandshakeValue = 0, maxWaitTime = 4, maxInitTime = 2000;
-<<<<<<< HEAD
-=======
         constexpr uint8_t maxRetries = 1;
->>>>>>> 2c50d7f6
 
         const std::string connector = _T("/tmp/testserver3");
 
@@ -664,29 +572,17 @@
 
             EXPECT_EQ(flashChannel.Invoke(tripletResponseData, maxWaitTime), ::Thunder::Core::ERROR_NONE);
             EXPECT_EQ(tripletResponseData->Response().Result(), result);
-<<<<<<< HEAD
-            ASSERT_EQ(testAdmin.Signal(initHandshakeValue), ::Thunder::Core::ERROR_NONE);
-=======
-            ASSERT_EQ(testAdmin.Signal(initHandshakeValue, maxRetries), ::Thunder::Core::ERROR_NONE);
->>>>>>> 2c50d7f6
+            ASSERT_EQ(testAdmin.Signal(initHandshakeValue, maxRetries), ::Thunder::Core::ERROR_NONE);
 
             EXPECT_EQ(flashChannel.Invoke(voidTripletData, maxWaitTime), ::Thunder::Core::ERROR_NONE);
             EXPECT_EQ(voidTripletData->Response().Display(), display);
             EXPECT_EQ(voidTripletData->Response().Surface(), surface);
             EXPECT_EQ(voidTripletData->Response().Context(), context);
-<<<<<<< HEAD
-            ASSERT_EQ(testAdmin.Signal(initHandshakeValue), ::Thunder::Core::ERROR_NONE);
+            ASSERT_EQ(testAdmin.Signal(initHandshakeValue, maxRetries), ::Thunder::Core::ERROR_NONE);
 
             EXPECT_EQ(flashChannel.Invoke(textTextData, maxWaitTime), ::Thunder::Core::ERROR_NONE);
             EXPECT_STREQ(textTextData->Response().Value(), text.c_str());
-            ASSERT_EQ(testAdmin.Signal(initHandshakeValue), ::Thunder::Core::ERROR_NONE);
-=======
-            ASSERT_EQ(testAdmin.Signal(initHandshakeValue, maxRetries), ::Thunder::Core::ERROR_NONE);
-
-            EXPECT_EQ(flashChannel.Invoke(textTextData, maxWaitTime), ::Thunder::Core::ERROR_NONE);
-            EXPECT_STREQ(textTextData->Response().Value(), text.c_str());
-            ASSERT_EQ(testAdmin.Signal(initHandshakeValue, maxRetries), ::Thunder::Core::ERROR_NONE);
->>>>>>> 2c50d7f6
+            ASSERT_EQ(testAdmin.Signal(initHandshakeValue, maxRetries), ::Thunder::Core::ERROR_NONE);
 
             factory->DestroyFactory<TripletResponse>();
             factory->DestroyFactory<VoidTriplet>();
@@ -752,10 +648,7 @@
     TEST(Core_IPC, MultiChannel)
     {
         constexpr uint32_t initHandshakeValue = 0, maxWaitTime = 4, maxInitTime = 2000;
-<<<<<<< HEAD
-=======
         constexpr uint8_t maxRetries = 1;
->>>>>>> 2c50d7f6
 
         const std::string connector = _T("/tmp/testserver4");
 
@@ -839,29 +732,17 @@
 
             EXPECT_EQ(multiChannel.Invoke(tripletResponseData, maxWaitTime), ::Thunder::Core::ERROR_NONE);
             EXPECT_EQ(tripletResponseData->Response().Result(), result);
-<<<<<<< HEAD
-            ASSERT_EQ(testAdmin.Signal(initHandshakeValue), ::Thunder::Core::ERROR_NONE);
-=======
-            ASSERT_EQ(testAdmin.Signal(initHandshakeValue, maxRetries), ::Thunder::Core::ERROR_NONE);
->>>>>>> 2c50d7f6
+            ASSERT_EQ(testAdmin.Signal(initHandshakeValue, maxRetries), ::Thunder::Core::ERROR_NONE);
 
             EXPECT_EQ(multiChannel.Invoke(voidTripletData, maxWaitTime), ::Thunder::Core::ERROR_NONE);
             EXPECT_EQ(voidTripletData->Response().Display(), display);
             EXPECT_EQ(voidTripletData->Response().Surface(), surface);
             EXPECT_EQ(voidTripletData->Response().Context(), context);
-<<<<<<< HEAD
-            ASSERT_EQ(testAdmin.Signal(initHandshakeValue), ::Thunder::Core::ERROR_NONE);
+            ASSERT_EQ(testAdmin.Signal(initHandshakeValue, maxRetries), ::Thunder::Core::ERROR_NONE);
 
             EXPECT_EQ(multiChannel.Invoke(textTextData, maxWaitTime), ::Thunder::Core::ERROR_NONE);
             EXPECT_STREQ(textTextData->Response().Value(), text.c_str());
-            ASSERT_EQ(testAdmin.Signal(initHandshakeValue), ::Thunder::Core::ERROR_NONE);
-=======
-            ASSERT_EQ(testAdmin.Signal(initHandshakeValue, maxRetries), ::Thunder::Core::ERROR_NONE);
-
-            EXPECT_EQ(multiChannel.Invoke(textTextData, maxWaitTime), ::Thunder::Core::ERROR_NONE);
-            EXPECT_STREQ(textTextData->Response().Value(), text.c_str());
-            ASSERT_EQ(testAdmin.Signal(initHandshakeValue, maxRetries), ::Thunder::Core::ERROR_NONE);
->>>>>>> 2c50d7f6
+            ASSERT_EQ(testAdmin.Signal(initHandshakeValue, maxRetries), ::Thunder::Core::ERROR_NONE);
 
             factory->DestroyFactory<TripletResponse>();
             factory->DestroyFactory<VoidTriplet>();
@@ -886,10 +767,7 @@
     TEST(Core_IPC, MultiChannelReversed)
     {
         constexpr uint32_t initHandshakeValue = 0, maxWaitTime = 4, maxInitTime = 2000;
-<<<<<<< HEAD
-=======
         constexpr uint8_t maxRetries = 1;
->>>>>>> 2c50d7f6
 
         const std::string connector = _T("/tmp/testserver5");
 
@@ -923,29 +801,17 @@
 
             EXPECT_EQ(multiChannel.Invoke(tripletResponseData, maxWaitTime), ::Thunder::Core::ERROR_NONE);
             EXPECT_EQ(tripletResponseData->Response().Result(), result);
-<<<<<<< HEAD
-            ASSERT_EQ(testAdmin.Signal(initHandshakeValue), ::Thunder::Core::ERROR_NONE);
-=======
-            ASSERT_EQ(testAdmin.Signal(initHandshakeValue, maxRetries), ::Thunder::Core::ERROR_NONE);
->>>>>>> 2c50d7f6
+            ASSERT_EQ(testAdmin.Signal(initHandshakeValue, maxRetries), ::Thunder::Core::ERROR_NONE);
 
             EXPECT_EQ(multiChannel.Invoke(voidTripletData, maxWaitTime), ::Thunder::Core::ERROR_NONE);
             EXPECT_EQ(voidTripletData->Response().Display(), display);
             EXPECT_EQ(voidTripletData->Response().Surface(), surface);
             EXPECT_EQ(voidTripletData->Response().Context(), context);
-<<<<<<< HEAD
-            ASSERT_EQ(testAdmin.Signal(initHandshakeValue), ::Thunder::Core::ERROR_NONE);
+            ASSERT_EQ(testAdmin.Signal(initHandshakeValue, maxRetries), ::Thunder::Core::ERROR_NONE);
 
             EXPECT_EQ(multiChannel.Invoke(textTextData, maxWaitTime), ::Thunder::Core::ERROR_NONE);
             EXPECT_STREQ(textTextData->Response().Value(), text.c_str());
-            ASSERT_EQ(testAdmin.Signal(initHandshakeValue), ::Thunder::Core::ERROR_NONE);
-=======
-            ASSERT_EQ(testAdmin.Signal(initHandshakeValue, maxRetries), ::Thunder::Core::ERROR_NONE);
-
-            EXPECT_EQ(multiChannel.Invoke(textTextData, maxWaitTime), ::Thunder::Core::ERROR_NONE);
-            EXPECT_STREQ(textTextData->Response().Value(), text.c_str());
-            ASSERT_EQ(testAdmin.Signal(initHandshakeValue, maxRetries), ::Thunder::Core::ERROR_NONE);
->>>>>>> 2c50d7f6
+            ASSERT_EQ(testAdmin.Signal(initHandshakeValue, maxRetries), ::Thunder::Core::ERROR_NONE);
 
             factory->DestroyFactory<TripletResponse>();
             factory->DestroyFactory<VoidTriplet>();
