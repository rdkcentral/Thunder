/*
 * If not stated otherwise in this file or this component's LICENSE file the
 * following copyright and licenses apply:
 *
 * Copyright 2020 Metrological
 *
 * Licensed under the Apache License, Version 2.0 (the "License");
 * you may not use this file except in compliance with the License.
 * You may obtain a copy of the License at
 *
 * http://www.apache.org/licenses/LICENSE-2.0
 *
 * Unless required by applicable law or agreed to in writing, software
 * distributed under the License is distributed on an "AS IS" BASIS,
 * WITHOUT WARRANTIES OR CONDITIONS OF ANY KIND, either express or implied.
 * See the License for the specific language governing permissions and
 * limitations under the License.
 */

#include <gtest/gtest.h>
<<<<<<< HEAD

#ifndef MODULE_NAME
#include "../Module.h"
#endif

#include <core/core.h>

#include "../IPTestAdministrator.h"

using namespace Thunder;
using namespace Thunder::Core;
=======

#ifndef MODULE_NAME
#include "../Module.h"
#endif
>>>>>>> 87835051

#include <core/core.h>

#include "../IPTestAdministrator.h"

namespace Thunder {
namespace Tests {
namespace Core {

    namespace {
        const string localhost = "127.0.0.1";
        const uint16_t portNumber = 9749;
        const uint16_t bufferSize = 1024;
    }

    class Message : public ::Thunder::Core::IOutbound {
    protected:
        Message(uint8_t buffer[])
        : _buffer(buffer)
        {
        }

    public:
        Message() = delete;
        Message(const Message&) = delete;
        Message& operator=(const Message&) = delete;

        Message(const uint16_t size, uint8_t buffer[])
            : _size(size)
            , _buffer(buffer)
            , _offset(0)
        {
        }

        virtual ~Message()
        {
        }

    private:
        virtual void Reload() const override
        {
            _offset = 0;
        }

        virtual uint16_t Serialize(uint8_t stream[], const uint16_t length) const override
        {
            uint16_t result = std::min(static_cast<uint16_t>(sizeof(_buffer) - _offset), length);
            if (result > 0) {

                ::memcpy(stream, &(_buffer[_offset]), result);
                _offset += result;
            }
            return (result);
        }

    private:
        uint16_t _size;
        uint8_t* _buffer;
        mutable uint16_t _offset;
    };

    class InMessage : public ::Thunder::Core::IInbound {
    protected:
        InMessage(uint8_t buffer[])
           : _buffer(buffer)
        {
        }

    public:
        InMessage(const InMessage&) = delete;
        InMessage& operator=(const InMessage&) = delete;

        InMessage()
            : _buffer()
            , _error(~0)
            , _offset(0)
        {
        }

        virtual ~InMessage()
        {
        }

    private:
        virtual uint16_t Deserialize(const uint8_t stream[], const uint16_t length) override
        {
            uint16_t result = 0;
            uint16_t toCopy = std::min(static_cast<uint16_t>(sizeof(_buffer)-_offset), length);
            ::memcpy(reinterpret_cast<uint8_t*>(&stream), &(_buffer[_offset]), toCopy);

            _error = ::Thunder::Core::ERROR_NONE;
            result = length;
            return (result);
        }

        virtual state IsCompleted() const override 
        {
            return (_error != static_cast<uint16_t>(~0) ? state::COMPLETED : state::INPROGRESS);
        }

    private:
        uint8_t* _buffer;
        mutable uint16_t _error;
        mutable uint16_t _offset;
    };

    class SynchronousSocket : public ::Thunder::Core::SynchronousChannelType<::Thunder::Core::SocketPort> {
    public:
        SynchronousSocket(const SynchronousSocket&) = delete;
        SynchronousSocket& operator=(const SynchronousSocket&) = delete;
        SynchronousSocket() = delete;

        SynchronousSocket(bool listening)
            : SynchronousChannelType<::Thunder::Core::SocketPort>(
                (listening ? ::Thunder::Core::SocketPort::LISTEN : ::Thunder::Core::SocketPort::STREAM)
              , (listening ? ::Thunder::Core::NodeId(_T(localhost.c_str()), (portNumber), ::Thunder::Core::NodeId::TYPE_IPV4)
                           : ::Thunder::Core::NodeId(_T(localhost.c_str()), (portNumber), ::Thunder::Core::NodeId::TYPE_DOMAIN)
                )
              , (listening ? ::Thunder::Core::NodeId(_T(localhost.c_str()), (portNumber), ::Thunder::Core::NodeId::TYPE_DOMAIN)
                           : ::Thunder::Core::NodeId(_T(localhost.c_str()), (portNumber), ::Thunder::Core::NodeId::TYPE_IPV4)
                )
              , bufferSize, bufferSize
              )
        {
            EXPECT_FALSE(::Thunder::Core::SynchronousChannelType<::Thunder::Core::SocketPort>::Open(::Thunder::Core::infinite) != ::Thunder::Core::ERROR_NONE);
        }

        virtual ~SynchronousSocket()
        {
            ::Thunder::Core::SynchronousChannelType<::Thunder::Core::SocketPort>::Close(::Thunder::Core::infinite);
        }

        virtual uint16_t Deserialize(const uint8_t* dataFrame, const uint16_t availableData)
        {
            return 1;
        }
    };

    TEST(test_synchronous, simple_synchronous)
    {
        IPTestAdministrator::OtherSideMain otherSide = [](IPTestAdministrator& testAdmin) {
            SynchronousSocket synchronousServerSocket(true);
            testAdmin.Sync("setup server");

            testAdmin.Sync("connect client");
            testAdmin.Sync("client msg");
            testAdmin.Sync("client newmsg");
            testAdmin.Sync("client revokemsg");
        };

        IPTestAdministrator testAdmin(otherSide);
        {
            testAdmin.Sync("setup server");
            SynchronousSocket synchronousClientSocket(false);

            testAdmin.Sync("connect client");
            uint8_t buffer[] = "Hello";
            Message message(5,buffer);
            EXPECT_EQ(synchronousClientSocket.Exchange(500, message),0u);
            testAdmin.Sync("client msg");
           
            InMessage response; 
            Message newmessage(5,buffer);
            synchronousClientSocket.Exchange(500, newmessage, response);//TODO Output verification is pending.
            testAdmin.Sync("client newmsg");
            synchronousClientSocket.Revoke(message);
            testAdmin.Sync("client revokemsg");
        }
        ::Thunder::Core::Singleton::Dispose();
    }

} // Core
} // Tests
} // Thunder<|MERGE_RESOLUTION|>--- conflicted
+++ resolved
@@ -18,24 +18,10 @@
  */
 
 #include <gtest/gtest.h>
-<<<<<<< HEAD
 
 #ifndef MODULE_NAME
 #include "../Module.h"
 #endif
-
-#include <core/core.h>
-
-#include "../IPTestAdministrator.h"
-
-using namespace Thunder;
-using namespace Thunder::Core;
-=======
-
-#ifndef MODULE_NAME
-#include "../Module.h"
-#endif
->>>>>>> 87835051
 
 #include <core/core.h>
 
