/*
 * If not stated otherwise in this file or this component's LICENSE file the
 * following copyright and licenses apply:
 *
 * Copyright 2020 Metrological
 *
 * Licensed under the Apache License, Version 2.0 (the "License");
 * you may not use this file except in compliance with the License.
 * You may obtain a copy of the License at
 *
 * http://www.apache.org/licenses/LICENSE-2.0
 *
 * Unless required by applicable law or agreed to in writing, software
 * distributed under the License is distributed on an "AS IS" BASIS,
 * WITHOUT WARRANTIES OR CONDITIONS OF ANY KIND, either express or implied.
 * See the License for the specific language governing permissions and
 * limitations under the License.
 */

#include <gtest/gtest.h>

<<<<<<< HEAD
namespace Thunder {
namespace Tests {
namespace Core {

    namespace {
        const string localhost = "127.0.0.1";
        const uint16_t portNumber = 9749;
        const uint16_t bufferSize = 1024;
    }

    class Message : public ::Thunder::Core::IOutbound {
    protected:
        Message(uint8_t buffer[])
        : _buffer(buffer)
        {
        }

    public:
        Message() = delete;
        Message(const Message&) = delete;
        Message& operator=(const Message&) = delete;

        Message(const uint16_t size, uint8_t buffer[])
            : _size(size)
            , _buffer(buffer)
            , _offset(0)
        {
        }

        virtual ~Message()
        {
        }

    private:
        virtual void Reload() const override
        {
            _offset = 0;
        }

        virtual uint16_t Serialize(uint8_t stream[], const uint16_t length) const override
        {
            uint16_t result = std::min(static_cast<uint16_t>(sizeof(_buffer) - _offset), length);
            if (result > 0) {

                ::memcpy(stream, &(_buffer[_offset]), result);
                _offset += result;
            }
            return (result);
        }

    private:
        uint16_t _size;
        uint8_t* _buffer;
        mutable uint16_t _offset;
    };

    class InMessage : public ::Thunder::Core::IInbound {
    protected:
        InMessage(uint8_t buffer[])
           : _buffer(buffer)
        {
        }

    public:
        InMessage(const InMessage&) = delete;
        InMessage& operator=(const InMessage&) = delete;

        InMessage()
            : _buffer()
            , _error(~0)
            , _offset(0)
        {
        }

        virtual ~InMessage()
        {
        }

    private:
        virtual uint16_t Deserialize(const uint8_t stream[], const uint16_t length) override
        {
            uint16_t result = 0;
            uint16_t toCopy = std::min(static_cast<uint16_t>(sizeof(_buffer)-_offset), length);
            ::memcpy(reinterpret_cast<uint8_t*>(&stream), &(_buffer[_offset]), toCopy);

            _error = ::Thunder::Core::ERROR_NONE;
            result = length;
            return (result);
        }

        virtual state IsCompleted() const override 
        {
            return (_error != static_cast<uint16_t>(~0) ? state::COMPLETED : state::INPROGRESS);
        }

    private:
        uint8_t* _buffer;
        mutable uint16_t _error;
        mutable uint16_t _offset;
    };

    class SynchronousSocket : public ::Thunder::Core::SynchronousChannelType<::Thunder::Core::SocketPort> {
    public:
        SynchronousSocket(const SynchronousSocket&) = delete;
        SynchronousSocket& operator=(const SynchronousSocket&) = delete;
        SynchronousSocket() = delete;

        SynchronousSocket(bool listening)
            : SynchronousChannelType<::Thunder::Core::SocketPort>(
                (listening ? ::Thunder::Core::SocketPort::LISTEN : ::Thunder::Core::SocketPort::STREAM)
              , (listening ? ::Thunder::Core::NodeId(_T(localhost.c_str()), (portNumber), ::Thunder::Core::NodeId::TYPE_IPV4)
                           : ::Thunder::Core::NodeId(_T(localhost.c_str()), (portNumber), ::Thunder::Core::NodeId::TYPE_DOMAIN)
                )
              , (listening ? ::Thunder::Core::NodeId(_T(localhost.c_str()), (portNumber), ::Thunder::Core::NodeId::TYPE_DOMAIN)
                           : ::Thunder::Core::NodeId(_T(localhost.c_str()), (portNumber), ::Thunder::Core::NodeId::TYPE_IPV4)
                )
              , bufferSize, bufferSize
              )
        {
            EXPECT_FALSE(::Thunder::Core::SynchronousChannelType<::Thunder::Core::SocketPort>::Open(::Thunder::Core::infinite) != ::Thunder::Core::ERROR_NONE);
        }

=======
#ifndef MODULE_NAME
#include "../Module.h"
#endif

#include <core/core.h>

#include "../IPTestAdministrator.h"

namespace Thunder {
namespace Tests {
namespace Core {

    namespace {
        const string localhost = "127.0.0.1";
        const uint16_t portNumber = 9749;
        const uint16_t bufferSize = 1024;
    }

    class Message : public ::Thunder::Core::IOutbound {
    protected:
        Message(uint8_t buffer[])
        : _buffer(buffer)
        {
        }

    public:
        Message() = delete;
        Message(const Message&) = delete;
        Message& operator=(const Message&) = delete;

        Message(const uint16_t size, uint8_t buffer[])
            : _size(size)
            , _buffer(buffer)
            , _offset(0)
        {
        }

        virtual ~Message()
        {
        }

    private:
        virtual void Reload() const override
        {
            _offset = 0;
        }

        virtual uint16_t Serialize(uint8_t stream[], const uint16_t length) const override
        {
            uint16_t result = std::min(static_cast<uint16_t>(sizeof(_buffer) - _offset), length);
            if (result > 0) {

                ::memcpy(stream, &(_buffer[_offset]), result);
                _offset += result;
            }
            return (result);
        }

    private:
        uint16_t _size;
        uint8_t* _buffer;
        mutable uint16_t _offset;
    };

    class InMessage : public ::Thunder::Core::IInbound {
    protected:
        InMessage(uint8_t buffer[])
           : _buffer(buffer)
        {
        }

    public:
        InMessage(const InMessage&) = delete;
        InMessage& operator=(const InMessage&) = delete;

        InMessage()
            : _buffer()
            , _error(~0)
            , _offset(0)
        {
        }

        virtual ~InMessage()
        {
        }

    private:
        virtual uint16_t Deserialize(const uint8_t stream[], const uint16_t length) override
        {
            uint16_t result = 0;
            uint16_t toCopy = std::min(static_cast<uint16_t>(sizeof(_buffer)-_offset), length);
            ::memcpy(reinterpret_cast<uint8_t*>(&stream), &(_buffer[_offset]), toCopy);

            _error = ::Thunder::Core::ERROR_NONE;
            result = length;
            return (result);
        }

        virtual state IsCompleted() const override 
        {
            return (_error != static_cast<uint16_t>(~0) ? state::COMPLETED : state::INPROGRESS);
        }

    private:
        uint8_t* _buffer;
        mutable uint16_t _error;
        mutable uint16_t _offset;
    };

    class SynchronousSocket : public ::Thunder::Core::SynchronousChannelType<::Thunder::Core::SocketPort> {
    public:
        SynchronousSocket(const SynchronousSocket&) = delete;
        SynchronousSocket& operator=(const SynchronousSocket&) = delete;
        SynchronousSocket() = delete;

        SynchronousSocket(bool listening)
            : SynchronousChannelType<::Thunder::Core::SocketPort>(
                (listening ? ::Thunder::Core::SocketPort::LISTEN : ::Thunder::Core::SocketPort::STREAM)
              , (listening ? ::Thunder::Core::NodeId(_T(localhost.c_str()), (portNumber), ::Thunder::Core::NodeId::TYPE_IPV4)
                           : ::Thunder::Core::NodeId(_T(localhost.c_str()), (portNumber), ::Thunder::Core::NodeId::TYPE_DOMAIN)
                )
              , (listening ? ::Thunder::Core::NodeId(_T(localhost.c_str()), (portNumber), ::Thunder::Core::NodeId::TYPE_DOMAIN)
                           : ::Thunder::Core::NodeId(_T(localhost.c_str()), (portNumber), ::Thunder::Core::NodeId::TYPE_IPV4)
                )
              , bufferSize, bufferSize
              )
        {
            EXPECT_FALSE(::Thunder::Core::SynchronousChannelType<::Thunder::Core::SocketPort>::Open(::Thunder::Core::infinite) != ::Thunder::Core::ERROR_NONE);
        }

>>>>>>> 06ec4865
        virtual ~SynchronousSocket()
        {
            ::Thunder::Core::SynchronousChannelType<::Thunder::Core::SocketPort>::Close(::Thunder::Core::infinite);
        }

        virtual uint16_t Deserialize(const uint8_t* dataFrame, const uint16_t availableData)
        {
            return 1;
        }
    };

    TEST(test_synchronous, simple_synchronous)
    {
        IPTestAdministrator::OtherSideMain otherSide = [](IPTestAdministrator& testAdmin) {
            SynchronousSocket synchronousServerSocket(true);
            testAdmin.Sync("setup server");

            testAdmin.Sync("connect client");
            testAdmin.Sync("client msg");
            testAdmin.Sync("client newmsg");
            testAdmin.Sync("client revokemsg");
        };

        IPTestAdministrator testAdmin(otherSide);
        {
            testAdmin.Sync("setup server");
            SynchronousSocket synchronousClientSocket(false);

            testAdmin.Sync("connect client");
            uint8_t buffer[] = "Hello";
            Message message(5,buffer);
            EXPECT_EQ(synchronousClientSocket.Exchange(500, message),0u);
            testAdmin.Sync("client msg");
           
            InMessage response; 
            Message newmessage(5,buffer);
            synchronousClientSocket.Exchange(500, newmessage, response);//TODO Output verification is pending.
            testAdmin.Sync("client newmsg");
            synchronousClientSocket.Revoke(message);
            testAdmin.Sync("client revokemsg");
        }
        ::Thunder::Core::Singleton::Dispose();
    }

} // Core
} // Tests
} // Thunder<|MERGE_RESOLUTION|>--- conflicted
+++ resolved
@@ -19,130 +19,6 @@
 
 #include <gtest/gtest.h>
 
-<<<<<<< HEAD
-namespace Thunder {
-namespace Tests {
-namespace Core {
-
-    namespace {
-        const string localhost = "127.0.0.1";
-        const uint16_t portNumber = 9749;
-        const uint16_t bufferSize = 1024;
-    }
-
-    class Message : public ::Thunder::Core::IOutbound {
-    protected:
-        Message(uint8_t buffer[])
-        : _buffer(buffer)
-        {
-        }
-
-    public:
-        Message() = delete;
-        Message(const Message&) = delete;
-        Message& operator=(const Message&) = delete;
-
-        Message(const uint16_t size, uint8_t buffer[])
-            : _size(size)
-            , _buffer(buffer)
-            , _offset(0)
-        {
-        }
-
-        virtual ~Message()
-        {
-        }
-
-    private:
-        virtual void Reload() const override
-        {
-            _offset = 0;
-        }
-
-        virtual uint16_t Serialize(uint8_t stream[], const uint16_t length) const override
-        {
-            uint16_t result = std::min(static_cast<uint16_t>(sizeof(_buffer) - _offset), length);
-            if (result > 0) {
-
-                ::memcpy(stream, &(_buffer[_offset]), result);
-                _offset += result;
-            }
-            return (result);
-        }
-
-    private:
-        uint16_t _size;
-        uint8_t* _buffer;
-        mutable uint16_t _offset;
-    };
-
-    class InMessage : public ::Thunder::Core::IInbound {
-    protected:
-        InMessage(uint8_t buffer[])
-           : _buffer(buffer)
-        {
-        }
-
-    public:
-        InMessage(const InMessage&) = delete;
-        InMessage& operator=(const InMessage&) = delete;
-
-        InMessage()
-            : _buffer()
-            , _error(~0)
-            , _offset(0)
-        {
-        }
-
-        virtual ~InMessage()
-        {
-        }
-
-    private:
-        virtual uint16_t Deserialize(const uint8_t stream[], const uint16_t length) override
-        {
-            uint16_t result = 0;
-            uint16_t toCopy = std::min(static_cast<uint16_t>(sizeof(_buffer)-_offset), length);
-            ::memcpy(reinterpret_cast<uint8_t*>(&stream), &(_buffer[_offset]), toCopy);
-
-            _error = ::Thunder::Core::ERROR_NONE;
-            result = length;
-            return (result);
-        }
-
-        virtual state IsCompleted() const override 
-        {
-            return (_error != static_cast<uint16_t>(~0) ? state::COMPLETED : state::INPROGRESS);
-        }
-
-    private:
-        uint8_t* _buffer;
-        mutable uint16_t _error;
-        mutable uint16_t _offset;
-    };
-
-    class SynchronousSocket : public ::Thunder::Core::SynchronousChannelType<::Thunder::Core::SocketPort> {
-    public:
-        SynchronousSocket(const SynchronousSocket&) = delete;
-        SynchronousSocket& operator=(const SynchronousSocket&) = delete;
-        SynchronousSocket() = delete;
-
-        SynchronousSocket(bool listening)
-            : SynchronousChannelType<::Thunder::Core::SocketPort>(
-                (listening ? ::Thunder::Core::SocketPort::LISTEN : ::Thunder::Core::SocketPort::STREAM)
-              , (listening ? ::Thunder::Core::NodeId(_T(localhost.c_str()), (portNumber), ::Thunder::Core::NodeId::TYPE_IPV4)
-                           : ::Thunder::Core::NodeId(_T(localhost.c_str()), (portNumber), ::Thunder::Core::NodeId::TYPE_DOMAIN)
-                )
-              , (listening ? ::Thunder::Core::NodeId(_T(localhost.c_str()), (portNumber), ::Thunder::Core::NodeId::TYPE_DOMAIN)
-                           : ::Thunder::Core::NodeId(_T(localhost.c_str()), (portNumber), ::Thunder::Core::NodeId::TYPE_IPV4)
-                )
-              , bufferSize, bufferSize
-              )
-        {
-            EXPECT_FALSE(::Thunder::Core::SynchronousChannelType<::Thunder::Core::SocketPort>::Open(::Thunder::Core::infinite) != ::Thunder::Core::ERROR_NONE);
-        }
-
-=======
 #ifndef MODULE_NAME
 #include "../Module.h"
 #endif
@@ -273,7 +149,6 @@
             EXPECT_FALSE(::Thunder::Core::SynchronousChannelType<::Thunder::Core::SocketPort>::Open(::Thunder::Core::infinite) != ::Thunder::Core::ERROR_NONE);
         }
 
->>>>>>> 06ec4865
         virtual ~SynchronousSocket()
         {
             ::Thunder::Core::SynchronousChannelType<::Thunder::Core::SocketPort>::Close(::Thunder::Core::infinite);
