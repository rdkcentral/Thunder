/*
 * If not stated otherwise in this file or this component's LICENSE file the
 * following copyright and licenses apply:
 *
 * Copyright 2020 Metrological
 *
 * Licensed under the Apache License, Version 2.0 (the "License");
 * you may not use this file except in compliance with the License.
 * You may obtain a copy of the License at
 *
 * http://www.apache.org/licenses/LICENSE-2.0
 *
 * Unless required by applicable law or agreed to in writing, software
 * distributed under the License is distributed on an "AS IS" BASIS,
 * WITHOUT WARRANTIES OR CONDITIONS OF ANY KIND, either express or implied.
 * See the License for the specific language governing permissions and
 * limitations under the License.
 */

#include <fstream>

#include <gtest/gtest.h>

#ifndef MODULE_NAME
#include "../Module.h"
#endif

#include <core/core.h>

#include "../IPTestAdministrator.h"
<<<<<<< HEAD
=======

#include <messaging/messaging.h>
>>>>>>> 87835051

namespace Thunder {

namespace Tests {
namespace Core {

    class Core_MessageDispatcher : public testing::Test {
    protected:
        static constexpr uint16_t METADATA_SIZE = 1 * 1024;
        static constexpr uint16_t DATA_SIZE = 9 * 1024;

        Core_MessageDispatcher()
            : _dispatcher(nullptr)
            , _identifier(_T("md"))
            , _basePath(_T("/tmp/TestMessageDispatcher"))
        {
            //if directory exists remove it to clear data (eg. sockets) that can remain after previous run
            if (::Thunder::Core::File(_basePath).IsDirectory()) {
                ::Thunder::Core::Directory(_basePath.c_str()).Destroy();
            }
            //create directory
            if (!::Thunder::Core::Directory(_basePath.c_str()).CreatePath()) {
                std::cerr << "Unable to create MessageDispatcher directory" << std::endl;
            }
        }

        ~Core_MessageDispatcher()
        {
            if (::Thunder::Core::File(_basePath).IsDirectory()) {
                ::Thunder::Core::Directory(_basePath.c_str()).Destroy();
            }
        }

        void SetUp() override
        {
            _dispatcher.reset(new ::Thunder::Messaging::MessageDataBuffer(_identifier, _instanceId, _basePath, DATA_SIZE, 0, true));
        }
        void TearDown() override
        {
            _dispatcher.reset(nullptr);

            ++_instanceId;

            ::Thunder::Core::Singleton::Dispose();
        }

        std::unique_ptr<::Thunder::Messaging::MessageDataBuffer> _dispatcher;
        string _identifier;
        string _basePath;

        static int _instanceId;
    };

    int Core_MessageDispatcher::_instanceId = 0;

    TEST_F(Core_MessageDispatcher, WriteAndReadDataAreEqualInSameProcess)
    {
        //arrange
        uint8_t testData[2] = { 13, 37 };

        uint8_t readData[4];
        uint16_t readLength = sizeof(readData);

        //act
        ASSERT_EQ(_dispatcher->PushData(sizeof(testData), testData), ::Thunder::Core::ERROR_NONE);
        ASSERT_EQ(_dispatcher->PopData(readLength, readData), ::Thunder::Core::ERROR_NONE);

        //assert
        ASSERT_EQ(readLength, sizeof(testData));
        ASSERT_EQ(readData[0], 13);
        ASSERT_EQ(readData[1], 37);
    }

    TEST_F(Core_MessageDispatcher, ReadDataIsCutIfCannotFitIntoBuffer)
    {
        //arrange
        uint8_t testData[2] = { 13, 37 };

        uint8_t readData[1];
        uint16_t readLength = sizeof(readData);

        //act
        ASSERT_EQ(_dispatcher->PushData(sizeof(testData), testData), ::Thunder::Core::ERROR_NONE);
        ASSERT_EQ(_dispatcher->PopData(readLength, readData), ::Thunder::Core::ERROR_GENERAL);

        //assert
        ASSERT_EQ(readLength, 2);
        ASSERT_EQ(readData[0], 13);
    }

    TEST_F(Core_MessageDispatcher, CreateAndOpenOperatesOnSameValidFile)
    {
        ::Thunder::Messaging::MessageDataBuffer writerDispatcher(_T("test_md"), 0, this->_basePath, DATA_SIZE, 0, true);
        ::Thunder::Messaging::MessageDataBuffer readerDispatcher(_T("test_md"), 0, this->_basePath, DATA_SIZE, 0, false);

        uint8_t testData[2] = { 13, 37 };

        uint8_t readData[4];
        uint16_t readLength = sizeof(readData);

        ASSERT_EQ(writerDispatcher.PushData(sizeof(testData), testData), ::Thunder::Core::ERROR_NONE);
        ASSERT_EQ(readerDispatcher.PopData(readLength, readData), ::Thunder::Core::ERROR_NONE);

        ASSERT_EQ(readLength, sizeof(testData));
        ASSERT_EQ(readData[0], 13);
        ASSERT_EQ(readData[1], 37);
    }

    TEST_F(Core_MessageDispatcher, MessageDispatcherCanBeOpenedAndClosed)
    {
        ::Thunder::Messaging::MessageDataBuffer writerDispatcher(_T("test_md"), 0, this->_basePath, DATA_SIZE, 0, true);

        {
            ::Thunder::Messaging::MessageDataBuffer readerDispatcher(_T("test_md"), 0, this->_basePath, DATA_SIZE, 0, false);

            //destructor is called
        }

        //reopen
        ::Thunder::Messaging::MessageDataBuffer readerDispatcher(_T("test_md"), 0, this->_basePath, DATA_SIZE, 0, false);

        uint8_t testData[2] = { 13, 37 };

        uint8_t readData[4];
        uint16_t readLength = sizeof(readData);

        ASSERT_EQ(writerDispatcher.PushData(sizeof(testData), testData), ::Thunder::Core::ERROR_NONE);
        ASSERT_EQ(readerDispatcher.PopData(readLength, readData), ::Thunder::Core::ERROR_NONE);

        ASSERT_EQ(readLength, sizeof(testData));
        ASSERT_EQ(readData[0], 13);
        ASSERT_EQ(readData[1], 37);
    }

    TEST_F(Core_MessageDispatcher, WriteAndReadDataAreEqualInSameProcessTwice)
    {
        uint8_t testData[2] = { 13, 37 };

        uint8_t readData[4];
        uint16_t readLength = sizeof(readData);

        //first read, write, assert
        ASSERT_EQ(_dispatcher->PushData(sizeof(testData), testData), ::Thunder::Core::ERROR_NONE);
        ASSERT_EQ(_dispatcher->PopData(readLength, readData), ::Thunder::Core::ERROR_NONE);

        ASSERT_EQ(readLength, sizeof(testData));
        ASSERT_EQ(readData[0], 13);
        ASSERT_EQ(readData[1], 37);

        //second read, write, assert
        testData[0] = 40;
        readLength = sizeof(readData);
        ASSERT_EQ(_dispatcher->PushData(1, testData), ::Thunder::Core::ERROR_NONE);
        ASSERT_EQ(_dispatcher->PopData(readLength, readData), ::Thunder::Core::ERROR_NONE);
        ASSERT_EQ(readLength, 1);
        ASSERT_EQ(readData[0], 40);
    }

    TEST_F(Core_MessageDispatcher, WriteAndReadDataAreEqualInDifferentProcesses)
    {
        auto lambdaFunc = [this](IPTestAdministrator& testAdmin) {
            ::Thunder::Messaging::MessageDataBuffer dispatcher(this->_identifier, this->_instanceId, this->_basePath, DATA_SIZE, 0, false);

            uint8_t readData[4];
            uint16_t readLength = sizeof(readData);

            // Arbitrary timeout value, 1 second
            ASSERT_EQ(dispatcher.Wait(1000), ::Thunder::Core::ERROR_NONE);
            ASSERT_EQ(dispatcher.PopData(readLength, readData), ::Thunder::Core::ERROR_NONE);

            ASSERT_EQ(readLength, 2);
            ASSERT_EQ(readData[0], 13);
            ASSERT_EQ(readData[1], 37);
        };

        static std::function<void(IPTestAdministrator&)> lambdaVar = lambdaFunc;
        IPTestAdministrator::OtherSideMain otherSide = [](IPTestAdministrator& testAdmin) { lambdaVar(testAdmin); };

        // This side (tested) acts as writer
        IPTestAdministrator testAdmin(otherSide);
        {
            uint8_t testData[2] = { 13, 37 };
            ASSERT_EQ(_dispatcher->PushData(sizeof(testData), testData), ::Thunder::Core::ERROR_NONE);
            // The 'ring' is implicit
//            _dispatcher->Ring();
        }
    }

    TEST_F(Core_MessageDispatcher, PushDataShouldNotFitWhenExcedingDataBufferSize)
    {
        uint8_t fullBufferSimulation[DATA_SIZE + 1
            + sizeof(::Thunder::Core::CyclicBuffer::control)];

        ASSERT_EQ(_dispatcher->PushData(sizeof(fullBufferSimulation), fullBufferSimulation), ::Thunder::Core::ERROR_WRITE_ERROR);
    }

    TEST_F(Core_MessageDispatcher, OffsetCutPushDataShouldFlushOldDataIfDoesNotFitOffsetCut)
    {
        // CyclicBuffer Reserve requires 'length' < Size()
        uint8_t fullBufferSimulation[DATA_SIZE - sizeof(uint16_t) - 1]; // sizeof(length) + length - 1, eg. < Size()
        uint8_t testData[] = { 12, 11, 13, 21 };
        uint8_t readData[4];
        uint16_t readLength = sizeof(readData);

        EXPECT_EQ(_dispatcher->PushData(sizeof(fullBufferSimulation), fullBufferSimulation), ::Thunder::Core::ERROR_NONE);
        // One element free space remaining
        // 2+2 bytes, 1 at tail position, 3 starting at position 0

        EXPECT_EQ(_dispatcher->PushData(sizeof(testData), testData), ::Thunder::Core::ERROR_NONE);
        // new data written, so the oldest data should be replaced

        // this is first entry and should be first popped (FIFO)
        EXPECT_EQ(_dispatcher->PopData(readLength, readData), ::Thunder::Core::ERROR_NONE);

        EXPECT_EQ(readLength, sizeof(testData));
        EXPECT_EQ(readData[0], testData[0]);
        EXPECT_EQ(readData[3], testData[3]);
    }

    TEST_F(Core_MessageDispatcher, OnlyOffsetFitsPushDataShouldFlushOldDataIfDoesNotFit)
    {
        uint8_t onlyOffsetFitsSimulation[DATA_SIZE - sizeof(uint16_t) - 2];
        uint8_t testData[] = { 12, 11, 13, 21 };
        uint8_t readData[4];
        uint16_t readLength = sizeof(readData);

        EXPECT_EQ(_dispatcher->PushData(sizeof(onlyOffsetFitsSimulation), onlyOffsetFitsSimulation), ::Thunder::Core::ERROR_NONE);
        // Two elements free space remaining so offset of testData should fit at the end of the cyclic buffer,
        // and content of testData buffer should be at the beginning of the cyclic buffer

        EXPECT_EQ(_dispatcher->PushData(sizeof(testData), testData), ::Thunder::Core::ERROR_NONE);
        EXPECT_EQ(_dispatcher->PopData(readLength, readData), ::Thunder::Core::ERROR_NONE);

        EXPECT_EQ(readLength, sizeof(testData));
        EXPECT_EQ(readData[0], testData[0]);
        EXPECT_EQ(readData[3], testData[3]);
    }

    TEST_F(Core_MessageDispatcher, OffsetFitsBufferCutPushDataShouldFlushOldDataIfDoesNotFit)
    {
        uint8_t offsetPlusFitsSimulation[DATA_SIZE - sizeof(uint16_t) - 3];
        uint8_t testData[] = { 12, 11, 13, 21 };
        uint8_t readData[4];
        uint16_t readLength = sizeof(readData);

        EXPECT_EQ(_dispatcher->PushData(sizeof(offsetPlusFitsSimulation), offsetPlusFitsSimulation), ::Thunder::Core::ERROR_NONE);
        // Three elements free space remaining, so the offset of testData should still fit at the end of the cyclic buffer,
        // as well as the first part of the testData buffer, but its second part should be at the beginning of the cyclic buffer

        EXPECT_EQ(_dispatcher->PushData(sizeof(testData), testData), ::Thunder::Core::ERROR_NONE);
        EXPECT_EQ(_dispatcher->PopData(readLength, readData), ::Thunder::Core::ERROR_NONE);

        EXPECT_EQ(readLength, sizeof(testData));
        EXPECT_EQ(readData[0], testData[0]);
        EXPECT_EQ(readData[3], testData[3]);
    }

    TEST_F(Core_MessageDispatcher, BufferGetsFilledToItsVeryMaximum)
    {
        uint8_t almostFullBufferSimulation[DATA_SIZE - sizeof(uint16_t) - 6];
        uint8_t testData1[] = { 12, 11, 13, 21 };
        uint8_t testData2[] = { 54, 62, 78, 91 };
        uint8_t readData[4];
        uint16_t readLength = sizeof(readData);

        EXPECT_EQ(_dispatcher->PushData(sizeof(almostFullBufferSimulation), almostFullBufferSimulation), ::Thunder::Core::ERROR_NONE);

        EXPECT_EQ(_dispatcher->PushData(sizeof(testData1), testData1), ::Thunder::Core::ERROR_NONE);
        // The cyclic buffer is now full

        EXPECT_EQ(_dispatcher->PushData(sizeof(testData2), testData2), ::Thunder::Core::ERROR_NONE);
        // The cyclic buffer needs to flush the almostFullBufferSimulation to make space for testData2

        EXPECT_EQ(_dispatcher->PopData(readLength, readData), ::Thunder::Core::ERROR_NONE);
        EXPECT_EQ(readLength, sizeof(testData1));
        EXPECT_EQ(readData[0], testData1[0]);
        EXPECT_EQ(readData[3], testData1[3]);

        EXPECT_EQ(_dispatcher->PopData(readLength, readData), ::Thunder::Core::ERROR_NONE);
        EXPECT_EQ(readLength, sizeof(testData2));
        EXPECT_EQ(readData[0], testData2[0]);
        EXPECT_EQ(readData[3], testData2[3]);
    }
} // Core
} // Tests
} // Thunder<|MERGE_RESOLUTION|>--- conflicted
+++ resolved
@@ -26,13 +26,9 @@
 #endif
 
 #include <core/core.h>
+#include <messaging/messaging.h>
 
 #include "../IPTestAdministrator.h"
-<<<<<<< HEAD
-=======
-
-#include <messaging/messaging.h>
->>>>>>> 87835051
 
 namespace Thunder {
 
