--- conflicted
+++ resolved
@@ -65,11 +65,7 @@
 
         void SetUp() override
         {
-<<<<<<< HEAD
-            _dispatcher.reset(new ::Thunder::Core::MessageDispatcherType<METADATA_SIZE, DATA_SIZE>(_identifier, _instanceId, true, _basePath));
-=======
             _dispatcher.reset(new ::Thunder::Messaging::MessageDataBuffer(_identifier, _instanceId, _basePath, DATA_SIZE, 0, true));
->>>>>>> 06ec4865
         }
         void TearDown() override
         {
@@ -80,11 +76,7 @@
             ::Thunder::Core::Singleton::Dispose();
         }
 
-<<<<<<< HEAD
-        std::unique_ptr<::Thunder::Core::MessageDispatcherType<METADATA_SIZE, DATA_SIZE>> _dispatcher;
-=======
         std::unique_ptr<::Thunder::Messaging::MessageDataBuffer> _dispatcher;
->>>>>>> 06ec4865
         string _identifier;
         string _basePath;
 
@@ -130,26 +122,16 @@
 
     TEST_F(Core_MessageDispatcher, CreateAndOpenOperatesOnSameValidFile)
     {
-<<<<<<< HEAD
-        ::Thunder::Core::MessageDispatcherType<METADATA_SIZE, DATA_SIZE> writerDispatcher(_T("test_md"), 0, true, this->_basePath);
-        ::Thunder::Core::MessageDispatcherType<METADATA_SIZE, DATA_SIZE> readerDispatcher(_T("test_md"), 0, false, this->_basePath);
-=======
         ::Thunder::Messaging::MessageDataBuffer writerDispatcher(_T("test_md"), 0, this->_basePath, DATA_SIZE, 0, true);
         ::Thunder::Messaging::MessageDataBuffer readerDispatcher(_T("test_md"), 0, this->_basePath, DATA_SIZE, 0, false);
->>>>>>> 06ec4865
-
-        uint8_t testData[2] = { 13, 37 };
-
-        uint8_t readData[4];
-        uint16_t readLength = sizeof(readData);
-
-<<<<<<< HEAD
-        ASSERT_EQ(_dispatcher->PushData(sizeof(testData), testData), ::Thunder::Core::ERROR_NONE);
-        ASSERT_EQ(_dispatcher->PopData(readLength, readData), ::Thunder::Core::ERROR_NONE);
-=======
+
+        uint8_t testData[2] = { 13, 37 };
+
+        uint8_t readData[4];
+        uint16_t readLength = sizeof(readData);
+
         ASSERT_EQ(writerDispatcher.PushData(sizeof(testData), testData), ::Thunder::Core::ERROR_NONE);
         ASSERT_EQ(readerDispatcher.PopData(readLength, readData), ::Thunder::Core::ERROR_NONE);
->>>>>>> 06ec4865
 
         ASSERT_EQ(readLength, sizeof(testData));
         ASSERT_EQ(readData[0], 13);
@@ -158,40 +140,24 @@
 
     TEST_F(Core_MessageDispatcher, MessageDispatcherCanBeOpenedAndClosed)
     {
-<<<<<<< HEAD
-        ::Thunder::Core::MessageDispatcherType<METADATA_SIZE, DATA_SIZE> writerDispatcher(_T("test_md"), 0, true, this->_basePath);
-
-        {
-            ::Thunder::Core::MessageDispatcherType<METADATA_SIZE, DATA_SIZE> readerDispatcher(_T("test_md"), 0, false, this->_basePath);
-=======
         ::Thunder::Messaging::MessageDataBuffer writerDispatcher(_T("test_md"), 0, this->_basePath, DATA_SIZE, 0, true);
 
         {
             ::Thunder::Messaging::MessageDataBuffer readerDispatcher(_T("test_md"), 0, this->_basePath, DATA_SIZE, 0, false);
->>>>>>> 06ec4865
 
             //destructor is called
         }
 
         //reopen
-<<<<<<< HEAD
-        ::Thunder::Core::MessageDispatcherType<METADATA_SIZE, DATA_SIZE> readerDispatcher(_T("test_md"), 0, true, this->_basePath);
-=======
         ::Thunder::Messaging::MessageDataBuffer readerDispatcher(_T("test_md"), 0, this->_basePath, DATA_SIZE, 0, false);
->>>>>>> 06ec4865
-
-        uint8_t testData[2] = { 13, 37 };
-
-        uint8_t readData[4];
-        uint16_t readLength = sizeof(readData);
-
-<<<<<<< HEAD
-        ASSERT_EQ(_dispatcher->PushData(sizeof(testData), testData), ::Thunder::Core::ERROR_NONE);
-        ASSERT_EQ(_dispatcher->PopData(readLength, readData), ::Thunder::Core::ERROR_NONE);
-=======
+
+        uint8_t testData[2] = { 13, 37 };
+
+        uint8_t readData[4];
+        uint16_t readLength = sizeof(readData);
+
         ASSERT_EQ(writerDispatcher.PushData(sizeof(testData), testData), ::Thunder::Core::ERROR_NONE);
         ASSERT_EQ(readerDispatcher.PopData(readLength, readData), ::Thunder::Core::ERROR_NONE);
->>>>>>> 06ec4865
 
         ASSERT_EQ(readLength, sizeof(testData));
         ASSERT_EQ(readData[0], 13);
@@ -225,23 +191,13 @@
     TEST_F(Core_MessageDispatcher, WriteAndReadDataAreEqualInDifferentProcesses)
     {
         auto lambdaFunc = [this](IPTestAdministrator& testAdmin) {
-<<<<<<< HEAD
-            ::Thunder::Core::MessageDispatcherType<METADATA_SIZE, DATA_SIZE> dispatcher(this->_identifier, this->_instanceId, false, this->_basePath);
-=======
             ::Thunder::Messaging::MessageDataBuffer dispatcher(this->_identifier, this->_instanceId, this->_basePath, DATA_SIZE, 0, false);
->>>>>>> 06ec4865
 
             uint8_t readData[4];
             uint16_t readLength = sizeof(readData);
 
-<<<<<<< HEAD
-            testAdmin.Sync("setup reader");
-            testAdmin.Sync("writer wrote");
-
-=======
             // Arbitrary timeout value, 1 second
             ASSERT_EQ(dispatcher.Wait(1000), ::Thunder::Core::ERROR_NONE);
->>>>>>> 06ec4865
             ASSERT_EQ(dispatcher.PopData(readLength, readData), ::Thunder::Core::ERROR_NONE);
 
             ASSERT_EQ(readLength, 2);
@@ -257,14 +213,6 @@
         {
             uint8_t testData[2] = { 13, 37 };
             ASSERT_EQ(_dispatcher->PushData(sizeof(testData), testData), ::Thunder::Core::ERROR_NONE);
-<<<<<<< HEAD
-
-            testAdmin.Sync("writer wrote");
-            testAdmin.Sync("reader read");
-=======
-            // The 'ring' is implicit
-//            _dispatcher->Ring();
->>>>>>> 06ec4865
         }
     }
 
@@ -278,28 +226,6 @@
 
     TEST_F(Core_MessageDispatcher, OffsetCutPushDataShouldFlushOldDataIfDoesNotFitOffsetCut)
     {
-<<<<<<< HEAD
-        uint8_t fullBufferSimulation[DATA_SIZE - 1 + sizeof(::Thunder::Core::CyclicBuffer::control) //almost full buffer
-            - sizeof(uint8_t) //size of type (part of message header)
-            - sizeof(uint16_t)]; //size of length (part of message header)
-
-        uint8_t testData[] = { 12, 21 };
-
-        uint8_t readData[4];
-        uint16_t readLength = sizeof(readData);
-
-        ASSERT_EQ(_dispatcher->PushData(sizeof(fullBufferSimulation), fullBufferSimulation), ::Thunder::Core::ERROR_NONE);
-        //buffer is full, but trying to write new data
-
-        ASSERT_EQ(_dispatcher->PushData(sizeof(testData), testData), ::Thunder::Core::ERROR_NONE);
-        //new data written, so the oldest data should be replaced
-        //this is first entry and should be first popped (FIFO)
-
-        ASSERT_EQ(_dispatcher->PopData(readLength, readData), ::Thunder::Core::ERROR_NONE);
-        ASSERT_EQ(readLength, sizeof(testData));
-        ASSERT_EQ(readData[0], 12);
-        ASSERT_EQ(readData[1], 21);
-=======
         // CyclicBuffer Reserve requires 'length' < Size()
         uint8_t fullBufferSimulation[DATA_SIZE - sizeof(uint16_t) - 1]; // sizeof(length) + length - 1, eg. < Size()
         uint8_t testData[] = { 12, 11, 13, 21 };
@@ -319,40 +245,14 @@
         EXPECT_EQ(readLength, sizeof(testData));
         EXPECT_EQ(readData[0], testData[0]);
         EXPECT_EQ(readData[3], testData[3]);
->>>>>>> 06ec4865
     }
 
     TEST_F(Core_MessageDispatcher, OnlyOffsetFitsPushDataShouldFlushOldDataIfDoesNotFit)
     {
-<<<<<<< HEAD
-        auto lambdaFunc = [this](IPTestAdministrator& testAdmin) {
-            ::Thunder::Core::MessageDispatcherType<METADATA_SIZE, DATA_SIZE> dispatcher(this->_identifier, this->_instanceId, false, this->_basePath);
-
-            uint8_t readData[4];
-            uint16_t readLength = sizeof(readData);
-
-            bool called = false;
-            dispatcher.Wait(0); //initialize socket
-            testAdmin.Sync("init");
-
-            if (dispatcher.Wait(::Thunder::Core::infinite) == ::Thunder::Core::ERROR_NONE) {
-                ASSERT_EQ(dispatcher.PopData(readLength, readData), ::Thunder::Core::ERROR_NONE);
-
-                ASSERT_EQ(readLength, 2);
-                ASSERT_EQ(readData[0], 13);
-                ASSERT_EQ(readData[1], 37);
-                called = true;
-            }
-            ASSERT_EQ(called, true);
-
-            testAdmin.Sync("done");
-        };
-=======
         uint8_t onlyOffsetFitsSimulation[DATA_SIZE - sizeof(uint16_t) - 2];
         uint8_t testData[] = { 12, 11, 13, 21 };
         uint8_t readData[4];
         uint16_t readLength = sizeof(readData);
->>>>>>> 06ec4865
 
         EXPECT_EQ(_dispatcher->PushData(sizeof(onlyOffsetFitsSimulation), onlyOffsetFitsSimulation), ::Thunder::Core::ERROR_NONE);
         // Two elements free space remaining so offset of testData should fit at the end of the cyclic buffer,
@@ -361,15 +261,9 @@
         EXPECT_EQ(_dispatcher->PushData(sizeof(testData), testData), ::Thunder::Core::ERROR_NONE);
         EXPECT_EQ(_dispatcher->PopData(readLength, readData), ::Thunder::Core::ERROR_NONE);
 
-<<<<<<< HEAD
-            ASSERT_EQ(_dispatcher->PushData(sizeof(testData), testData), ::Thunder::Core::ERROR_NONE);
-        }
-        testAdmin.Sync("done");
-=======
         EXPECT_EQ(readLength, sizeof(testData));
         EXPECT_EQ(readData[0], testData[0]);
         EXPECT_EQ(readData[3], testData[3]);
->>>>>>> 06ec4865
     }
 
     TEST_F(Core_MessageDispatcher, OffsetFitsBufferCutPushDataShouldFlushOldDataIfDoesNotFit)
@@ -393,18 +287,11 @@
 
     TEST_F(Core_MessageDispatcher, BufferGetsFilledToItsVeryMaximum)
     {
-<<<<<<< HEAD
-        auto lambdaFunc = [this](IPTestAdministrator& testAdmin) {
-            ::Thunder::Core::MessageDispatcherType<METADATA_SIZE, DATA_SIZE> dispatcher(this->_identifier, this->_instanceId, false, this->_basePath);
-            uint8_t testData[2] = { 13, 37 };
-            //testAdmin.Sync("setup");
-=======
         uint8_t almostFullBufferSimulation[DATA_SIZE - sizeof(uint16_t) - 6];
         uint8_t testData1[] = { 12, 11, 13, 21 };
         uint8_t testData2[] = { 54, 62, 78, 91 };
         uint8_t readData[4];
         uint16_t readLength = sizeof(readData);
->>>>>>> 06ec4865
 
         EXPECT_EQ(_dispatcher->PushData(sizeof(almostFullBufferSimulation), almostFullBufferSimulation), ::Thunder::Core::ERROR_NONE);
 
@@ -424,10 +311,7 @@
         EXPECT_EQ(readData[0], testData2[0]);
         EXPECT_EQ(readData[3], testData2[3]);
     }
-<<<<<<< HEAD
-
-=======
->>>>>>> 06ec4865
+
 } // Core
 } // Tests
 } // Thunder