--- conflicted
+++ resolved
@@ -25,13 +25,10 @@
 #include <core/FileObserver.h>
 #include <fstream>
 
-<<<<<<< HEAD
 #include <messaging/messaging.h>
 
-namespace WPEFramework {
-=======
 namespace Thunder {
->>>>>>> eb251814
+
 namespace Tests {
 
     class Core_MessageDispatcher : public testing::Test {
