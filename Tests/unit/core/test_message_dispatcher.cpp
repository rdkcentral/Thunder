/*
 * If not stated otherwise in this file or this component's LICENSE file the
 * following copyright and licenses apply:
 *
 * Copyright 2020 Metrological
 *
 * Licensed under the Apache License, Version 2.0 (the "License");
 * you may not use this file except in compliance with the License.
 * You may obtain a copy of the License at
 *
 * http://www.apache.org/licenses/LICENSE-2.0
 *
 * Unless required by applicable law or agreed to in writing, software
 * distributed under the License is distributed on an "AS IS" BASIS,
 * WITHOUT WARRANTIES OR CONDITIONS OF ANY KIND, either express or implied.
 * See the License for the specific language governing permissions and
 * limitations under the License.
 */

#include <fstream>

#include <gtest/gtest.h>

#ifndef MODULE_NAME
#include "../Module.h"
#endif

#include <core/core.h>
#include <messaging/messaging.h>

#include "../IPTestAdministrator.h"

#include <messaging/messaging.h>

namespace Thunder {

namespace Tests {
namespace Core {

    class Core_MessageDispatcher : public testing::Test {
    protected:
        static constexpr uint16_t METADATA_SIZE = 1 * 1024;
        static constexpr uint16_t DATA_SIZE = 9 * 1024;

        Core_MessageDispatcher()
            : _dispatcher(nullptr)
            , _identifier(_T("md"))
            , _basePath(_T("/tmp/TestMessageDispatcher"))
        {
            //if directory exists remove it to clear data (eg. sockets) that can remain after previous run
            if (::Thunder::Core::File(_basePath).IsDirectory()) {
                ::Thunder::Core::Directory(_basePath.c_str()).Destroy();
            }
            //create directory
            if (!::Thunder::Core::Directory(_basePath.c_str()).CreatePath()) {
                std::cerr << "Unable to create MessageDispatcher directory" << std::endl;
            }
        }

        ~Core_MessageDispatcher()
        {
            if (::Thunder::Core::File(_basePath).IsDirectory()) {
                ::Thunder::Core::Directory(_basePath.c_str()).Destroy();
            }
        }

        void SetUp() override
        {
            _dispatcher.reset(new ::Thunder::Messaging::MessageDataBuffer(_identifier, _instanceId, _basePath, DATA_SIZE, 0, true));
        }
        void TearDown() override
        {
            _dispatcher.reset(nullptr);

            ++_instanceId;

            ::Thunder::Core::Singleton::Dispose();
        }

        std::unique_ptr<::Thunder::Messaging::MessageDataBuffer> _dispatcher;
        string _identifier;
        string _basePath;

        static int _instanceId;
    };

    int Core_MessageDispatcher::_instanceId = 0;

    TEST_F(Core_MessageDispatcher, WriteAndReadDataAreEqualInSameProcess)
    {
        //arrange
        uint8_t testData[2] = { 13, 37 };

        uint8_t readData[4];
        uint16_t readLength = sizeof(readData);

        //act
        ASSERT_EQ(_dispatcher->PushData(sizeof(testData), testData), ::Thunder::Core::ERROR_NONE);
        ASSERT_EQ(_dispatcher->PopData(readLength, readData), ::Thunder::Core::ERROR_NONE);

        //assert
        ASSERT_EQ(readLength, sizeof(testData));
        ASSERT_EQ(readData[0], 13);
        ASSERT_EQ(readData[1], 37);
    }

    TEST_F(Core_MessageDispatcher, ReadDataIsCutIfCannotFitIntoBuffer)
    {
        //arrange
        uint8_t testData[2] = { 13, 37 };

        uint8_t readData[1];
        uint16_t readLength = sizeof(readData);

        //act
        ASSERT_EQ(_dispatcher->PushData(sizeof(testData), testData), ::Thunder::Core::ERROR_NONE);
        ASSERT_EQ(_dispatcher->PopData(readLength, readData), ::Thunder::Core::ERROR_GENERAL);

        //assert
        ASSERT_EQ(readLength, 2);
        ASSERT_EQ(readData[0], 13);
    }

    TEST_F(Core_MessageDispatcher, CreateAndOpenOperatesOnSameValidFile)
    {
        ::Thunder::Messaging::MessageDataBuffer writerDispatcher(_T("test_md"), 0, this->_basePath, DATA_SIZE, 0, true);
        ::Thunder::Messaging::MessageDataBuffer readerDispatcher(_T("test_md"), 0, this->_basePath, DATA_SIZE, 0, false);

        uint8_t testData[2] = { 13, 37 };

        uint8_t readData[4];
        uint16_t readLength = sizeof(readData);

        ASSERT_EQ(writerDispatcher.PushData(sizeof(testData), testData), ::Thunder::Core::ERROR_NONE);
        ASSERT_EQ(readerDispatcher.PopData(readLength, readData), ::Thunder::Core::ERROR_NONE);

        ASSERT_EQ(readLength, sizeof(testData));
        ASSERT_EQ(readData[0], 13);
        ASSERT_EQ(readData[1], 37);
    }

    TEST_F(Core_MessageDispatcher, MessageDispatcherCanBeOpenedAndClosed)
    {
        ::Thunder::Messaging::MessageDataBuffer writerDispatcher(_T("test_md"), 0, this->_basePath, DATA_SIZE, 0, true);

        {
            ::Thunder::Messaging::MessageDataBuffer readerDispatcher(_T("test_md"), 0, this->_basePath, DATA_SIZE, 0, false);

            //destructor is called
        }

        //reopen
        ::Thunder::Messaging::MessageDataBuffer readerDispatcher(_T("test_md"), 0, this->_basePath, DATA_SIZE, 0, false);

        uint8_t testData[2] = { 13, 37 };

        uint8_t readData[4];
        uint16_t readLength = sizeof(readData);

        ASSERT_EQ(writerDispatcher.PushData(sizeof(testData), testData), ::Thunder::Core::ERROR_NONE);
        ASSERT_EQ(readerDispatcher.PopData(readLength, readData), ::Thunder::Core::ERROR_NONE);

        ASSERT_EQ(readLength, sizeof(testData));
        ASSERT_EQ(readData[0], 13);
        ASSERT_EQ(readData[1], 37);
    }

    TEST_F(Core_MessageDispatcher, WriteAndReadDataAreEqualInSameProcessTwice)
    {
        uint8_t testData[2] = { 13, 37 };

        uint8_t readData[4];
        uint16_t readLength = sizeof(readData);

        //first read, write, assert
        ASSERT_EQ(_dispatcher->PushData(sizeof(testData), testData), ::Thunder::Core::ERROR_NONE);
        ASSERT_EQ(_dispatcher->PopData(readLength, readData), ::Thunder::Core::ERROR_NONE);

        ASSERT_EQ(readLength, sizeof(testData));
        ASSERT_EQ(readData[0], 13);
        ASSERT_EQ(readData[1], 37);

        //second read, write, assert
        testData[0] = 40;
        readLength = sizeof(readData);
        ASSERT_EQ(_dispatcher->PushData(1, testData), ::Thunder::Core::ERROR_NONE);
        ASSERT_EQ(_dispatcher->PopData(readLength, readData), ::Thunder::Core::ERROR_NONE);
        ASSERT_EQ(readLength, 1);
        ASSERT_EQ(readData[0], 40);
    }

    TEST_F(Core_MessageDispatcher, WriteAndReadDataAreEqualInDifferentProcesses)
    {
        auto lambdaFunc = [this](IPTestAdministrator& testAdmin) {
            ::Thunder::Messaging::MessageDataBuffer dispatcher(this->_identifier, this->_instanceId, this->_basePath, DATA_SIZE, 0, false);

            uint8_t readData[4];
            uint16_t readLength = sizeof(readData);

            // Arbitrary timeout value, 1 second
            ASSERT_EQ(dispatcher.Wait(1000), ::Thunder::Core::ERROR_NONE);
            ASSERT_EQ(dispatcher.PopData(readLength, readData), ::Thunder::Core::ERROR_NONE);

            ASSERT_EQ(readLength, 2);
            ASSERT_EQ(readData[0], 13);
            ASSERT_EQ(readData[1], 37);
        };

        static std::function<void(IPTestAdministrator&)> lambdaVar = lambdaFunc;
        IPTestAdministrator::OtherSideMain otherSide = [](IPTestAdministrator& testAdmin) { lambdaVar(testAdmin); };

        // This side (tested) acts as writer
        IPTestAdministrator testAdmin(otherSide);
        {
            uint8_t testData[2] = { 13, 37 };
            ASSERT_EQ(_dispatcher->PushData(sizeof(testData), testData), ::Thunder::Core::ERROR_NONE);
<<<<<<< HEAD
            // The 'ring' is implicit
//            _dispatcher->Ring();
=======
>>>>>>> a9f67288
        }
    }

    TEST_F(Core_MessageDispatcher, PushDataShouldNotFitWhenExcedingDataBufferSize)
    {
        uint8_t fullBufferSimulation[DATA_SIZE + 1
            + sizeof(::Thunder::Core::CyclicBuffer::control)];

        ASSERT_EQ(_dispatcher->PushData(sizeof(fullBufferSimulation), fullBufferSimulation), ::Thunder::Core::ERROR_WRITE_ERROR);
    }

    TEST_F(Core_MessageDispatcher, OffsetCutPushDataShouldFlushOldDataIfDoesNotFitOffsetCut)
    {
        // CyclicBuffer Reserve requires 'length' < Size()
        uint8_t fullBufferSimulation[DATA_SIZE - sizeof(uint16_t) - 1]; // sizeof(length) + length - 1, eg. < Size()
        uint8_t testData[] = { 12, 11, 13, 21 };
        uint8_t readData[4];
        uint16_t readLength = sizeof(readData);

        EXPECT_EQ(_dispatcher->PushData(sizeof(fullBufferSimulation), fullBufferSimulation), ::Thunder::Core::ERROR_NONE);
        // One element free space remaining
        // 2+2 bytes, 1 at tail position, 3 starting at position 0

        EXPECT_EQ(_dispatcher->PushData(sizeof(testData), testData), ::Thunder::Core::ERROR_NONE);
        // new data written, so the oldest data should be replaced

        // this is first entry and should be first popped (FIFO)
        EXPECT_EQ(_dispatcher->PopData(readLength, readData), ::Thunder::Core::ERROR_NONE);

        EXPECT_EQ(readLength, sizeof(testData));
        EXPECT_EQ(readData[0], testData[0]);
        EXPECT_EQ(readData[3], testData[3]);
    }

    TEST_F(Core_MessageDispatcher, OnlyOffsetFitsPushDataShouldFlushOldDataIfDoesNotFit)
    {
        uint8_t onlyOffsetFitsSimulation[DATA_SIZE - sizeof(uint16_t) - 2];
        uint8_t testData[] = { 12, 11, 13, 21 };
        uint8_t readData[4];
        uint16_t readLength = sizeof(readData);

        EXPECT_EQ(_dispatcher->PushData(sizeof(onlyOffsetFitsSimulation), onlyOffsetFitsSimulation), ::Thunder::Core::ERROR_NONE);
        // Two elements free space remaining so offset of testData should fit at the end of the cyclic buffer,
        // and content of testData buffer should be at the beginning of the cyclic buffer

        EXPECT_EQ(_dispatcher->PushData(sizeof(testData), testData), ::Thunder::Core::ERROR_NONE);
        EXPECT_EQ(_dispatcher->PopData(readLength, readData), ::Thunder::Core::ERROR_NONE);

        EXPECT_EQ(readLength, sizeof(testData));
        EXPECT_EQ(readData[0], testData[0]);
        EXPECT_EQ(readData[3], testData[3]);
    }

    TEST_F(Core_MessageDispatcher, OffsetFitsBufferCutPushDataShouldFlushOldDataIfDoesNotFit)
    {
        uint8_t offsetPlusFitsSimulation[DATA_SIZE - sizeof(uint16_t) - 3];
        uint8_t testData[] = { 12, 11, 13, 21 };
        uint8_t readData[4];
        uint16_t readLength = sizeof(readData);

        EXPECT_EQ(_dispatcher->PushData(sizeof(offsetPlusFitsSimulation), offsetPlusFitsSimulation), ::Thunder::Core::ERROR_NONE);
        // Three elements free space remaining, so the offset of testData should still fit at the end of the cyclic buffer,
        // as well as the first part of the testData buffer, but its second part should be at the beginning of the cyclic buffer

        EXPECT_EQ(_dispatcher->PushData(sizeof(testData), testData), ::Thunder::Core::ERROR_NONE);
        EXPECT_EQ(_dispatcher->PopData(readLength, readData), ::Thunder::Core::ERROR_NONE);

        EXPECT_EQ(readLength, sizeof(testData));
        EXPECT_EQ(readData[0], testData[0]);
        EXPECT_EQ(readData[3], testData[3]);
    }

    TEST_F(Core_MessageDispatcher, BufferGetsFilledToItsVeryMaximum)
    {
        uint8_t almostFullBufferSimulation[DATA_SIZE - sizeof(uint16_t) - 6];
        uint8_t testData1[] = { 12, 11, 13, 21 };
        uint8_t testData2[] = { 54, 62, 78, 91 };
        uint8_t readData[4];
        uint16_t readLength = sizeof(readData);

        EXPECT_EQ(_dispatcher->PushData(sizeof(almostFullBufferSimulation), almostFullBufferSimulation), ::Thunder::Core::ERROR_NONE);

        EXPECT_EQ(_dispatcher->PushData(sizeof(testData1), testData1), ::Thunder::Core::ERROR_NONE);
        // The cyclic buffer is now full

        EXPECT_EQ(_dispatcher->PushData(sizeof(testData2), testData2), ::Thunder::Core::ERROR_NONE);
        // The cyclic buffer needs to flush the almostFullBufferSimulation to make space for testData2

        EXPECT_EQ(_dispatcher->PopData(readLength, readData), ::Thunder::Core::ERROR_NONE);
        EXPECT_EQ(readLength, sizeof(testData1));
        EXPECT_EQ(readData[0], testData1[0]);
        EXPECT_EQ(readData[3], testData1[3]);

        EXPECT_EQ(_dispatcher->PopData(readLength, readData), ::Thunder::Core::ERROR_NONE);
        EXPECT_EQ(readLength, sizeof(testData2));
        EXPECT_EQ(readData[0], testData2[0]);
        EXPECT_EQ(readData[3], testData2[3]);
    }
} // Core
} // Tests
} // Thunder<|MERGE_RESOLUTION|>--- conflicted
+++ resolved
@@ -30,8 +30,6 @@
 
 #include "../IPTestAdministrator.h"
 
-#include <messaging/messaging.h>
-
 namespace Thunder {
 
 namespace Tests {
@@ -191,35 +189,41 @@
 
     TEST_F(Core_MessageDispatcher, WriteAndReadDataAreEqualInDifferentProcesses)
     {
-        auto lambdaFunc = [this](IPTestAdministrator& testAdmin) {
+        constexpr uint32_t initHandshakeValue = 0, maxWaitTime = 4, maxWaitTimeMs = 4000, maxInitTime = 2000;
+        constexpr uint8_t maxRetries = 1;
+
+        IPTestAdministrator::Callback callback_child = [&](IPTestAdministrator& testAdmin) {
             ::Thunder::Messaging::MessageDataBuffer dispatcher(this->_identifier, this->_instanceId, this->_basePath, DATA_SIZE, 0, false);
 
             uint8_t readData[4];
             uint16_t readLength = sizeof(readData);
 
-            // Arbitrary timeout value, 1 second
-            ASSERT_EQ(dispatcher.Wait(1000), ::Thunder::Core::ERROR_NONE);
+            ASSERT_EQ(dispatcher.Wait(maxWaitTimeMs), ::Thunder::Core::ERROR_NONE);
             ASSERT_EQ(dispatcher.PopData(readLength, readData), ::Thunder::Core::ERROR_NONE);
 
             ASSERT_EQ(readLength, 2);
             ASSERT_EQ(readData[0], 13);
             ASSERT_EQ(readData[1], 37);
+
+            ASSERT_EQ(testAdmin.Signal(initHandshakeValue, maxRetries), ::Thunder::Core::ERROR_NONE);
         };
 
-        static std::function<void(IPTestAdministrator&)> lambdaVar = lambdaFunc;
-        IPTestAdministrator::OtherSideMain otherSide = [](IPTestAdministrator& testAdmin) { lambdaVar(testAdmin); };
-
         // This side (tested) acts as writer
-        IPTestAdministrator testAdmin(otherSide);
-        {
+        IPTestAdministrator::Callback callback_parent = [&](IPTestAdministrator& testAdmin) {
+            // a small delay so the child can be set up
+            SleepMs(maxInitTime);
+
             uint8_t testData[2] = { 13, 37 };
             ASSERT_EQ(_dispatcher->PushData(sizeof(testData), testData), ::Thunder::Core::ERROR_NONE);
-<<<<<<< HEAD
-            // The 'ring' is implicit
-//            _dispatcher->Ring();
-=======
->>>>>>> a9f67288
-        }
+
+            ASSERT_EQ(testAdmin.Wait(initHandshakeValue), ::Thunder::Core::ERROR_NONE);
+        };
+
+        IPTestAdministrator testAdmin(callback_parent, callback_child, initHandshakeValue, maxWaitTime);
+
+        // Code after this line is executed by both parent and child
+
+        ::Thunder::Core::Singleton::Dispose();
     }
 
     TEST_F(Core_MessageDispatcher, PushDataShouldNotFitWhenExcedingDataBufferSize)
@@ -317,6 +321,7 @@
         EXPECT_EQ(readData[0], testData2[0]);
         EXPECT_EQ(readData[3], testData2[3]);
     }
+
 } // Core
 } // Tests
 } // Thunder