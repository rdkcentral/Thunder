/*
 * If not stated otherwise in this file or this component's LICENSE file the
 * following copyright and licenses apply:
 *
 * Copyright 2020 Metrological
 *
 * Licensed under the Apache License, Version 2.0 (the "License");
 * you may not use this file except in compliance with the License.
 * You may obtain a copy of the License at
 *
 * http://www.apache.org/licenses/LICENSE-2.0
 *
 * Unless required by applicable law or agreed to in writing, software
 * distributed under the License is distributed on an "AS IS" BASIS,
 * WITHOUT WARRANTIES OR CONDITIONS OF ANY KIND, either express or implied.
 * See the License for the specific language governing permissions and
 * limitations under the License.
 */

#include "gtest/gtest.h"

#ifndef MODULE_NAME
#include "../Module.h"
#endif

#include "core/core.h"

<<<<<<< HEAD
using namespace WPEFramework;
using namespace WPEFramework::Core;

const unsigned int BLOCKSIZE = 20;

class WriterClass : public RecorderType<uint32_t, BLOCKSIZE>::Writer
{
    public:
        WriterClass() = delete;

        WriterClass(string filename)
            : Writer(filename)
            , _file(filename)
        {
        }

        ~WriterClass()
        {
        }

    public:
        void WriterJob()
        {
            uint8_t arr[] = {1,2,3};
            SetBuffer(arr);
            auto object = Create(_file);
            Record(10);
            uint64_t TimeValue = Time();
            std::string storageName = Source();
            uint32_t  value = Value();
            object.Release();
        }

    private:
        string _file;
};

class ReaderClass : public RecorderType<uint32_t, BLOCKSIZE>::Reader
{
    public:
        ReaderClass() = delete;

        ReaderClass(string filename)
            : Reader(filename)
            , _file(filename)
        {
        }

        ReaderClass(const ProxyType<WriterClass>& recorder, const uint32_t id = static_cast<uint32_t>(~0))
                : Reader(recorder->Source())
                , _file(recorder->Source())
        {
        }

        ~ReaderClass()
        {
        }

    public:
        void ReaderJob()
        {
            Next();
            EXPECT_TRUE(IsValid());

            uint32_t time = 20;
            Core::Time curTime = Core::Time::Now();
            curTime.Add(time);
            uint32_t index = Store(curTime.Ticks(), 1);
            
            StepForward();
            StepBack();
            ClearData();

            Reader obj1(_file, 1u);
            EXPECT_FALSE(obj1.Previous());
            EXPECT_TRUE(obj1.Next());

            EXPECT_EQ(StartId(),1u);

            if (EndId() == StartId())
                EXPECT_EQ(EndId(),1u);
            else
                EXPECT_EQ(EndId(),2u);

            uint32_t id = EndId();
            std::string storageName = Source();
        }

    private:
        string _file;
};

TEST(test_valuerecorder, test_writer)
{
    string filename = "baseRecorder.txt";

    auto obj1 = RecorderType<uint32_t, BLOCKSIZE>::Writer::Create(filename);

    obj1->Copy(*(obj1),1);
    obj1->Copy(*(obj1),100);

    static_cast<WriterClass&>(*obj1).WriterJob();

    ReaderClass obj2(filename);
    obj2.ReaderJob();

    ReaderClass obj4(ProxyType<WriterClass>(obj3));

    obj1.Release();
}
=======
namespace Thunder {
namespace Tests {
namespace Core {

    const unsigned int BLOCKSIZE = 20;

    class WriterClass : public RecorderType<uint32_t, BLOCKSIZE>::Writer
    {
        public:
            WriterClass() = delete;

            WriterClass(string filename)
                : Writer(filename)
                , _file(filename)
            {
            }

            ~WriterClass()
            {
            }

        public:
            void WriterJob()
            {
                uint8_t arr[] = {1,2,3};
                SetBuffer(arr);
                auto object = Create(_file);
                Record(10);
                uint64_t TimeValue = Time();
                std::string storageName = Source();
                uint32_t  value = Value();
                object.Release();
            }

        private:
            string _file;
    };

    class ReaderClass : public RecorderType<uint32_t, BLOCKSIZE>::Reader
    {
        public:
            ReaderClass() = delete;

            ReaderClass(string filename)
                : Reader(filename)
                , _file(filename)
            {
            }

            ReaderClass(const ProxyType<WriterClass>& recorder, const uint32_t id = static_cast<uint32_t>(~0))
                    : Reader(recorder->Source())
                    , _file(recorder->Source())
            {
            }

            ~ReaderClass()
            {
            }

        public:
            void ReaderJob()
            {
                Next();
                EXPECT_TRUE(IsValid());

                uint32_t time = 20;
                ::Thunder::Core::Time curTime = ::Thunder::Core::Time::Now();
                curTime.Add(time);
                uint32_t index = Store(curTime.Ticks(), 1);
                
                StepForward();
                StepBack();
                ClearData();

                Reader obj1(_file, 1u);
                EXPECT_FALSE(obj1.Previous());
                EXPECT_TRUE(obj1.Next());

                EXPECT_EQ(StartId(),1u);

                if (EndId() == StartId())
                    EXPECT_EQ(EndId(),1u);
                else
                    EXPECT_EQ(EndId(),2u);

                uint32_t id = EndId();
                std::string storageName = Source();
            }

        private:
            string _file;
    };

    TEST(test_valuerecorder, test_writer)
    {
        string filename = "baseRecorder.txt";

        auto obj1 = RecorderType<uint32_t, BLOCKSIZE>::Writer::Create(filename);

        obj1->Copy(*(obj1),1);
        obj1->Copy(*(obj1),100);

        static_cast<WriterClass&>(*obj1).WriterJob();

        ReaderClass obj2(filename);
        obj2.ReaderJob();

        ReaderClass obj4(ProxyType<WriterClass>(obj3));

        obj1.Release();
    }

} // Core
} // Tests
} // Thunder
>>>>>>> 56f9e4aa
<|MERGE_RESOLUTION|>--- conflicted
+++ resolved
@@ -25,118 +25,6 @@
 
 #include "core/core.h"
 
-<<<<<<< HEAD
-using namespace WPEFramework;
-using namespace WPEFramework::Core;
-
-const unsigned int BLOCKSIZE = 20;
-
-class WriterClass : public RecorderType<uint32_t, BLOCKSIZE>::Writer
-{
-    public:
-        WriterClass() = delete;
-
-        WriterClass(string filename)
-            : Writer(filename)
-            , _file(filename)
-        {
-        }
-
-        ~WriterClass()
-        {
-        }
-
-    public:
-        void WriterJob()
-        {
-            uint8_t arr[] = {1,2,3};
-            SetBuffer(arr);
-            auto object = Create(_file);
-            Record(10);
-            uint64_t TimeValue = Time();
-            std::string storageName = Source();
-            uint32_t  value = Value();
-            object.Release();
-        }
-
-    private:
-        string _file;
-};
-
-class ReaderClass : public RecorderType<uint32_t, BLOCKSIZE>::Reader
-{
-    public:
-        ReaderClass() = delete;
-
-        ReaderClass(string filename)
-            : Reader(filename)
-            , _file(filename)
-        {
-        }
-
-        ReaderClass(const ProxyType<WriterClass>& recorder, const uint32_t id = static_cast<uint32_t>(~0))
-                : Reader(recorder->Source())
-                , _file(recorder->Source())
-        {
-        }
-
-        ~ReaderClass()
-        {
-        }
-
-    public:
-        void ReaderJob()
-        {
-            Next();
-            EXPECT_TRUE(IsValid());
-
-            uint32_t time = 20;
-            Core::Time curTime = Core::Time::Now();
-            curTime.Add(time);
-            uint32_t index = Store(curTime.Ticks(), 1);
-            
-            StepForward();
-            StepBack();
-            ClearData();
-
-            Reader obj1(_file, 1u);
-            EXPECT_FALSE(obj1.Previous());
-            EXPECT_TRUE(obj1.Next());
-
-            EXPECT_EQ(StartId(),1u);
-
-            if (EndId() == StartId())
-                EXPECT_EQ(EndId(),1u);
-            else
-                EXPECT_EQ(EndId(),2u);
-
-            uint32_t id = EndId();
-            std::string storageName = Source();
-        }
-
-    private:
-        string _file;
-};
-
-TEST(test_valuerecorder, test_writer)
-{
-    string filename = "baseRecorder.txt";
-
-    auto obj1 = RecorderType<uint32_t, BLOCKSIZE>::Writer::Create(filename);
-
-    obj1->Copy(*(obj1),1);
-    obj1->Copy(*(obj1),100);
-
-    static_cast<WriterClass&>(*obj1).WriterJob();
-
-    ReaderClass obj2(filename);
-    obj2.ReaderJob();
-
-    ReaderClass obj4(ProxyType<WriterClass>(obj3));
-
-    obj1.Release();
-}
-=======
 namespace Thunder {
 namespace Tests {
 namespace Core {
@@ -251,5 +139,4 @@
 
 } // Core
 } // Tests
-} // Thunder
->>>>>>> 56f9e4aa
+} // Thunder