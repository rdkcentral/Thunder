--- conflicted
+++ resolved
@@ -29,15 +29,9 @@
 namespace Tests {
 namespace Core {
 
-<<<<<<< HEAD
-    const unsigned int BLOCKSIZE = 20;
-
-    class WriterClass : public RecorderType<uint32_t, BLOCKSIZE>::Writer
-=======
     constexpr unsigned int BLOCKSIZE = 20;
 
     class WriterClass
->>>>>>> 377b90fd
     {
     public:
         WriterClass() = delete;
