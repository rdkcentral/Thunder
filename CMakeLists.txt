--- conflicted
+++ resolved
@@ -79,14 +79,6 @@
     set(CMAKE_INSTALL_RPATH_USE_LINK_PATH TRUE)
 endif()
 
-<<<<<<< HEAD
-add_subdirectory(Source)
-
-if(BUILD_TESTS)
-    add_subdirectory(Tests/unit)
-endif()
-
-=======
 if (ENABLE_CODE_COVERAGE)
   include (CodeCoverage)
   append_coverage_compiler_flags()
@@ -103,5 +95,4 @@
   add_subdirectory(Tests)
 endif()
 
-add_subdirectory(Source)
->>>>>>> e719d302
+add_subdirectory(Source)