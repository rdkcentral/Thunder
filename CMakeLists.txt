--- conflicted
+++ resolved
@@ -84,12 +84,6 @@
 
 add_subdirectory(Source)
 
-<<<<<<< HEAD
-if(BUILD_TESTS)
-   add_subdirectory(Tests)
-endif()
-
-=======
 if (BUILD_TESTS)
     add_subdirectory(Tests/unit)
 endif()
@@ -97,4 +91,3 @@
 if (BUILD_CRYPTOGRAPHY_TESTS)
     add_subdirectory(Tests/cryptography)
 endif()
->>>>>>> c3ab3fe4
